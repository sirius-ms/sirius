/*
 *
 *  This file is part of the SIRIUS library for analyzing MS and MS/MS data
 *
 *  Copyright (C) 2023 Bright Giant GmbH
 *
 *  This library is free software; you can redistribute it and/or
 *  modify it under the terms of the GNU Lesser General Public
 *  License as published by the Free Software Foundation; either
 *  version 3 of the License, or (at your option) any later version.
 *
 *  This library is distributed in the hope that it will be useful,
 *  but WITHOUT ANY WARRANTY; without even the implied warranty of
 *  MERCHANTABILITY or FITNESS FOR A PARTICULAR PURPOSE.  See the GNU
 *  Lesser General Public License for more details.
 *
 *  You should have received a copy of the GNU General Public License along with SIRIUS.
 *  If not, see <https://www.gnu.org/licenses/lgpl-3.0.txt>
 */

package de.unijena.bioinf.storage.db.nosql.nitrite;


import com.fasterxml.jackson.core.JsonGenerator;
import com.fasterxml.jackson.core.JsonParser;
import com.fasterxml.jackson.core.JsonToken;
import com.fasterxml.jackson.databind.DeserializationContext;
import com.fasterxml.jackson.databind.JsonDeserializer;
import com.fasterxml.jackson.databind.JsonSerializer;
import com.fasterxml.jackson.databind.SerializerProvider;
import de.unijena.bioinf.storage.db.nosql.Database;
import de.unijena.bioinf.storage.db.nosql.Filter;
import de.unijena.bioinf.storage.db.nosql.Index;
import de.unijena.bioinf.storage.db.nosql.Metadata;
import it.unimi.dsi.fastutil.doubles.DoubleArrayList;
import it.unimi.dsi.fastutil.doubles.DoubleList;
import jakarta.persistence.Id;
import lombok.*;
import org.dizitart.no2.collection.Document;
import org.dizitart.no2.filters.FluentFilter;
import org.dizitart.no2.filters.NitriteFilter;
import org.junit.Assert;
import org.junit.Test;

import java.io.IOException;
import java.math.BigDecimal;
import java.math.BigInteger;
import java.nio.file.Files;
import java.nio.file.Path;
import java.util.*;
import java.util.concurrent.*;
import java.util.function.Consumer;
import java.util.function.Supplier;
import java.util.stream.Collectors;
import java.util.stream.IntStream;

import static org.junit.Assert.*;

public class NitriteDatabaseTest {


    @Builder
    @NoArgsConstructor
    @AllArgsConstructor
    @Getter
    @Setter
    private static class NitriteTestEntry {

        @Id
        long primaryKey;

        public String name;
        public DoubleList dlist;
        public double[] darr;
        public String data;

    }

    @NoArgsConstructor
    @AllArgsConstructor
    @Getter
    @Setter
    private static class NitriteEntryWithDoubleKey {
        @Id long primaryKey;
        double otherKey;
        String someProperty;

    }

    private static class TestSerializer extends JsonSerializer<NitriteTestEntry> {

        @Override
        public void serialize(NitriteTestEntry value, JsonGenerator gen, SerializerProvider serializers) throws IOException {
            gen.writeStartObject();
            gen.writeNumberField("primaryKey", value.primaryKey);
            gen.writeStringField("name", value.name + "_S");
            gen.writeObjectField("dlist", value.dlist);
            gen.writeObjectField("darr", value.darr);
            gen.writeEndObject();
        }

    }

    private static class TestDeserializer extends JsonDeserializer<NitriteTestEntry> {

        @Override
        public NitriteTestEntry deserialize(JsonParser p, DeserializationContext ctxt) throws IOException {
            long primaryKey = 0;
            String name = null;
            DoubleList dlist = null;
            double[] darr = null;
            JsonToken jsonToken = p.nextToken();
            while (!jsonToken.isStructEnd()) {
                if (jsonToken == JsonToken.FIELD_NAME) {
                    String fieldName = p.currentName();
                    switch (fieldName) {
                        case "primaryKey":
                            primaryKey = p.nextLongValue(0);
                            break;
                        case "name":
                            name = p.nextTextValue() + "_D";
                            break;
                        case "dlist":
                            p.nextToken();
                            double[] dvalue = p.readValueAs(double[].class);
                            if (dvalue != null)
                                dlist = new DoubleArrayList(dvalue);
                            break;
                        case "darr":
                            p.nextToken();
                            darr = p.readValueAs(double[].class);
                            break;
                    }
                }
                jsonToken = p.nextToken();
            }
            return NitriteTestEntry.builder()
                    .primaryKey(primaryKey)
                    .name(name)
                    .dlist(dlist)
                    .darr(darr)
                    .build();
        }

    }

    private static class DoubleArrayDeserializer extends JsonDeserializer<DoubleList> {
        @Override
        public DoubleList deserialize(JsonParser p, DeserializationContext ctxt) throws IOException {
            double[] dvalue = p.readValueAs(double[].class);
            return dvalue != null ? new DoubleArrayList(dvalue) : null;
        }
    }

    @Builder
    @NoArgsConstructor
    @AllArgsConstructor
    private static class NitriteChildTestEntry {

        @Id
        public long primaryKey;

        public String name;

        public long parentKey;

    }

    @Builder
    @NoArgsConstructor
    @AllArgsConstructor
    private static class NitriteFamilyTestEntry {

        @Id
        public long primaryKey;

        public String name;

        public List<NitriteChildTestEntry> children;

    }

    @Builder @NoArgsConstructor @AllArgsConstructor private static class IntKeyEntry { @Id int pk; }

    @Builder @NoArgsConstructor @AllArgsConstructor private static class LongKeyEntry { @Id Long pk; }

    @Builder @NoArgsConstructor @AllArgsConstructor private static class DoubleKeyEntry { @Id double pk; }

    @Builder @NoArgsConstructor @AllArgsConstructor private static class BigIntKeyEntry { @Id BigInteger pk; }

    @Builder @NoArgsConstructor @AllArgsConstructor private static class BigDecimalKeyEntry { @Id BigDecimal pk; }

    @Builder @NoArgsConstructor @AllArgsConstructor private static class StringKeyEntry { @Id String pk; }

    @Test
    public void testPrimaryKeys() throws IOException {

        assertThrows(IOException.class, () -> {
            Path file = Files.createTempFile("nitrite-test", "");
            file.toFile().deleteOnExit();
            new NitriteDatabase(file, Metadata.build()
                    .addRepository(IntKeyEntry.class)
                    .addPrimaryKeySupplier(IntKeyEntry.class, new Supplier<Long>() {
                        @Override
                        public Long get() {
                            return 1L;
                        }
                    }));
        });

        assertThrows(RuntimeException.class, () -> {
            Path file = Files.createTempFile("nitrite-test", "");
            file.toFile().deleteOnExit();
            NitriteDatabase db = new NitriteDatabase(file, Metadata.build()
                    .addRepository(IntKeyEntry.class)
                    .addPrimaryKeySupplier(IntKeyEntry.class, () -> 1L));
            db.insert(IntKeyEntry.builder().build());
        });

        Path file = Files.createTempFile("nitrite-test", "");
        file.toFile().deleteOnExit();
        try (NitriteDatabase db = new NitriteDatabase(file, Metadata.build()
                .addRepository(IntKeyEntry.class)
                .addRepository(LongKeyEntry.class)
                .addRepository(DoubleKeyEntry.class)
                .addRepository(BigIntKeyEntry.class)
                .addRepository(BigDecimalKeyEntry.class)
                .addRepository(StringKeyEntry.class)
        )) {
            assertThrows(IOException.class, () -> {
                db.insert(IntKeyEntry.builder().build());
            });
            assertThrows(IOException.class, () -> {
                db.insertAll(List.of(IntKeyEntry.builder().build()));
            });
            assertEquals(1, db.insert(IntKeyEntry.builder().pk(1).build()));
            assertEquals(1, db.insert(LongKeyEntry.builder().build()));
            assertEquals(1, db.insert(DoubleKeyEntry.builder().build()));
            assertEquals(1, db.insert(BigIntKeyEntry.builder().build()));
            assertEquals(1, db.insert(BigDecimalKeyEntry.builder().build()));
            assertEquals(1, db.insert(StringKeyEntry.builder().build()));
        }

    }

    @Test
    public void testFilters() throws IOException {

        Path file = Files.createTempFile("nitrite-test", "");
        file.toFile().deleteOnExit();
        try (NitriteDatabase db = new NitriteDatabase(file, Metadata.build())) {
            Filter[] f = {
                    // SIMPLE FILTERS
                    Filter.where("a").eq(42),
                    Filter.where("a").notEq(42),
                    Filter.where("a").gt(42),
                    Filter.where("a").gte(42),
                    Filter.where("a").lt(42),
                    Filter.where("a").lte(42),
                    Filter.where("a").text("foo"),
                    Filter.where("a").regex("foo"),
                    Filter.where("a").in("foo", "bar"),
                    Filter.where("a").notIn("foo", "bar"),
<<<<<<< HEAD
                    Filter.where("a").between(41, 43),
                    Filter.where("a").betweenLeftInclusive(41, 43),
                    Filter.where("a").betweenRightInclusive(41, 43),
                    Filter.where("a").betweenBothInclusive(41, 43),
=======
                    /*
                    Filter.where("a").beetween(41, 43),
                    Filter.where("a").beetweenLeftInclusive(41, 43),
                    Filter.where("a").beetweenRightInclusive(41, 43),
                    Filter.where("a").beetweenBothInclusive(41, 43),
                     */
>>>>>>> 852c8b48
                    Filter.where("a").elemMatch().eq(42),
                    Filter.where("a").elemMatch().elemMatch().eq(42),
                    // CONJUGATE FILTERS
                    Filter.and(Filter.where("a").eq(42), Filter.where("a").gt(42), Filter.where("a").gte(42)),
                    Filter.or(Filter.where("a").eq(42), Filter.where("a").gt(42), Filter.where("a").gte(42)),
                    Filter.and(Filter.where("a").eq("foo"), Filter.or(Filter.where("a").eq(42), Filter.where("a").eq(41))),
                    Filter.or(Filter.where("a").eq("foo"), Filter.and(Filter.where("a").eq(42), Filter.where("a").eq(41))),
                    Filter.and(Filter.where("a").eq("foo"), Filter.where("b").elemMatch().lt(42)),
                    Filter.where("a").elemMatchAnd(Filter.where$().gt(41), Filter.where$().lt(43)),
                    Filter.where("a").elemMatchOr(Filter.where$().lte(41), Filter.where$().gte(43))
            };
            NitriteFilter[] actual = Arrays.stream(f).map(db::getFilter).toArray(NitriteFilter[]::new);

            NitriteFilter[] expected = {
                    // SIMPLE FILTERS
                    FluentFilter.where("a").eq(42),
                    FluentFilter.where("a").notEq(42),
                    FluentFilter.where("a").gt(42),
                    FluentFilter.where("a").gte(42),
                    FluentFilter.where("a").lt(42),
                    FluentFilter.where("a").lte(42),
                    FluentFilter.where("a").text("foo"),
                    FluentFilter.where("a").regex("foo"),
                    FluentFilter.where("a").in("foo", "bar"),
                    FluentFilter.where("a").notIn("foo", "bar"),
                    /*
                    FluentFilter.where("a").between(41, 43, false),
                    FluentFilter.where("a").between(41, 43, true, false),
                    FluentFilter.where("a").between(41, 43, false, true),
                    FluentFilter.where("a").between(41, 43),
                     */
                    FluentFilter.where("a").elemMatch(FluentFilter.$.eq(42)),
                    FluentFilter.where("a").elemMatch(FluentFilter.$.elemMatch(FluentFilter.$.eq(42))),
//                    // CONJUGATE FILTERS
                    (NitriteFilter) FluentFilter.where("a").eq(42).and(FluentFilter.where("a").gt(42).and(FluentFilter.where("a").gte(42))),
                    (NitriteFilter) FluentFilter.where("a").eq(42).or(FluentFilter.where("a").gt(42).or(FluentFilter.where("a").gte(42))),
                    (NitriteFilter) FluentFilter.where("a").eq("foo").and(FluentFilter.where("a").eq(42).or(FluentFilter.where("a").eq(41))),
                    (NitriteFilter) FluentFilter.where("a").eq("foo").or(FluentFilter.where("a").eq(42).and(FluentFilter.where("a").eq(41))),
                    (NitriteFilter) FluentFilter.where("a").eq("foo").and(FluentFilter.where("b").elemMatch(FluentFilter.$.lt(42))),
                    FluentFilter.where("a").elemMatch(FluentFilter.$.gt(41).and(FluentFilter.$.lt(43))),
                    FluentFilter.where("a").elemMatch(FluentFilter.$.lte(41).or(FluentFilter.$.gte(43)))
            };

            for (int i = 0; i < actual.length; i++) {
                assertEquals(expected[i].toString(), actual[i].toString());
            }

        }

    }

    @Test
    public void testRangeFilter() throws IOException {

        Path file = Files.createTempFile("nitrite-test", "");
        file.toFile().deleteOnExit();
        try (NitriteDatabase db = new NitriteDatabase(file,
                Metadata.build().addRepository(NitriteEntryWithDoubleKey.class, Index.nonUnique("otherKey")))) {
            NitriteEntryWithDoubleKey[] entries = new NitriteEntryWithDoubleKey[]{
                new NitriteEntryWithDoubleKey(1, 123.01, "a"),
                    new NitriteEntryWithDoubleKey(2, 133.03, "b"),
                    new NitriteEntryWithDoubleKey(3, 115.5, "c"),
                    new NitriteEntryWithDoubleKey(4, 117.4, "d"),
                    new NitriteEntryWithDoubleKey(5, 76.2, "e"),
                    new NitriteEntryWithDoubleKey(6, 155.5, "f"),
                    new NitriteEntryWithDoubleKey(7, 330.2, "g"),
                    new NitriteEntryWithDoubleKey(8, 410.2, "h"),
                    new NitriteEntryWithDoubleKey(9, 110.3, "i"),
                    new NitriteEntryWithDoubleKey(10, 129.4, "j")
            };
            for (NitriteEntryWithDoubleKey k : entries) {
                db.insert(k);
            }
            List<NitriteEntryWithDoubleKey> xs = db.findStr(Filter.where("otherKey").beetweenRightInclusive(115.5, 129.4), NitriteEntryWithDoubleKey.class).toList();
            List<String> letters = new ArrayList<>();
            for (NitriteEntryWithDoubleKey x : xs) {
                assertTrue(x.otherKey > 115.5);
                assertTrue(x.otherKey <= 129.4);
                letters.add(x.someProperty);
            }
            letters.sort(null);
            assertEquals("adj",  letters.stream().collect(Collectors.joining("")));
        }
    }


    @Test
    public void testCRUD() throws IOException {

        Path file = Files.createTempFile("nitrite-test", "");
        file.toFile().deleteOnExit();
        try (NitriteDatabase db = new NitriteDatabase(file, Metadata.build().addRepository(NitriteTestEntry.class, Index.unique("name")).addDeserializer(NitriteTestEntry.class, new TestDeserializer()))) {
            List<NitriteTestEntry> in = new ArrayList<>(Arrays.asList(
                    NitriteTestEntry.builder().name("A").build(),
                    NitriteTestEntry.builder().name("B").build(),
                    NitriteTestEntry.builder().name("C").build()
            ));

            assertEquals("insert all", 3, db.insertAll(in));

            List<String> expected = in.stream().map(e -> e.name + "_D").toList();

            List<String> ascFindAll = db.findAllStr(NitriteTestEntry.class, "name", Database.SortOrder.ASCENDING).map(e -> e.name).toList();
            List<String> descFindAll = db.findAllStr(NitriteTestEntry.class, "name", Database.SortOrder.DESCENDING).map(e -> e.name).toList();
            List<String> ascFindAllLimit2 = db.findAllStr(NitriteTestEntry.class, 0, 2, "name", Database.SortOrder.ASCENDING).map(e -> e.name).toList();
            List<String> ascFindAllOffset1Limit2 = db.findAllStr(NitriteTestEntry.class, 1, 2, "name", Database.SortOrder.ASCENDING).map(e -> e.name).toList();
            List<String> ascFindAllOffset1Limit1 = db.findAllStr(NitriteTestEntry.class, 1, 1, "name", Database.SortOrder.ASCENDING).map(e -> e.name).toList();

            assertEquals("ascending findAll", expected, ascFindAll);
            assertEquals("descending findAll", expected.reversed(), descFindAll);
            assertEquals("ascending findAll offset 0 limit 2", expected.subList(0, 2), ascFindAllLimit2);
            assertEquals("ascending findAll offset 1 limit 2", expected.subList(1, 3), ascFindAllOffset1Limit2);
            assertEquals("ascending findAll offset 1 limit 1", expected.subList(1, 2), ascFindAllOffset1Limit1);

            assertEquals("count name == A", 1, db.count(Filter.where("name").eq("A"), NitriteTestEntry.class));
            assertEquals("count name < C", 2, db.count(Filter.where("name").lt("C"), NitriteTestEntry.class));
            assertEquals("count name in A, B", 2, db.count(Filter.where("name").in("A", "B"), NitriteTestEntry.class));
            assertEquals("count name in A, B limit 1", 1, db.count(Filter.where("name").in("A", "B"), NitriteTestEntry.class, 0, 1));

            assertEquals("count all", 3, db.countAll(NitriteTestEntry.class));

            { //test upsert and modify
                in.getFirst().setName("E");
                assertEquals("Update one", 1, db.upsert(in.getFirst()));
                assertEquals("Check Update Change", "E_D", db.getByPrimaryKey(in.getFirst().primaryKey, NitriteTestEntry.class).map(NitriteTestEntry::getName).orElse(null));
            }

            {
                assertEquals("Update one", 1, db.modify(in.getFirst().getPrimaryKey(), NitriteTestEntry.class, entry -> {entry.setName("A");}));
                assertEquals("Check Modify Change", "A_D", db.getByPrimaryKey(in.getFirst().primaryKey, NitriteTestEntry.class).map(NitriteTestEntry::getName).orElse(null));
            }

            assertEquals("remove", 1, db.remove(in.getFirst()));
            List<String> ascFindAllDel0 = db.findAllStr(NitriteTestEntry.class, "name", Database.SortOrder.ASCENDING).map(e -> e.name).toList();
            assertEquals("remove name == C", 1, db.removeAll(Filter.where("name").eq("C"), NitriteTestEntry.class));
            List<String> ascFindAllDel2 = db.findAllStr(NitriteTestEntry.class, "name", Database.SortOrder.ASCENDING).map(e -> e.name).toList();

            assertEquals("remove object", expected.subList(1, 3), ascFindAllDel0);
            assertEquals("remove name == C", expected.subList(1, 2), ascFindAllDel2);
        }
    }

    @Test
    public void testCRUDDocuments() throws IOException {

        Path file = Files.createTempFile("nitrite-test", "");
        file.toFile().deleteOnExit();
        try (NitriteDatabase db = new NitriteDatabase(file, Metadata.build().addCollection("entries", Index.unique("name")))) {
            List<Document> in = Arrays.asList(
                    Document.createDocument("name", "A"),
                    Document.createDocument("name", "B"),
                    Document.createDocument("name", "C")
            );

            assertEquals("insert all", 3, db.insertAll("entries", in));

            List<String> expected = in.stream().map(e -> e.get("name", String.class)).toList();

            List<String> ascFindAll = db.findAllStr("entries", "name", Database.SortOrder.ASCENDING).map(e -> e.get("name", String.class)).toList();
            List<String> descFindAll = db.findAllStr("entries", "name", Database.SortOrder.DESCENDING).map(e -> e.get("name", String.class)).toList();

            List<String> ascFindAllLimit2 = db.findAllStr("entries", 0, 2, "name", Database.SortOrder.ASCENDING).map(e -> e.get("name", String.class)).toList();
            List<String> ascFindAllOffset1Limit2 = db.findAllStr("entries", 1, 2, "name", Database.SortOrder.ASCENDING).map(e -> e.get("name", String.class)).toList();
            List<String> ascFindAllOffset1Limit1 = db.findAllStr("entries", 1, 1, "name", Database.SortOrder.ASCENDING).map(e -> e.get("name", String.class)).toList();

            assertEquals("ascending findAll", expected, ascFindAll);
            assertEquals("descending findAll", expected.reversed(), descFindAll);
            assertEquals("ascending findAll offset 0 limit 2", expected.subList(0, 2), ascFindAllLimit2);
            assertEquals("ascending findAll offset 1 limit 2", expected.subList(1, 3), ascFindAllOffset1Limit2);
            assertEquals("ascending findAll offset 1 limit 1", expected.subList(1, 2), ascFindAllOffset1Limit1);

            assertEquals("count name == A", 1, db.count("entries", Filter.where("name").eq("A")));
            assertEquals("count name < C", 2, db.count("entries", Filter.where("name").lt("C")));
            assertEquals("count name in A, B", 2, db.count("entries", Filter.where("name").in("A", "B")));
            assertEquals("count name in A, B limit 1", 1, db.count("entries", Filter.where("name").in("A", "B"), 0, 1));

            assertEquals("count all", 3, db.countAll("entries"));

            assertEquals("remove", 1, db.remove("entries", db.findStr("entries", Filter.where("name").eq("A")).findFirst().orElseThrow()));
            List<String> ascFindAllDel0 = db.findAllStr("entries", "name", Database.SortOrder.ASCENDING).map(e -> e.get("name", String.class)).toList();
            assertEquals("remove name == C", 1, db.removeAll("entries", Filter.where("name").eq("C")));
            List<String> ascFindAllDel2 = db.findAllStr("entries", "name", Database.SortOrder.ASCENDING).map(e -> e.get("name", String.class)).toList();

            assertEquals("remove object", expected.subList(1, 3), ascFindAllDel0);
            assertEquals("remove name == C", expected.subList(1, 2), ascFindAllDel2);

        }
    }

    @Test
    public void testJackson() throws IOException {
        Path file = Files.createTempFile("nitrite-test", "");
        file.toFile().deleteOnExit();
        try (NitriteDatabase db = new NitriteDatabase(file, Metadata.build()
                .addRepository(NitriteTestEntry.class, Index.unique("name"))
                .addSerialization(NitriteTestEntry.class, new TestSerializer(), new TestDeserializer()))) {
            NitriteTestEntry in = NitriteTestEntry.builder().name("A").dlist(DoubleList.of(1, 2, 3)).darr(new double[]{1, 2, 3}).build();
            db.insert(in);
            NitriteTestEntry[] out = db.findAllStr(NitriteTestEntry.class).toArray(NitriteTestEntry[]::new);
            assertEquals("jackson db size", 1, out.length);
            assertEquals("jackson module used", in.name + "_S_D", out[0].name);
            assertEquals("id assignment", in.primaryKey, out[0].primaryKey);
            assertTrue("id assignment", out[0].primaryKey > 0);
            assertArrayEquals("jackson fastutil", in.dlist.toDoubleArray(), out[0].dlist.toDoubleArray(), 0d);
            assertArrayEquals("jackson primitive array", in.darr, out[0].darr, 0d);
        }

        file = Files.createTempFile("nitrite-test", "");
        file.toFile().deleteOnExit();
        try (NitriteDatabase db = new NitriteDatabase(file, Metadata.build().addRepository(NitriteTestEntry.class, Index.unique("name")).addDeserializer(DoubleList.class, new DoubleArrayDeserializer()))) {
            NitriteTestEntry in = NitriteTestEntry.builder().name("A").dlist(DoubleList.of(1, 2, 3)).darr(new double[]{1, 2, 3}).build();
            db.insert(in);
            NitriteTestEntry[] out = db.findAllStr(NitriteTestEntry.class).toArray(NitriteTestEntry[]::new);
            assertEquals("jackson db size", 1, out.length);
            assertEquals("jackson module used", in.name, out[0].name);
            assertEquals("id assignment", in.primaryKey, out[0].primaryKey);
            assertTrue("id assignment", out[0].primaryKey > 0);
            assertArrayEquals("jackson fastutil", in.dlist.toDoubleArray(), out[0].dlist.toDoubleArray(), 0d);
            assertArrayEquals("jackson primitive array", in.darr, out[0].darr, 0d);
        }

    }


    @Test
    @SuppressWarnings("unchecked")
    public void testJoinDocuments() throws IOException {

        Path file = Files.createTempFile("nitrite-test", "");
        file.toFile().deleteOnExit();

        Document parent = Document.createDocument("name", "parent");

        try (NitriteDatabase db = new NitriteDatabase(file, Metadata.build()
                .addCollection("entries", Index.unique("name"))
                .addCollection("children", Index.nonUnique("name"))
        )) {

            db.insert("entries", parent);

            List<Document> children = Arrays.asList(
                    Document.createDocument("name", "A").put("parentId", parent.getId().getIdValue()),
                    Document.createDocument("name", "B").put("parentId", parent.getId().getIdValue()),
                    Document.createDocument("name", "C").put("parentId", parent.getId().getIdValue())
            );

            db.insertAll("children", children);

            List<Document> outParent = db.findAllStr("entries").toList();
            List<Document> outChildren = db.findAllStr("children").toList();
            List<Document> outChildrenF = db.findStr("children", Filter.or(Filter.where("name").eq("A"), Filter.where("name").eq("B"))).toList();

            assertEquals("1 parent", 1, outParent.size());
            assertEquals("parent okay", parent.get("name", String.class), outParent.getFirst().get("name", String.class));

            List<Document> results = db.joinAllChildrenStr("children", outParent, "_id", "parentId", "children").toList();

            assertEquals("1 joined parent", 1, results.size());

            assertEquals("joined parent okay", outParent.getFirst().getId(), results.getFirst().getId());
            assertEquals("joined parent okay", outParent.getFirst().get("name"), results.getFirst().get("name"));

            List<Document> outJoinedChildren = new ArrayList<>((Collection<Document>) results.getFirst().get("children"));
            outJoinedChildren.sort(Comparator.comparing((Document d) -> ((String) d.get("name"))));

            assertEquals("joined children okay", outChildren, outJoinedChildren);

            Document parentB = Document.createDocument("name", "parentB");

            db.insert("entries", parentB);

            List<Document> childrenB = Arrays.asList(
                    Document.createDocument("name", "A").put("parentId", parentB.getId().getIdValue()),
                    Document.createDocument("name", "B").put("parentId", parentB.getId().getIdValue()),
                    Document.createDocument("name", "C").put("parentId", parentB.getId().getIdValue())
            );

            db.insertAll("children", childrenB);

            outParent = db.findAllStr("entries").toList();

            results = db.joinChildrenStr("children", Filter.or(Filter.where("name").eq("A"), Filter.where("name").eq("B")), outParent, "_id", "parentId", "children").toList();

            assertEquals("2 joined filtered parents", 2, results.size());

            assertEquals("joined filtered parent okay", parent.getId(), results.get(0).getId());
            assertEquals("joined filtered parent okay", parent.get("name"), results.get(0).get("name"));

            assertEquals("joined filtered parent okay", parentB.getId(), results.get(1).getId());
            assertEquals("joined filtered parent okay", parentB.get("name"), results.get(1).get("name"));

            List<Document> outJoinedFChildren = new ArrayList<>((Collection<Document>) results.get(0).get("children"));
            outJoinedFChildren.sort(Comparator.comparing((Document d) -> ((String) d.get("name"))));
            List<Document> outJoinedFChildren1 = new ArrayList<>((Collection<Document>) results.get(1).get("children"));
            outJoinedFChildren.sort(Comparator.comparing((Document d) -> ((String) d.get("name"))));

            assertEquals("joined filtered children okay", outChildrenF.stream().map(e -> e.get("name", String.class)).sorted().toList(), outJoinedFChildren.stream().map(e -> e.get("name", String.class)).sorted().toList());
            assertEquals("joined filtered children okay", outChildrenF.stream().map(e -> e.get("name", String.class)).sorted().toList(), outJoinedFChildren1.stream().map(e -> e.get("name", String.class)).sorted().toList());

            outParent = db.findAllStr("entries").toList();

            results = db.joinChildrenStr("children", Filter.and(Filter.where("name").eq("A"), Filter.where("name").eq("B")), outParent, "_id", "parentId", "children").toList();

            assertEquals("2 joined filtered parents", 2, results.size());

            assertEquals("joined filtered parent okay", parent.getId(), results.get(0).getId());
            assertEquals("joined filtered parent okay", parent.get("name"), results.get(0).get("name"));

            assertEquals("joined filtered parent okay", parentB.getId(), results.get(1).getId());
            assertEquals("joined filtered parent okay", parentB.get("name"), results.get(1).get("name"));

            assertNull("no children", results.get(0).get("children"));
            assertNull("no children", results.get(1).get("children"));
        }

    }

    @Test
    public void testJoinObjects() throws IOException {

        Path file = Files.createTempFile("nitrite-test", "");
        file.toFile().deleteOnExit();

        NitriteFamilyTestEntry parent = NitriteFamilyTestEntry.builder().name("parent").build();

        try (NitriteDatabase db = new NitriteDatabase(file, Metadata.build()
                .addRepository(NitriteFamilyTestEntry.class, Index.unique("name"))
                .addRepository(NitriteChildTestEntry.class, Index.nonUnique("name")
                ))) {

            db.insert(parent);

            List<NitriteChildTestEntry> children = new ArrayList<>(Arrays.asList(
                    NitriteChildTestEntry.builder().name("A").parentKey(parent.primaryKey).build(),
                    NitriteChildTestEntry.builder().name("B").parentKey(parent.primaryKey).build(),
                    NitriteChildTestEntry.builder().name("C").parentKey(parent.primaryKey).build()
            ));

            db.insertAll(children);

            List<NitriteFamilyTestEntry> outParent = db.findAllStr(NitriteFamilyTestEntry.class).toList();
            List<NitriteChildTestEntry> outChildren = db.findAllStr(NitriteChildTestEntry.class).toList();
            List<NitriteChildTestEntry> outChildrenF = db.findStr(Filter.or(Filter.where("name").eq("A"), Filter.where("name").eq("B")), NitriteChildTestEntry.class).toList();

            assertEquals("1 parent", 1, new ArrayList<>(outParent).size());
            assertEquals("parent okay", parent.primaryKey, outParent.getFirst().primaryKey);
            assertEquals("parent okay", parent.name, outParent.getFirst().name);

            List<NitriteFamilyTestEntry> results = db.joinAllChildrenStr(
                    NitriteChildTestEntry.class,
                    new ArrayList<>(outParent),
                    "primaryKey", "parentKey", "children").toList();

            assertEquals("1 joined parent", 1, results.size());

            assertEquals("joined parent okay", parent.primaryKey, results.getFirst().primaryKey);
            assertEquals("joined parent okay", parent.name, results.getFirst().name);

            assertEquals("joined children okay", outChildren.stream().map(e -> e.name).collect(Collectors.toSet()), results.getFirst().children.stream().map(e -> e.name).collect(Collectors.toSet()));

            NitriteFamilyTestEntry parentB = NitriteFamilyTestEntry.builder().name("parentB").build();

            db.insert(parentB);

            List<NitriteChildTestEntry> childrenB = new ArrayList<>(Arrays.asList(
                    NitriteChildTestEntry.builder().name("A").parentKey(parentB.primaryKey).build(),
                    NitriteChildTestEntry.builder().name("B").parentKey(parentB.primaryKey).build(),
                    NitriteChildTestEntry.builder().name("C").parentKey(parentB.primaryKey).build()
            ));

            db.insertAll(childrenB);

            results = db.joinChildrenStr(
                            NitriteChildTestEntry.class,
                            Filter.or(Filter.where("name").eq("A"), Filter.where("name").eq("B")),
                            db.findAll(NitriteFamilyTestEntry.class),
                            "primaryKey", "parentKey", "children")
                    .collect(Collectors.toCollection(ArrayList::new));
            results.sort(Comparator.comparing(entry -> entry.name));

            assertEquals("2 joined filtered parents", 2, results.size());

            assertEquals("joined filtered parent okay", parent.primaryKey, results.get(0).primaryKey);
            assertEquals("joined filtered parent okay", parent.name, results.get(0).name);

            assertEquals("joined filtered parent okay", parentB.primaryKey, results.get(1).primaryKey);
            assertEquals("joined filtered parent okay", parentB.name, results.get(1).name);

            assertEquals("joined filtered children okay", outChildrenF.stream().map(e -> e.name).collect(Collectors.toSet()), results.get(0).children.stream().map(e -> e.name).collect(Collectors.toSet()));
            assertEquals("joined filtered children okay", outChildrenF.stream().map(e -> e.name).collect(Collectors.toSet()), results.get(1).children.stream().map(e -> e.name).collect(Collectors.toSet()));

            results = db.joinChildrenStr(
                    NitriteChildTestEntry.class,
                    Filter.and(Filter.where("name").eq("A"), Filter.where("name").eq("B")),
                    db.findAll(NitriteFamilyTestEntry.class),
                    "primaryKey", "parentKey", "children")
                    .collect(Collectors.toCollection(ArrayList::new));
            results.sort(Comparator.comparing(entry -> entry.name));

            assertEquals("2 joined filtered parents", 2, results.size());

            assertEquals("joined filtered parent okay", parent.primaryKey, results.get(0).primaryKey);
            assertEquals("joined filtered parent okay", parent.name, results.get(0).name);

            assertEquals("joined filtered parent okay", parentB.primaryKey, results.get(1).primaryKey);
            assertEquals("joined filtered parent okay", parentB.name, results.get(1).name);

            assertNull("no children", results.get(0).children);
            assertNull("no children", results.get(1).children);
        }

    }

    @Test
    public void testConcurrency() throws IOException {

        Path file = Files.createTempFile("nitrite-test", "");
        file.toFile().deleteOnExit();

        List<NitriteTestEntry> entries = IntStream.range(0, 100).mapToObj((int num) -> NitriteTestEntry.builder().name(Integer.toString(num)).build()).toList();
        List<String> expected = entries.stream().map(e -> e.name).toList();

        try (NitriteDatabase db = new NitriteDatabase(file, Metadata.build().addRepository(NitriteTestEntry.class, Index.unique("name")).addDeserializer(NitriteTestEntry.class, new TestDeserializer()))) {
            List<Callable<Void>> jobs = entries.stream().map((NitriteTestEntry entry) -> (Callable<Void>) () -> {
                assertEquals("insert", 1, db.insert(entry));
                return null;
            }).collect(Collectors.toList());

            try(ExecutorService executorService = Executors.newFixedThreadPool(10)) {
                List<Future<Void>> futures = executorService.invokeAll(jobs);
                for (Future<Void> future : futures) {
                    future.get();
                }
            } catch (InterruptedException | ExecutionException e) {
                throw new RuntimeException(e);
            }

            List<String> out = db.findAllStr(NitriteTestEntry.class, "name").map(e -> e.name.substring(0, e.name.length() - 2)).sorted(Comparator.comparingInt(Integer::parseInt)).toList();
            assertEquals("concurrent insert", expected, out);
        }
    }

    @Test
    public void testOptionals() throws IOException {
        Path file = Files.createTempFile("nitrite-test", "");
        file.toFile().deleteOnExit();

        try (NitriteDatabase db = new NitriteDatabase(file, Metadata.build().addRepository(NitriteTestEntry.class, Index.unique("name")).setOptionalFields(NitriteTestEntry.class, "data").addDeserializer(DoubleList.class, new DoubleArrayDeserializer()))) {

            NitriteTestEntry object = NitriteTestEntry.builder().name("TEST").data("BIGDATA").build();

            db.insert(object);

            NitriteTestEntry res1 = db.getByPrimaryKey(object.primaryKey, NitriteTestEntry.class).orElseThrow();
            NitriteTestEntry res2 = db.getByPrimaryKey(object.primaryKey, NitriteTestEntry.class, "data").orElseThrow();

            List<NitriteTestEntry> res3 = db.findAllStr(NitriteTestEntry.class).toList();
            List<NitriteTestEntry> res4 = db.findAllStr(NitriteTestEntry.class, "data").toList();

            assertNotNull(res1);
            assertNotNull(res2);

            assertEquals("1 document", 1, res3.size());
            assertEquals("1 document", 1, res4.size());

            assertNull("no data", res1.data);
            assertNull("no data", res3.getFirst().data);

            assertNotNull("has data", res2.data);
            assertNotNull("has data", res4.getFirst().data);

            NitriteTestEntry res5 = db.injectOptionalFields(res1, "data");
            List<NitriteTestEntry> res6 = db.injectOptionalFieldsStr(NitriteTestEntry.class, db.findAll(NitriteTestEntry.class), "data").toList();
            List<NitriteTestEntry> res7 = db.injectOptionalFieldsStr(NitriteTestEntry.class, db.findAllStr(NitriteTestEntry.class).toList(), "data").toList();

            assertNotNull(res5);

            assertEquals("1 document", 1, res6.size());
            assertEquals("1 document", 1, res7.size());

            assertNotNull("has data", res5.data);
            assertNotNull("has data", res6.getFirst().data);
            assertNotNull("has data", res7.getFirst().data);

        }

    }

    @Test
    public void testOptionalDocuments() throws IOException {
        Path file = Files.createTempFile("nitrite-test", "");
        file.toFile().deleteOnExit();

        try (NitriteDatabase db = new NitriteDatabase(file, Metadata.build().addCollection("test", Index.unique("name")).setOptionalFields("test", "data"))) {

            Document doc = Document.createDocument("name", "TEST").put("data", "BIGDATA");
            assertNotNull(doc);

            db.insert("test", doc);

            Document res1 = db.getByNitriteId("test", doc.getId()).orElseThrow();
            Document res2 = db.getByNitriteId("test", doc.getId(), "data").orElseThrow();

            List<Document> res3 = db.findAllStr("test").toList();
            List<Document> res4 = db.findAllStr("test", "data").toList();

            assertNotNull(res1);
            assertNotNull(res2);

            assertEquals("1 document", 1, res3.size());
            assertEquals("1 document", 1, res4.size());

            assertFalse("no data", res1.containsKey("data"));
            assertFalse("no data", res3.getFirst().containsKey("data"));

            assertTrue("has data", res2.containsKey("data"));
            assertTrue("has data", res4.getFirst().containsKey("data"));

            Document res5 = db.injectOptionalFields("test", res1, "data");
            List<Document> res6 = db.injectOptionalFieldsStr("test", db.findAll("test"), "data").toList();
            List<Document> res7 = db.injectOptionalFieldsStr("test", db.findAllStr("test").toList(), "data").toList();

            assertNotNull(res5);

            assertEquals("1 document", 1, res6.size());
            assertEquals("1 document", 1, res7.size());

            assertTrue("has data", res5.containsKey("data"));
            assertTrue("has data", res6.getFirst().containsKey("data"));
            assertTrue("has data", res7.getFirst().containsKey("data"));

        }

    }

    @Test
    public void testEventsWithObjects() throws IOException, InterruptedException {
        Path file = Files.createTempFile("nitrite-test", "");
        file.toFile().deleteOnExit();

        final BlockingQueue<Long> idQueue = new ArrayBlockingQueue<>(3);
        final BlockingQueue<String> nameQueue = new ArrayBlockingQueue<>(3);

        try (NitriteDatabase db = new NitriteDatabase(file, Metadata.build().addRepository(NitriteTestEntry.class, Index.unique("name")).addDeserializer(NitriteTestEntry.class, new TestDeserializer()))) {
            List<NitriteTestEntry> in = List.of(
                    NitriteTestEntry.builder().name("A").build(),
                    NitriteTestEntry.builder().name("B").build(),
                    NitriteTestEntry.builder().name("C").build()
            );

            Set<Long> insertIds = new HashSet<>();
            Set<Long> updateIds = new HashSet<>();
            Set<Long> removeIds = new HashSet<>();
            Set<String> inserted = new HashSet<>();
            Set<String> updated = new HashSet<>();
            Set<String> removed = new HashSet<>();

            final Consumer<NitriteTestEntry> listener = (NitriteTestEntry e) -> {
                idQueue.add(e.primaryKey);
                nameQueue.add(e.name);
            };
            db.onInsert(NitriteTestEntry.class, listener);
            db.onUpdate(NitriteTestEntry.class, listener);
            db.onRemove(NitriteTestEntry.class, listener);

            db.insertAll(in);
            for (int i = 0; i < 3; i++) {
                insertIds.add(idQueue.poll(1L, TimeUnit.SECONDS));
                inserted.add(nameQueue.poll(1L, TimeUnit.SECONDS));
            }

            Set<String> expectedNames = in.stream().map(e -> e.name + "_D").collect(Collectors.toSet());
            in.forEach(e -> e.name += "_U");
            db.upsertAll(in);
            for (int i = 0; i < 3; i++) {
                updateIds.add(idQueue.poll(1L, TimeUnit.SECONDS));
                updated.add(nameQueue.poll(1L, TimeUnit.SECONDS));
            }

            db.removeAll(in);
            for (int i = 0; i < 3; i++) {
                removeIds.add(idQueue.poll(1L, TimeUnit.SECONDS));
                removed.add(nameQueue.poll(1L, TimeUnit.SECONDS));
            }

            Set<Long> expectedIds = in.stream().map(e -> e.primaryKey).collect(Collectors.toSet());
            Set<String> updatedNames = in.stream().map(e -> e.name + "_D").collect(Collectors.toSet());

            Assert.assertEquals(expectedIds, insertIds);
            Assert.assertEquals(expectedIds, updateIds);
            Assert.assertEquals(expectedIds, removeIds);


            Assert.assertEquals(expectedNames, inserted);
            Assert.assertEquals(updatedNames, updated);
            Assert.assertEquals(updatedNames, removed);
        }

    }

    @Test
    public void testEventsWithDocuments() throws IOException, InterruptedException {
        Path file = Files.createTempFile("nitrite-test", "");
        file.toFile().deleteOnExit();

        final BlockingQueue<String> nameQueue = new ArrayBlockingQueue<>(3);

        try (NitriteDatabase db = new NitriteDatabase(file, Metadata.build().addCollection("entries", Index.unique("name")))) {
            List<Document> in = Arrays.asList(
                    Document.createDocument("name", "A"),
                    Document.createDocument("name", "B"),
                    Document.createDocument("name", "C")
            );

            Set<String> inserted = new HashSet<>();
            Set<String> updated = new HashSet<>();
            Set<String> removed = new HashSet<>();

            final Consumer<Document> listener = (Document e) -> {
                nameQueue.add(e.get("name", String.class));
            };
            db.onInsert("entries", listener);
            db.onUpdate("entries", listener);
            db.onRemove("entries", listener);

            db.insertAll("entries", in);
            for (int i = 0; i < 3; i++) {
                inserted.add(nameQueue.poll(1L, TimeUnit.SECONDS));
            }

            Set<String> expectedNames = in.stream().map(e -> e.get("name", String.class)).collect(Collectors.toSet());
            in.forEach(e -> e.put("name", e.get("name", String.class) + "_U"));


            db.upsertAll("entries", in);
            for (int i = 0; i < 3; i++) {
                updated.add(nameQueue.poll(1L, TimeUnit.SECONDS));
            }
            db.removeAll("entries", in);
            for (int i = 0; i < 3; i++) {
                removed.add(nameQueue.poll(1L, TimeUnit.SECONDS));
            }

            Set<String> updatedNames = in.stream().map(e -> e.get("name", String.class)).collect(Collectors.toSet());

            Assert.assertEquals(expectedNames, inserted);
            Assert.assertEquals(updatedNames, updated);
            Assert.assertEquals(updatedNames, removed);
        }

    }

}<|MERGE_RESOLUTION|>--- conflicted
+++ resolved
@@ -261,19 +261,12 @@
                     Filter.where("a").regex("foo"),
                     Filter.where("a").in("foo", "bar"),
                     Filter.where("a").notIn("foo", "bar"),
-<<<<<<< HEAD
-                    Filter.where("a").between(41, 43),
-                    Filter.where("a").betweenLeftInclusive(41, 43),
-                    Filter.where("a").betweenRightInclusive(41, 43),
-                    Filter.where("a").betweenBothInclusive(41, 43),
-=======
                     /*
                     Filter.where("a").beetween(41, 43),
                     Filter.where("a").beetweenLeftInclusive(41, 43),
                     Filter.where("a").beetweenRightInclusive(41, 43),
                     Filter.where("a").beetweenBothInclusive(41, 43),
                      */
->>>>>>> 852c8b48
                     Filter.where("a").elemMatch().eq(42),
                     Filter.where("a").elemMatch().elemMatch().eq(42),
                     // CONJUGATE FILTERS
