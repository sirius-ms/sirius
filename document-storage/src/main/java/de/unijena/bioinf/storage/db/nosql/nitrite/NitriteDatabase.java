--- conflicted
+++ resolved
@@ -1113,10 +1113,6 @@
                 case LT -> FluentFilter.where(literal.getField()).lt((Comparable<?>) literal.getValues()[0]);
                 case LTE -> FluentFilter.where(literal.getField()).lte((Comparable<?>) literal.getValues()[0]);
                 case BETWEEN -> new RangeFilter(literal.getField(), (Comparable) literal.getValues()[0], (Comparable) literal.getValues()[1],(boolean)literal.getValues()[2], (boolean)literal.getValues()[3]);
-<<<<<<< HEAD
-                        //FluentFilter.where(literal.getField()).between((Comparable<?>) literal.getValues()[0], (Comparable<?>) literal.getValues()[1], (boolean) literal.getValues()[2], (boolean) literal.getValues()[3]);
-=======
->>>>>>> 852c8b48
                 case TEXT -> FluentFilter.where(literal.getField()).text((String) literal.getValues()[0]);
                 case REGEX -> FluentFilter.where(literal.getField()).regex((String) literal.getValues()[0]);
                 case IN ->
