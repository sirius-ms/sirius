--- conflicted
+++ resolved
@@ -56,11 +56,8 @@
 import de.unijena.bioinf.ms.rest.model.fingerid.FingerIdData;
 import de.unijena.bioinf.ms.rest.model.fingerid.FingerprintJobInput;
 import de.unijena.bioinf.ms.rest.model.fingerid.FingerprintJobOutput;
-<<<<<<< HEAD
 import de.unijena.bioinf.ms.rest.model.info.Term;
-=======
 import de.unijena.bioinf.ms.rest.model.info.LicenseInfo;
->>>>>>> 99069ca3
 import de.unijena.bioinf.ms.rest.model.info.VersionsInfo;
 import de.unijena.bioinf.ms.rest.model.worker.WorkerList;
 import de.unijena.bioinf.utils.errorReport.ErrorReport;
@@ -183,13 +180,12 @@
         return ProxyManager.applyClient(serverInfoClient::getWorkerInfo);
     }
 
-<<<<<<< HEAD
     public List<Term> getTerms() throws IOException {
         return ProxyManager.applyClient(serverInfoClient::getTerms);
-=======
+    }
+
     public LicenseInfo getLicenseInfo() throws IOException {
         return ProxyManager.applyClient(serverInfoClient::getLicenseInfo);
->>>>>>> 99069ca3
     }
 
     public <T extends ErrorReport> String reportError(T report, String SOFTWARE_NAME) throws IOException {
