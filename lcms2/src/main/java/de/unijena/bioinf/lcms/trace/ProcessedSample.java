--- conflicted
+++ resolved
@@ -15,22 +15,11 @@
 
     @Getter @Setter
     private int uid;
-<<<<<<< HEAD
-
-    @Getter
-    private LCMSStorage storage;
-    @Getter
-    private MsDataSourceReference sourceReference;
-    @Getter
-    private MsInstrumentation instrumentation;
-    @Getter
-=======
 
     @Getter
     private LCMSStorage storage;
 
     @Getter
->>>>>>> 8bef4084
     private ScanPointMapping mapping;
 
     @Getter @Setter
@@ -48,20 +37,11 @@
     @Getter
     private int polarity;
 
-<<<<<<< HEAD
-    public ProcessedSample(MsDataSourceReference reference, MsInstrumentation instrumentation, ScanPointMapping scanPointMapping, LCMSStorage storage, int polarity, int uid)  {
-        this.mapping = scanPointMapping;
-        this.sourceReference = reference;
-        this.instrumentation = instrumentation;
-        this.storage = storage;
-        this.polarity = polarity;
-=======
     public ProcessedSample(ScanPointMapping scanPointMapping, LCMSStorage storage, int polarity, int uid)  {
         this.mapping = scanPointMapping;
         this.storage = storage;
         this.polarity = polarity;
         this.uid = uid;
->>>>>>> 8bef4084
         this.rtRecalibration = RecalibrationFunction.identity();
         this.mzRecalibration = RecalibrationFunction.identity();
     }
@@ -72,13 +52,6 @@
 
     public void active() {
         storage.setLowMemoryInactiveMode(false);
-<<<<<<< HEAD
-    }
-
-    public MsDataSourceReference getReference() {
-        return sourceReference;
-=======
->>>>>>> 8bef4084
     }
 
     public Range<Double> getRtSpan() {
