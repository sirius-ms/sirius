--- conflicted
+++ resolved
@@ -9,12 +9,7 @@
 import de.unijena.bioinf.lcms.merge2.MergedTrace;
 import de.unijena.bioinf.lcms.trace.ProcessedSample;
 import it.unimi.dsi.fastutil.doubles.DoubleArrayList;
-<<<<<<< HEAD
-import org.apache.commons.math3.analysis.UnivariateFunction;
-import org.apache.commons.math3.analysis.function.Identity;
 import picocli.CommandLine;
-=======
->>>>>>> 685972d9
 
 import java.io.*;
 import java.util.*;
@@ -55,9 +50,8 @@
 public class TestMain {
 
     public static void main(String[] args) {
-<<<<<<< HEAD
         LCMSOptions ops = new LCMSOptions();
-        CommandLine  cmd = new CommandLine(ops);
+        CommandLine cmd = new CommandLine(ops);
         cmd.parseArgs(args);
 
         if (cmd.isUsageHelpRequested()){
@@ -65,35 +59,22 @@
             return;
         }
 
-        final ProcessedSample[] samples;
-=======
         final de.unijena.bioinf.lcms.trace.ProcessedSample[] samples;
         LCMSProcessing processing = new LCMSProcessing();
->>>>>>> 685972d9
         {
             JobManager globalJobManager = SiriusJobs.getGlobalJobManager();
-<<<<<<< HEAD
-//            File[] files = new File("/home/kaidu/data/raw/polluted_citrus/").listFiles();
+//            File[] files = new File("/home/kaidu/analysis/lcms/diverse_collection/small").listFiles();
+//            File[] files = new File("/home/kaidu/analysis/lcms/diverse_collection/MSV000080627/").listFiles();
+            //File[] files = new File("/home/kaidu/data/raw/polluted_citrus/").listFiles();
             List<File> files = ops.getInputFiles();
             System.setProperty("lcms.logdir", ops.getLogDir().toAbsolutePath().toString());
 
-            List<BasicJJob<ProcessedSample>> jobs = new ArrayList<>();
-            int atmost = 10;
-            for (File f : files) {
-                if (--atmost < 0) break;
-                if (f.getName().toLowerCase().endsWith(".mzml")) {
-                    jobs.add(SiriusJobs.getGlobalJobManager().submitJob(new BasicJJob<ProcessedSample>() {
-=======
-            //File[] files = new File("/home/kaidu/analysis/lcms/diverse_collection/small").listFiles();
-            File[] files = new File("/home/kaidu/analysis/lcms/diverse_collection/MSV000080627/").listFiles();
-            //File[] files = new File("/home/kaidu/data/raw/polluted_citrus/").listFiles();
             List<BasicJJob<de.unijena.bioinf.lcms.trace.ProcessedSample>> jobs = new ArrayList<>();
             int atmost = Integer.MAX_VALUE;
             for (File f : files) {
                 if (--atmost < 0) break;
-                if (f.getName().endsWith(".mzML")) {
+                if (f.getName().toLowerCase().endsWith(".mzml")) {
                     jobs.add(SiriusJobs.getGlobalJobManager().submitJob(new BasicJJob<de.unijena.bioinf.lcms.trace.ProcessedSample>() {
->>>>>>> 685972d9
                         @Override
                         protected de.unijena.bioinf.lcms.trace.ProcessedSample compute() throws Exception {
                             ProcessedSample sample = processing.processSample(f);
@@ -103,60 +84,10 @@
                     }));
                 }
             }
-<<<<<<< HEAD
-            samples = jobs.stream().map(JJob::takeResult).toArray(ProcessedSample[]::new);
-        }
-
-        TraceAligner traceAligner = new TraceAligner(new IntensityNormalization.QuantileNormalizer(), samples);
-        MassOfInterest[] align = traceAligner.align();
-        if (false){
-            try (final PrintStream moi = new PrintStream(ops.getMois().toAbsolutePath().toString())) {
-                moi.println("mz\trt\tcount");
-                for (MassOfInterest m : align) {
-                    int n;
-                    if (m instanceof TraceAligner.MergedMassOfInterest) {
-                        n = ((TraceAligner.MergedMassOfInterest) m).mergedRts.length;
-                    } else n = 1;
-                    moi.println(m.getMz() + "\t" + m.getRt() + "\t" + n);
-                }
-            } catch (FileNotFoundException e) {
-                throw new RuntimeException(e);
-            }
-
-            double m=221.091899;
-            try (final PrintStream moi = new PrintStream(ops.getTr().toAbsolutePath().toString())) {
-                moi.println("mz\tintensity\trt\tdelta\tsample\ttrace");
-                for (int k=0; k < samples.length; ++k) {
-                    ProcessedSample s  = samples[k];
-                    UnivariateFunction f = traceAligner.getRecalibrationFunctions()[k];
-                    if (f==null) f= new Identity();
-                    //List<ContiguousTrace> contigousTracesByMass = s.getTraceStorage().getContigousTracesByMass(m - 0.1, m + 0.1);
-                    Iterator<TraceChain> chains = s.getTraceStorage().chains();
-                    int j=0;
-                    while (chains.hasNext()) {
-                        TraceChain t = chains.next();
-                        if (Math.abs(t.averagedMz()-221.091899) > 0.1)
-                            continue;
-                        for (int i=t.startId(); i <= t.endId(); ++i) {
-                            final float intensity = t.intensity(i);
-                            if (intensity>0) {
-                                moi.println(t.mz(i) + "\t" + t.intensity(i) + "\t" + f.value(t.retentionTime(i)) + "\t" + Math.abs(t.mz(i) - t.averagedMz()) + "\t" +
-                                        k + "\t" + j + "\n");
-                            }
-                        }
-                        ++j;
-                    }
-                }
-            } catch (FileNotFoundException e) {
-                throw new RuntimeException(e);
-            }
-
-=======
             //samples = jobs.stream().map(JJob::takeResult).toArray(de.unijena.bioinf.lcms.trace.ProcessedSample[]::new);
             for (BasicJJob<ProcessedSample> job : jobs) {
                 System.out.println(job.takeResult().getUid());
             }
->>>>>>> 685972d9
         }
         try {
             AlignmentBackbone bac = processing.align();
