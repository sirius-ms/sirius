package de.unijena.bioinf.lcms;

import com.google.common.collect.Range;
import de.unijena.bioinf.ChemistryBase.jobs.SiriusJobs;
import de.unijena.bioinf.jjobs.BasicJJob;
import de.unijena.bioinf.jjobs.JJob;
import de.unijena.bioinf.lcms.align.*;
import de.unijena.bioinf.lcms.features.*;
import de.unijena.bioinf.lcms.io.LCMSImporter;
import de.unijena.bioinf.lcms.isotopes.IsotopeDetectionByCorrelation;
import de.unijena.bioinf.lcms.isotopes.IsotopeDetectionStrategy;
import de.unijena.bioinf.lcms.merge.MergeTracesWithoutGapFilling;
import de.unijena.bioinf.lcms.merge.MergedTrace;
import de.unijena.bioinf.lcms.merge.ScanPointInterpolator;
import de.unijena.bioinf.lcms.msms.MergeGreedyStrategy;
import de.unijena.bioinf.lcms.msms.MostIntensivePeakInIsolationWindowAssignmentStrategy;
import de.unijena.bioinf.lcms.msms.Ms2MergeStrategy;
import de.unijena.bioinf.lcms.msms.Ms2TraceStrategy;
import de.unijena.bioinf.lcms.projectspace.PickFeaturesAndImportToSirius;
import de.unijena.bioinf.lcms.projectspace.ProjectSpaceImporter;
import de.unijena.bioinf.lcms.projectspace.SiriusDatabaseAdapter;
import de.unijena.bioinf.lcms.spectrum.Ms2SpectrumHeader;
import de.unijena.bioinf.lcms.statistics.*;
import de.unijena.bioinf.lcms.trace.ProcessedSample;
import de.unijena.bioinf.lcms.trace.*;
import de.unijena.bioinf.lcms.trace.segmentation.PersistentHomology;
import de.unijena.bioinf.lcms.trace.segmentation.TraceSegment;
import de.unijena.bioinf.lcms.trace.segmentation.TraceSegmentationStrategy;
import de.unijena.bioinf.lcms.traceextractor.*;
import de.unijena.bioinf.ms.persistence.model.core.feature.AlignedFeatures;
import de.unijena.bioinf.ms.persistence.model.core.run.Chromatography;
import de.unijena.bioinf.ms.persistence.model.core.run.LCMSRun;
import de.unijena.bioinf.ms.persistence.model.core.run.MergedLCMSRun;
import de.unijena.bioinf.ms.persistence.model.core.run.RetentionTimeAxis;
import it.unimi.dsi.fastutil.ints.Int2ObjectMap;
import it.unimi.dsi.fastutil.ints.Int2ObjectOpenHashMap;
import lombok.Getter;
import lombok.Setter;
import org.apache.commons.text.similarity.LongestCommonSubsequence;
import org.slf4j.LoggerFactory;

import java.io.File;
import java.io.IOException;
import java.net.URI;
import java.util.*;

public class LCMSProcessing {

    private static Range R = Range.closed(1,2);

    /**
     * Creates temporary databases to store traces and spectra
     */
    @Getter @Setter private LCMSStorageFactory storageFactory = LCMSStorage.temporaryStorage();

    /**
     * Calculates noise thresholds from raw Spectra
     */
    @Getter @Setter private StatisticsCollectionStrategy statisticsCollector = new MedianNoiseCollectionStrategy();

    /**
     * Determines which peaks to pick from the LCMS
     */
    @Getter @Setter private TraceDetectionStrategy traceDetectionStrategy = new CombinedTraceDetectionStrategy(
            new PickIntensivePeaksDetectionStrategy(),
            new PickMsPrecursorPeakDetectionStrategy(),
            new AdductAndIsotopeBasedDetectionStrategy()
    );

    @Getter @Setter private Ms2TraceStrategy ms2TraceStrategy = new MostIntensivePeakInIsolationWindowAssignmentStrategy();

    /**
     * This class determines how we ensure that no two peaks are picked in different traces
     */
    @Getter @Setter private TraceCachingStrategy traceCachingStrategy = new RectbasedCachingStrategy();

    @Getter @Setter private TraceSegmentationStrategy segmentationStrategy = new PersistentHomology();

    @Getter @Setter private MassOfInterestConfidenceEstimatorStrategy confidenceEstimatorStrategy = new MassOfInterestCombinedStrategy(
            new IsotopesAndAdductsAreConfidentStrategy(),
            new PrecursorsWithMsMsAreConfidentStrategy(),
            new TracesWithTooManyApexesAreStrange(),
            new IntensivePeaksAreConfident()
    );

    @Getter @Setter private NormalizationStrategy normalizationStrategy = new AverageOfTop100TracesNormalization();

    @Getter @Setter private AlignmentStrategy alignmentStrategy = new GreedyTwoStageAlignmentStrategy();
    @Getter @Setter private AlignmentAlgorithm alignmentAlgorithm = new BeamSearchAlgorithm();
    @Getter @Setter private AlignmentScorer alignmentScorerBackbone  = AlignmentScorer.expectSimilarIntensity();
    @Getter @Setter private AlignmentScorer alignmentScorerFull = AlignmentScorer.intensityMayBeDifferent();
    @Getter @Setter private MergeTracesWithoutGapFilling mergeStrategy = new MergeTracesWithoutGapFilling();

    @Getter @Setter private SiriusDatabaseAdapter siriusDatabaseAdapter;

    @Getter @Setter private ProjectSpaceImporter<?> importer = new PickFeaturesAndImportToSirius(
            new SegmentMergedFeatures(), new MergedApexIsotopePatternExtractor(), new MergeGreedyStrategy()
    );

    @Getter @Setter private Ms2MergeStrategy ms2MergeStrategy = new MergeGreedyStrategy();

    @Getter @Setter private IsotopePatternExtractionStrategy isotopePatternExtractionStrategy = new MergedApexIsotopePatternExtractor();

    protected List<ProcessedSample> samples = new ArrayList<>();
    private HashMap<Integer, ProcessedSample> sampleByIdx = new HashMap<>();

    public LCMSProcessing(SiriusDatabaseAdapter siriusDatabaseAdapter) {
        this.siriusDatabaseAdapter = siriusDatabaseAdapter;
    }

    /**
     * parses an MZML file and stores the processed sample. Note: we should add possibility to parse from input
     * stream later
     */
    public ProcessedSample processSample(Path file) throws IOException {
        return processSample(file, false, LCMSRun.Type.SAMPLE, Chromatography.LC);
    }

    public ProcessedSample processSample(URI input) throws IOException {
        return processSample(input, false, LCMSRun.Type.SAMPLE, Chromatography.LC);
    }


    public ProcessedSample processSample(
            Path file,
            boolean saveRawScans,
            LCMSRun.Type runType,
            Chromatography chromatography
    ) throws IOException {
        ProcessedSample sample = LCMSImporter.importToProject(
                file, storageFactory, importStrategy, saveRawScans, runType, chromatography);
        processSample(sample);
        return sample;
    }

    /**
     * parses an MZML file and stores the processed sample. Note: we should add possibility to parse from input
     * stream later
     */
    public ProcessedSample processSample(
            URI input,
            boolean saveRawScans,
            LCMSRun.Type runType,
            Chromatography chromatography
    ) throws IOException {
        // parse file and extract spectra
        ProcessedSample sample = LCMSImporter.importToProject(
<<<<<<< HEAD
                input, storageFactory, siriusDatabaseAdapter, saveRawScans, runType, chromatography);
=======
                input, storageFactory, importStrategy, saveRawScans, runType, chromatography);
        processSample(sample);
        return sample;
    }

    private void processSample(ProcessedSample sample) throws IOException {
>>>>>>> dc51aa9a
        sample.setUid(this.samples.size());
        this.samples.add(sample);
        this.sampleByIdx.put(sample.getUid(), sample);
        sample.active();
        collectStatistics(sample);
        extractTraces(sample);
        assignMs2Trace(sample);
        sample.setNormalizer(normalizationStrategy.computeNormalization(sample));
        extractMoIsForAlignment(sample);
        collectStatisticsBeforeAlignment(sample);
        importScanPointMapping(sample, sample.getRun().getRunId());
    }

    public AlignmentBackbone align() throws IOException {
        LCMSStorage mergedStorage = storageFactory.createNewStorage();
        AlignmentBackbone alignmentBackbone = alignmentStrategy.makeAlignmentBackbone(mergedStorage.getAlignmentStorage(), samples, alignmentAlgorithm, alignmentScorerBackbone);
        ProcessedSample merged = new ProcessedSample(
                alignmentBackbone.getScanPointMapping(),
                mergedStorage,
                samples.get(0).getPolarity(),
                samples.size() // TODO: better use sample idx 0?
        );
        samples.add(merged);
        sampleByIdx.put(merged.getUid(), merged);
        alignmentBackbone = alignmentStrategy.align(merged, alignmentBackbone, Arrays.asList(alignmentBackbone.getSamples()), alignmentAlgorithm, alignmentScorerFull);
        for (ProcessedSample sample : alignmentBackbone.getSamples()) {
            sample.setScanPointInterpolator(new ScanPointInterpolator(merged.getMapping(), sample.getMapping(), sample.getRtRecalibration()));
        }
        merged.getStorage().getAlignmentStorage().setStatistics(alignmentBackbone.getStatistics());
        return alignmentBackbone;
    }

    public ProcessedSample merge(AlignmentBackbone backbone) {
        ProcessedSample merged = this.samples.get(samples.size()-1);
        mergeStrategy.merge(merged, backbone);
        return merged;
    }

    public void extractFeaturesAndExportToProjectSpace(ProcessedSample merged, AlignmentBackbone backbone) throws IOException {
        final Int2ObjectMap<ProcessedSample> idx2sample = new Int2ObjectOpenHashMap<>();
        for (ProcessedSample s : backbone.getSamples()) {
            idx2sample.put(s.getUid(), s);
        }

        LongestCommonSubsequence lcs = new LongestCommonSubsequence();
        String name = Arrays.stream(backbone.getSamples()).map(s -> s.getRun().getName()).reduce((a, b) -> lcs.longestCommonSubsequence(a, b).toString()).orElse("");
        if (name.isBlank())
            name = "merged run";

        MergedLCMSRun mergedRun = MergedLCMSRun.builder()
                .name(name)
                .sampleStats(merged.getStorage().getStatistics())
                .build();
        merged.setRun(mergedRun);

        siriusDatabaseAdapter.importMergedRun(mergedRun);

        importScanPointMapping(merged, mergedRun.getRunId());
        ProjectSpaceImporter<Object> importer = (ProjectSpaceImporter<Object>) this.importer;
        Object obj = importer.initializeImport(siriusDatabaseAdapter);
        for (ProcessedSample sample : samples) {
            if (sample!=merged) importer.importRun(siriusDatabaseAdapter, obj, sample);
            else importer.importMergedRun(siriusDatabaseAdapter, obj, sample);
        }
        List<BasicJJob<long[]>> jobs = new ArrayList<>();
        for (final Rect r : merged.getStorage().getMergeStorage().getRectangleMap()) {
            jobs.add(SiriusJobs.getGlobalJobManager().submitJob(new BasicJJob<long[]>() {
                @Override
                protected long[] compute() throws Exception {
                    MergedTrace mergedTrace = collectMergedTrace(merged, r.id);
                    if (isSuitableForImport(mergedTrace)) {
                        return Arrays.stream(importer.importMergedTrace(siriusDatabaseAdapter, obj,merged, mergedTrace)).mapToLong(AlignedFeatures::getAlignedFeatureId).toArray();
                    }
                    return new long[0];
                }
            }));
        }
        jobs.forEach(JJob::takeResult);
    }

    private boolean isSuitableForImport(MergedTrace mergedTrace) {
        return mergedTrace.getTraces().length>0; // todo: implement a proper filter
    }

    protected void importScanPointMapping(ProcessedSample sample, long sampleId) throws IOException {
        RetentionTimeAxis axis = RetentionTimeAxis.builder()
                .runId(sampleId)
                .scanIndizes(sample.getMapping().scanIndizes)
                .retentionTimes(sample.getMapping().retentionTimes)
                .noiseLevelPerScan(sample.getStorage().getStatistics().getNoiseLevelPerScan()).build();
        siriusDatabaseAdapter.importRetentionTimeAxis(axis);
    }

    private void collectStatistics(ProcessedSample sample) {
        // collect statistics
        final StatisticsCollectionStrategy.Calculation calc = statisticsCollector.collectStatistics();
        ;
        for (int idx = 0, n = sample.getMapping().length(); idx < n; ++idx) {
            calc.processMs1(sample.getStorage().getSpectrumStorage().ms1SpectrumHeader(idx), sample.getStorage().getSpectrumStorage().getSpectrum(idx));
        }
        sample.getStorage().setStatistics(calc.done());
    }

    private void collectStatisticsBeforeAlignment(ProcessedSample sample) {
        sample.setTraceStats(TraceStats.collect(sample));
    }

    private void extractTraces(ProcessedSample sample) {
        final TracePicker tracePicker = new TracePicker(sample, traceCachingStrategy, segmentationStrategy);
        tracePicker.setAllowedMassDeviation(sample.getStorage().getStatistics().getMs1MassDeviationWithinTraces());
        traceDetectionStrategy.findPeaksForExtraction(sample, (sample1, spectrumIdx, peakIdx, spectrum) -> {
            Optional<ContiguousTrace> peak = tracePicker.detectMostIntensivePeak(spectrumIdx, spectrum.getMzAt(peakIdx));
        });
    }

    private void assignMs2Trace(ProcessedSample sample) {
        for (Ms2SpectrumHeader ms2SpectrumHeader : sample.getStorage().getSpectrumStorage().ms2SpectraHeader()) {
            int traceId = ms2TraceStrategy.getTraceFor(sample, ms2SpectrumHeader);
            if (traceId >= 0) {
                sample.getStorage().getTraceStorage().setTraceForMs2(ms2SpectrumHeader.getUid(), traceId);
            } else {
                LoggerFactory.getLogger(LCMSProcessing.class).debug("No suitable trace found for MSMS " + ms2SpectrumHeader);
            }
        }
    }

    private void extractMoIsForAlignment(ProcessedSample sample) {
        final AlignmentStorage alignmentStorage = sample.getStorage().getAlignmentStorage();
        NormalizationStrategy.Normalizer normalizer = sample.getNormalizer();
        for (ContiguousTrace trace : sample.getStorage().getTraceStorage()) {
            // calculate rect
            double minMz = trace.averagedMz(), maxMz = trace.averagedMz();
            for (TraceSegment segment : trace.getSegments()) {
                minMz = Math.min(trace.mz(segment.apex), minMz);
                maxMz = Math.max(trace.mz(segment.apex), maxMz);
            }
            for (TraceSegment segment : trace.getSegments()) {
                Rect rect = trace.rectWithRts();
                rect.minMz = (float) minMz;
                rect.maxMz = (float) maxMz;
                MoI moi = new MoI(rect, segment.apex, sample.getMapping().getRetentionTimeAt(segment.apex),
                        (float) normalizer.normalize(trace.intensity(segment.apex)), sample.getUid());

                if (trace.getSegments().length==1) moi.setSingleApex(true);
                detectIsotopesForMoI(sample, trace, segment, moi);

                moi.setConfidence(confidenceEstimatorStrategy.estimateConfidence(sample, trace, moi, null));
                if (moi.getMz()>=236.1 && moi.getMz()<=236.2 && Range.closed(2.8,2.95).contains(moi.getRetentionTime()/60d)) {
                    System.err.println("Ha!");
                }
                if (moi.getConfidence() >= 0) {
                    //System.out.println(moi + " intensity = " + moi.getIntensity() + ", isotopes = " + (moi.getIsotopes()==null ? 0 : moi.getIsotopes().isotopeIntensities.length) + ", confidence = "+ moi.getConfidence());
                    alignmentStorage.addMoI(moi);
                }
            }
        }
    }

    private void detectIsotopesForMoI(ProcessedSample sample, ContiguousTrace trace, TraceSegment segment, MoI moi) {
        IsotopeDetectionStrategy.Result result = new IsotopeDetectionByCorrelation().detectIsotopesFor(sample, moi, trace, segment);
        if (result.isMonoisotopic()) {
            moi.setIsotopes(result.getIsotopePeaks().get());
        } else {
            moi.setIsotopePeakFlag(true);
        }
    }

    public MergedTrace collectMergedTrace(ProcessedSample merged, int uid) {
        // collect all projectedTraces that have the given uid
        ProjectedTrace[] projectedTraces = merged.getStorage().getMergeStorage().getAllProjectedTracesOf(uid);
        ProjectedTrace[][] isotopes = merged.getStorage().getMergeStorage().getIsotopePatternFor(uid);
        return MergedTrace.collect(merged, sampleByIdx, projectedTraces, isotopes);
    }


}<|MERGE_RESOLUTION|>--- conflicted
+++ resolved
@@ -39,9 +39,9 @@
 import org.apache.commons.text.similarity.LongestCommonSubsequence;
 import org.slf4j.LoggerFactory;
 
-import java.io.File;
 import java.io.IOException;
 import java.net.URI;
+import java.nio.file.Path;
 import java.util.*;
 
 public class LCMSProcessing {
@@ -128,7 +128,7 @@
             Chromatography chromatography
     ) throws IOException {
         ProcessedSample sample = LCMSImporter.importToProject(
-                file, storageFactory, importStrategy, saveRawScans, runType, chromatography);
+                file, storageFactory, siriusDatabaseAdapter, saveRawScans, runType, chromatography);
         processSample(sample);
         return sample;
     }
@@ -145,16 +145,12 @@
     ) throws IOException {
         // parse file and extract spectra
         ProcessedSample sample = LCMSImporter.importToProject(
-<<<<<<< HEAD
                 input, storageFactory, siriusDatabaseAdapter, saveRawScans, runType, chromatography);
-=======
-                input, storageFactory, importStrategy, saveRawScans, runType, chromatography);
         processSample(sample);
         return sample;
     }
 
     private void processSample(ProcessedSample sample) throws IOException {
->>>>>>> dc51aa9a
         sample.setUid(this.samples.size());
         this.samples.add(sample);
         this.sampleByIdx.put(sample.getUid(), sample);
