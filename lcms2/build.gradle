--- conflicted
+++ resolved
@@ -28,11 +28,8 @@
     api project(':lcms')
     api project(':isotope_pattern:isotope_pattern_analysis')
     api project(":ms_persistence_oss:ms_persistence_model_oss")
-<<<<<<< HEAD
-=======
     api project(':ms_persistence_oss:ms_persistence_document_storage_oss')
     api project(':document-storage')
->>>>>>> 8bef4084
     //internal
     api group: 'de.unijena.bioinf.ms', name: 'Recalibration', version: '1.0'
     // external
