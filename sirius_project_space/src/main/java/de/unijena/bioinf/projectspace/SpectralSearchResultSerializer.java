/*
 *
 *  This file is part of the SIRIUS library for analyzing MS and MS/MS data
 *
 *  Copyright (C) 2023 Bright Giant GmbH
 *
 *  This library is free software; you can redistribute it and/or
 *  modify it under the terms of the GNU Lesser General Public
 *  License as published by the Free Software Foundation; either
 *  version 3 of the License, or (at your option) any later version.
 *
 *  This library is distributed in the hope that it will be useful,
 *  but WITHOUT ANY WARRANTY; without even the implied warranty of
 *  MERCHANTABILITY or FITNESS FOR A PARTICULAR PURPOSE.  See the GNU
 *  Lesser General Public License for more details.
 *
 *  You should have received a copy of the GNU General Public License along with SIRIUS.
 *  If not, see <https://www.gnu.org/licenses/lgpl-3.0.txt>
 */

package de.unijena.bioinf.projectspace;

import de.unijena.bioinf.ChemistryBase.ms.Deviation;
import de.unijena.bioinf.spectraldb.SpectralAlignmentType;
import de.unijena.bioinf.spectraldb.SpectralSearchResult;
import de.unijena.bionf.spectral_alignment.SpectralSimilarity;
import org.jetbrains.annotations.Nullable;

import java.io.IOException;
import java.util.ArrayList;
import java.util.List;
import java.util.Optional;
import java.util.concurrent.atomic.AtomicInteger;
import java.util.concurrent.atomic.AtomicReference;

public class SpectralSearchResultSerializer implements ComponentSerializer<CompoundContainerId, CompoundContainer, SpectralSearchResult> {

    @Override
    public @Nullable SpectralSearchResult read(ProjectReader reader, CompoundContainerId id, CompoundContainer container) throws IOException {
        String relPath = SpectralSearchLocations.SEARCH_RESULTS.relFilePath(id);
        String relPathParams = SpectralSearchLocations.SEARCH_PARAMS.relFilePath(id);

        if (!reader.exists(relPath) || !reader.exists(relPathParams))
            return null;

        AtomicReference<Deviation> precursorDev = new AtomicReference<>();
        AtomicReference<Deviation> peakDev = new AtomicReference<>();
        AtomicReference<SpectralAlignmentType> alignmentType = new AtomicReference<>();
        AtomicInteger numOfResults = new AtomicInteger(0);

        reader.table(relPathParams, true, 0, 1, (row) -> {
            precursorDev.set(Deviation.fromString(row[0]));
            peakDev.set(Deviation.fromString(row[1]));
            alignmentType.set(SpectralAlignmentType.valueOf(row[2]));
            numOfResults.set(Integer.parseInt(row[3]));
        });

        List<SpectralSearchResult.SearchResult> results = new ArrayList<>();

        reader.table(relPath, true, 0, numOfResults.get(), (row) -> {
            results.add(
                    SpectralSearchResult.SearchResult.builder()
                            .rank(Integer.parseInt(row[0]))
                            .querySpectrumIndex(Integer.parseInt(row[1]))
                            .dbName(row[2])
<<<<<<< HEAD
                            .dbId(row[3])
                            .referenceUUID(row[4])
                            .referenceSplash(row[5])
                            .similarity(new SpectralSimilarity(Double.parseDouble(row[6]), Integer.parseInt(row[7])))
=======
                            .referenceUUID(row[3])
                            .referenceSplash(row[4])
                            .similarity(new SpectralSimilarity(Double.parseDouble(row[5]), Integer.parseInt(row[6])))
>>>>>>> e48d6459
                            .build()
            );
        });

        return SpectralSearchResult.builder()
                .precursorDeviation(precursorDev.get())
                .peakDeviation(peakDev.get())
                .alignmentType(alignmentType.get())
                .results(results)
                .build();
    }

    @Override
    public void write(ProjectWriter writer, CompoundContainerId id, CompoundContainer container, Optional<SpectralSearchResult> component) throws IOException {
        final SpectralSearchResult searchResult = component.orElseThrow(() -> new IllegalArgumentException("Could not find SpectralSearchResult to write for ID: " + id));

        writer.table(SpectralSearchLocations.SEARCH_PARAMS.relFilePath(id), new String[]{
                "precursorDeviation", "peakDeviation", "alignmentType", "numOfResults"
        }, List.of(new String[][]{{
            searchResult.getPrecursorDeviation().toString(),
            searchResult.getPeakDeviation().toString(),
            searchResult.getAlignmentType().toString(),
            Integer.toString(searchResult.getResults().size())
        }}));

        final String[] header = new String[]{
<<<<<<< HEAD
                "rank", "querySpectrumIndex", "libraryName", "libraryId", "referenceUUID", "referenceSplash", "similarity", "sharedPeaks"
=======
                "rank", "querySpectrumIndex", "dbName", "referenceUUID", "referenceSplash", "similarity", "sharedPeaks"
>>>>>>> e48d6459
        };
        final String[] row = new String[header.length];
        writer.table(SpectralSearchLocations.SEARCH_RESULTS.relFilePath(id), header, searchResult.getResults().stream().map((hit) -> {
            row[0] = Integer.toString(hit.getRank());
            row[1] = Integer.toString(hit.getQuerySpectrumIndex());
            row[2] = hit.getDbName();
<<<<<<< HEAD
            row[3] = hit.getDbId();
            row[4] = hit.getReferenceUUID();
            row[5] = hit.getReferenceSplash();
            row[6] = Double.toString(hit.getSimilarity().similarity);
            row[7] = Integer.toString(hit.getSimilarity().shardPeaks);
=======
            row[3] = hit.getReferenceUUID();
            row[4] = hit.getReferenceSplash();
            row[5] = Double.toString(hit.getSimilarity().similarity);
            row[6] = Integer.toString(hit.getSimilarity().shardPeaks);
>>>>>>> e48d6459
            return row;
        })::iterator);
    }

    @Override
    public void delete(ProjectWriter writer, CompoundContainerId id) throws IOException {
        writer.delete(SpectralSearchLocations.SEARCH_RESULTS.relFilePath(id));
        writer.delete(SpectralSearchLocations.SEARCH_PARAMS.relFilePath(id));
    }

}<|MERGE_RESOLUTION|>--- conflicted
+++ resolved
@@ -63,16 +63,9 @@
                             .rank(Integer.parseInt(row[0]))
                             .querySpectrumIndex(Integer.parseInt(row[1]))
                             .dbName(row[2])
-<<<<<<< HEAD
-                            .dbId(row[3])
-                            .referenceUUID(row[4])
-                            .referenceSplash(row[5])
-                            .similarity(new SpectralSimilarity(Double.parseDouble(row[6]), Integer.parseInt(row[7])))
-=======
                             .referenceUUID(row[3])
                             .referenceSplash(row[4])
                             .similarity(new SpectralSimilarity(Double.parseDouble(row[5]), Integer.parseInt(row[6])))
->>>>>>> e48d6459
                             .build()
             );
         });
@@ -99,29 +92,17 @@
         }}));
 
         final String[] header = new String[]{
-<<<<<<< HEAD
-                "rank", "querySpectrumIndex", "libraryName", "libraryId", "referenceUUID", "referenceSplash", "similarity", "sharedPeaks"
-=======
                 "rank", "querySpectrumIndex", "dbName", "referenceUUID", "referenceSplash", "similarity", "sharedPeaks"
->>>>>>> e48d6459
         };
         final String[] row = new String[header.length];
         writer.table(SpectralSearchLocations.SEARCH_RESULTS.relFilePath(id), header, searchResult.getResults().stream().map((hit) -> {
             row[0] = Integer.toString(hit.getRank());
             row[1] = Integer.toString(hit.getQuerySpectrumIndex());
             row[2] = hit.getDbName();
-<<<<<<< HEAD
-            row[3] = hit.getDbId();
-            row[4] = hit.getReferenceUUID();
-            row[5] = hit.getReferenceSplash();
-            row[6] = Double.toString(hit.getSimilarity().similarity);
-            row[7] = Integer.toString(hit.getSimilarity().shardPeaks);
-=======
             row[3] = hit.getReferenceUUID();
             row[4] = hit.getReferenceSplash();
             row[5] = Double.toString(hit.getSimilarity().similarity);
             row[6] = Integer.toString(hit.getSimilarity().shardPeaks);
->>>>>>> e48d6459
             return row;
         })::iterator);
     }
