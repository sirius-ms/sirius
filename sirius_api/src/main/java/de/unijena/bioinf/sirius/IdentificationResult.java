--- conflicted
+++ resolved
@@ -28,7 +28,6 @@
 import de.unijena.bioinf.babelms.dot.FTDotWriter;
 import de.unijena.bioinf.babelms.json.FTJsonWriter;
 import de.unijena.bioinf.babelms.ms.AnnotatedSpectrumWriter;
-import de.unijena.bioinf.jjobs.JJob;
 
 import java.io.File;
 import java.io.IOException;
@@ -278,25 +277,9 @@
         return formula + " with score " + getScore() + " at rank " + rank;
     }
 
-<<<<<<< HEAD
-
-    public interface AnnotationJJob<R> extends JJob<R> {
-
-        IdentificationResult getIdentificationResult();
-
-        default R takeAndAnnotateResult() {
-            R result = takeResult();
-            if (result != null) {
-                Class<R> clzz = (Class<R>) result.getClass();
-                getIdentificationResult().setAnnotation(clzz, result);
-            }
-            return result;
-        }
-=======
     @Override
     public int compareTo(IdentificationResult o) {
         if (rank==o.rank) return Double.compare(score, o.score);
         else return Integer.compare(rank, o.rank);
->>>>>>> cfed5f83
     }
 }