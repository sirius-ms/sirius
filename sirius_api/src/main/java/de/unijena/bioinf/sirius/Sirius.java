--- conflicted
+++ resolved
@@ -1075,16 +1075,10 @@
         boolean doFilter = false; double scoreThresholdForFiltering = 0d;
         for (IsotopePattern pat : pattern.getExplanations().values()) {
             maxScore = Math.max(pat.getScore(), maxScore);
-<<<<<<< HEAD
-            if (pat.getScore()>=pat.getPattern().size()*3) {
-                isoPeaks = Math.max(pat.getPattern().size(), isoPeaks);
-                scoreThresholdForFiltering = isoPeaks*2;
-=======
             final int numberOfIsoPeaks = pat.getPattern().size()-1;
             if (pat.getScore()>=2*numberOfIsoPeaks) {
                 isoPeaks = Math.max(pat.getPattern().size(), isoPeaks);
                 scoreThresholdForFiltering = isoPeaks*1d;
->>>>>>> 164af0ad
                 doFilter=true;
             }
         }
