--- conflicted
+++ resolved
@@ -63,245 +63,7 @@
     protected boolean autoIonMode;
     protected JobManager jobManager;
 
-<<<<<<< HEAD
     //public final static String ISOTOPE_SCORE = "isotope";
-=======
-    public static void mainy(String[] args) throws ExecutionException, InterruptedException {
-        LoggerFactory.getILoggerFactory().getLogger("").debug("");
-        final File F = new File("/home/kaidu/data/ms/agilent_data/fixed");
-        final List<File> totalDaneben = new ArrayList<>();
-        int K = 0;
-        try {
-
-            Sirius s = new Sirius("qtof");
-            s.getMs2Analyzer().setIsotopeHandling(FragmentationPatternAnalysis.IsotopeInMs2Handling.IGNORE);
-            final TDoubleArrayList gaps1 = new TDoubleArrayList(), gaps2 = new TDoubleArrayList(), time1 = new TDoubleArrayList(), time2 = new TDoubleArrayList();
-            for (File f : Arrays.asList(new File("/home/kaidu/data/ms/agilent_data/fixed/agilent_2206.ms"))) {//F.listFiles()) {
-                if (!f.getName().endsWith(".ms"))
-                    continue;
-                Ms2Experiment exp = s.parseExperiment(f).next();
-                final ProcessedInput pinp = s.getMs2Analyzer().preprocessing(exp);
-                Decomposition d = null;
-                final DecompositionList list = pinp.getAnnotation(DecompositionList.class, null);
-                for (Decomposition x : list.getDecompositions()) {
-                    if (x.getCandidate().equals(exp.getMolecularFormula())) {
-                        d = x;
-                        break;
-                    }
-                }
-                if (d == null) continue;
-                final FGraph graph = s.getMs2Analyzer().buildGraph(pinp, d);
-                final long T1 = System.nanoTime();
-                final double h1 = new CriticalPathSolver(graph).solve().getTreeWeight();
-                final long T2 = System.nanoTime();
-                final double h2 = new ExtendedCriticalPathHeuristic(graph).solve().getTreeWeight();
-                final long T3 = System.nanoTime();
-                final double exact = s.getMs2Analyzer().getTreeBuilder().buildTree(pinp, graph, 0d, s.getMs2Analyzer().getTreeBuilder().prepareTreeBuilding(pinp, graph, 0d)).getTreeWeight();//s.compute(exp, exp.getMolecularFormula(), false).tree.getTreeWeight();
-                final long T4 = System.nanoTime();
-                final double h1t = (T2 - T1) / 1000000d, h2t = (T3 - T2) / 1000000d, h3t = (T4 - T3) / 1000000d;
-                System.out.println(h1 + " x " + h2 + " x " + exact + " || " + h1t + " vs " + h2t + " vs " + h3t);
-                time1.add(h1t);
-                time2.add(h2t);
-                gaps1.add(exact - h1);
-                gaps2.add(exact - h2);
-                if ((exact - h2) > 10) {
-                    System.err.println(f.getName() + ": " + exact + " vs " + h2);
-                    totalDaneben.add(f);
-                }
-                if ((++K % 200) == 0) {
-                    System.out.println("#######################");
-                    System.out.println("Average Time H1: " + time1.sum() / time1.size());
-                    System.out.println("Average Time H2: " + time2.sum() / time2.size());
-                    System.out.println("Average Gap H1: " + gaps1.sum() / gaps1.size());
-                    System.out.println("Average Gap H2: " + gaps2.sum() / gaps2.size());
-                    double[] buf = gaps1.toArray();
-                    Arrays.sort(buf);
-                    System.out.println("Median Gap H1: " + buf[buf.length / 2]);
-                    buf = gaps2.toArray();
-                    Arrays.sort(buf);
-                    System.out.println("Median Gap H2: " + buf[buf.length / 2]);
-                    System.out.println("#######################");
-                    for (File g : totalDaneben) System.out.println(g.getName());
-                    System.out.println("#######################");
-                }
-            }
-            System.out.println("#######################");
-            System.out.println("Average Time H1: " + time1.sum() / time1.size());
-            System.out.println("Average Time H2: " + time2.sum() / time2.size());
-            System.out.println("Average Gap H1: " + gaps1.sum() / gaps1.size());
-            System.out.println("Average Gap H2: " + gaps2.sum() / gaps2.size());
-            double[] buf = gaps1.toArray();
-            Arrays.sort(buf);
-            System.out.println("Median Gap H1: " + buf[buf.length / 2]);
-            buf = gaps2.toArray();
-            Arrays.sort(buf);
-            System.out.println("Median Gap H2: " + buf[buf.length / 2]);
-            System.out.println("#######################");
-            for (File g : totalDaneben) System.out.println(g.getName());
-            System.out.println("#######################");
-        } catch (IOException e) {
-
-        }
-    }
-
-    public static void main(String[] args) throws ExecutionException, InterruptedException {
-        //mainx(new String[]{"/home/kaidu/data/ms/agilent_data/fixed/agilent_160.ms"});
-        //mainx(new String[]{"/home/kaidu/data/ms/agilent_data/fixed/agilent_163.ms"});
-        //mainx(new String[]{"/home/kaidu/data/ms/agilent_data/fixed/agilent_315.ms"});
-        //mainx(new String[]{"/home/kaidu/data/ms/agilent_data/fixed/agilent_1015.ms"});
-        //mainx(new String[]{"/home/kaidu/data/ms/agilent_data/fixed/agilent_1423.ms"});
-        //mainx(new String[]{"/home/kaidu/data/ms/agilent_data/fixed/agilent_1605.ms"});
-        //mainx(new String[]{"/home/kaidu/data/ms/agilent_data/fixed/agilent_2206.ms"});
-        //mainx(new String[]{"/home/kaidu/data/ms/agilent_data/fixed/agilent_3003.ms"});
-        //mainx(new String[]{"/home/kaidu/data/ms/agilent_data/fixed/agilent_3574.ms"});
-        test();
-    }
-
-    private static void test() {
-        final File testFile = new File("/home/kaidu/data/ms/metlin/mpos85097.ms");
-        final Sirius sirius = new Sirius();
-        try {
-            sirius.getMs2Analyzer().setTreeBuilder(new CPLEXTreeBuilder());
-        } catch (Exception e) {
-            e.printStackTrace();
-        }
-        try {
-            final Ms2Experiment exp = sirius.parseExperiment(testFile).next();
-            final long time1 = System.nanoTime();
-            System.out.println(sirius.identify(exp).get(0).score);
-            final long time2 = System.nanoTime();
-            System.out.println((time2 - time1) / 1000000d);
-        } catch (IOException e) {
-            e.printStackTrace();
-        }
-    }
-
-    public static void mainx(String[] args) throws ExecutionException, InterruptedException {
-        final File F = new File(args[0]);
-        System.out.println(F.getName() + " ##############");
-        try {
-
-            Sirius s = new Sirius("qtof");
-            s.getMs2Analyzer().setIsotopeHandling(FragmentationPatternAnalysis.IsotopeInMs2Handling.IGNORE);
-            Ms2Experiment exp = s.parseExperiment(F).next();
-            System.out.println(exp.getMolecularFormula() + " with mass " + exp.getMolecularFormula().getMass());
-
-
-            final JobManager manager = new JobManager(Runtime.getRuntime().availableProcessors());
-
-            final TreeComputationInstance instance = new TreeComputationInstance(manager, s.getMs2Analyzer(), exp, 10);
-            {
-                final long T1 = System.currentTimeMillis();
-                manager.submitSubJob(instance);
-                for (FTree tree : instance.awaitResult().getResults()) {
-                    System.out.println(tree.getRoot().getFormula() + ": " + tree.getAnnotationOrThrow(TreeScoring.class).getOverallScore());
-                }
-                final long T2 = System.currentTimeMillis();
-                System.out.println("\nTIME: " + (T2 - T1) / 1000 + " s");
-            }
-            System.out.println("#########################");
-            s.setProgress(new Progress() {
-                @Override
-                public void init(double maxProgress) {
-
-                }
-
-                @Override
-                public void update(double currentProgress, double maxProgress, String value, Feedback feedback) {
-
-                }
-
-                @Override
-                public void finished() {
-
-                }
-
-                @Override
-                public void info(String message) {
-                    System.out.println(message);
-                }
-            });
-            final long T1 = System.currentTimeMillis();
-            for (IdentificationResult r : Arrays.asList(s.compute(exp, exp.getMolecularFormula(), true))) {
-                final FTree tree = r.getRawTree();
-                System.out.println(tree.getRoot().getFormula() + ": " + tree.getAnnotationOrThrow(TreeScoring.class).getOverallScore() + " ( " + tree.getFragmentAnnotationOrNull(Score.class).get(tree.getFragmentAt(1)).get("TreeSizeScorer"));
-            }
-            final long T2 = System.currentTimeMillis();
-            System.out.println("\nTIME: " + (T2 - T1) / 1000 + " s");
-
-
-            try {
-                manager.shutdown();
-            } catch (InterruptedException e) {
-                e.printStackTrace();
-            }
-
-        } catch (IOException e) {
-            e.printStackTrace();
-        }
-    }
-
-    public static void mainElem(String[] args) {
-        Sirius s = new Sirius();
-        ElementPredictor predictor = s.getElementPrediction();
-        final HashMap<String, File> doof = new HashMap<>();
-        for (File f : new File("/home/kaidu/data/datasets/casmi_ms1/MS1_positive/").listFiles()) {
-            doof.put(f.getName().split("_")[1], f);
-        }
-        try {
-            final List<String> lines = Files.readAllLines(new File("/home/kaidu/data/datasets/casmi_ms1/pos.csv").toPath(), Charset.forName("UTF-8"));
-
-            for (String line : lines.subList(1, lines.size())) {
-                final String[] tabs = line.split("\t");
-                final String id = tabs[0];
-                final MolecularFormula formula = MolecularFormula.parse(tabs[4]);
-                if (doof.containsKey(id)) {
-                    final File f = doof.get(id);
-                    final List<String> xs = Files.readAllLines(f.toPath(), Charset.forName("UTF-8"));
-                    final SimpleMutableSpectrum spec = new SimpleMutableSpectrum(lines.size());
-                    for (String l : xs) {
-                        String[] vls = l.split("\\s+");
-                        spec.addPeak(Double.parseDouble(vls[0]), Double.parseDouble(vls[1]));
-                    }
-                    final MutableMs2Experiment experiment = new MutableMs2Experiment();
-                    final PrecursorIonType hplus = PrecursorIonType.getPrecursorIonType("[M+H]+");
-                    experiment.setIonMass(hplus.neutralMassToPrecursorMass(formula.getMass()));
-                    experiment.setMergedMs1Spectrum(new SimpleSpectrum(spec));
-
-                    SimpleSpectrum extracted = s.getMs1Analyzer().extractPattern(experiment, experiment.getIonMass());
-
-                    final SimpleMutableSpectrum buf = new SimpleMutableSpectrum();
-                    // pick 3 peaks
-                    if (extracted.size() < 3) continue;
-                    buf.addPeak(extracted.getPeakAt(0));
-                    buf.addPeak(extracted.getPeakAt(1));
-                    buf.addPeak(extracted.getPeakAt(2));
-                    // add additional 2 peaks if intensity is decreasing
-                    for (int i = 3; i <= Math.min(4, extracted.size() - 1); ++i) {
-                        if (extracted.getPeakAt(i).getIntensity() >= buf.getIntensityAt(buf.size() - 1)) break;
-                        buf.addPeak(extracted.getPeakAt(i));
-                    }
-
-                    extracted = new SimpleSpectrum(buf);
-
-                    final FormulaConstraints constraints = predictor.predictConstraints(extracted);
-                    if (!constraints.isSatisfied(formula)) {
-                        System.out.println(f.getName() + "\t" + formula + "\t" + constraints + "\t" + experiment.getIonMass());
-                        System.out.println(Spectrums.getNormalizedSpectrum(extracted, Normalization.Sum(100d)));
-                    }
-
-                }
-
-            }
-
-        } catch (IOException e) {
-            e.printStackTrace();
-        }
-    }
-
-
-    public final static String ISOTOPE_SCORE = "isotope";
->>>>>>> a5b4a954
 
     public Sirius(String profileName) throws IOException {
         profile = new Profile(profileName);
@@ -524,7 +286,6 @@
      */
     @Deprecated
     public List<IdentificationResult> identify(Ms2Experiment uexperiment, int numberOfCandidates, boolean recalibrating, IsotopePatternHandling deisotope, Set<MolecularFormula> whiteList) {
-<<<<<<< HEAD
         final TreeComputationInstance instance = new TreeComputationInstance(jobManager, getMs2Analyzer(), uexperiment, numberOfCandidates);
         final ProcessedInput pinput = instance.validateInput();
         pinput.setAnnotation(ForbidRecalibration.class, recalibrating ? ForbidRecalibration.ALLOWED : ForbidRecalibration.FORBIDDEN);
@@ -536,124 +297,6 @@
         int k=0;
         for (FTree tree : fr.getResults()) {
             irs.add(new IdentificationResult(tree, ++k));
-=======
-        if (whiteList == null || whiteList.isEmpty()) {
-            return identify(uexperiment, numberOfCandidates, recalibrating, deisotope);
-        }
-        // fix parentmass
-        final MutableMs2Experiment exp = detectParentPeakFromWhitelist(uexperiment, whiteList);
-        // split whitelist into sublists matching a certain ionization and alphabet
-        final List<IonWhitelist> subsets = splitWhitelistByIonizationAndAlphabet(exp, whiteList);
-        // now compute each subset separately...
-        // first MS
-        final HashMap<MolecularFormula, IsotopePattern> isoScores = handleIsoAnalysisWithWhitelist(deisotope, exp, subsets);
-        // then MS/MS
-        final DoubleEndWeightedQueue treeSet = new DoubleEndWeightedQueue(numberOfCandidates);
-        final TreeSizeScorer treeSizeScorer = FragmentationPatternAnalysis.getByClassName(TreeSizeScorer.class, profile.fragmentationPatternAnalysis.getFragmentPeakScorers());
-        final double originalTreeSize = (treeSizeScorer != null ? treeSizeScorer.getTreeSizeScore() : 0d);
-        double modifiedTreeSizeScore = originalTreeSize;
-        final double MAX_TREESIZE_SCORE = originalTreeSize + MAX_TREESIZE_INCREASE;
-        int SPECIFIC_MIN_NUMBER_OF_EXPLAINED_PEAKS = MIN_NUMBER_OF_EXPLAINED_PEAKS;
-        int numberOfPossibleCandidates = 0;
-        try {
-            final ArrayList<FTree> computedTrees = new ArrayList<FTree>();
-            final FeedbackFlag feedback = new FeedbackFlag();
-            outerLoop:
-            while (true) {
-                progress.init(whiteList.size());
-                int counter = 0;
-                numberOfPossibleCandidates = 0;
-                for (IonWhitelist wl : subsets) {
-                    numberOfPossibleCandidates += wl.whitelist.size();
-                    final MutableMs2Experiment specificExp = exp.clone();
-                    specificExp.setPrecursorIonType(wl.ionization);
-                    final FormulaConstraints constraints = FormulaConstraints.allSubsetsOf(wl.whitelist);
-                    final ProcessedInput pinput = profile.fragmentationPatternAnalysis.preprocessing(specificExp, constraints);
-                    SPECIFIC_MIN_NUMBER_OF_EXPLAINED_PEAKS = Math.min(pinput.getMergedPeaks().size() - 2, MIN_NUMBER_OF_EXPLAINED_PEAKS);
-                    MultipleTreeComputation trees = profile.fragmentationPatternAnalysis.computeTrees(pinput).withoutRecalibration().inParallel();
-                    if (!isoScores.isEmpty()) {
-                        trees = trees.onlyWith(isoScores.keySet());
-                    } else {
-                        trees = trees.onlyWith(wl.whitelist);
-                    }
-
-                    final TreeIterator iter = trees.iterator(true);
-                    while (iter.hasNext()) {
-                        final FTree tree = iter.next();
-                        if (tree != null) {
-                            if (deisotope.isScoring()) addIsoScore(isoScores, tree);
-                            treeSet.add(tree);
-                        }
-                        if (iter.lastGraph() != null) {
-                            progress.update(++counter, whiteList.size(), iter.lastGraph().getRoot().getChildren(0).getFormula().toString() + " " + wl.ionization.toString(), feedback);
-                        }
-                        if (feedback.getFlag() == FeedbackFlag.Flag.CANCEL) {
-                            return null;
-                        } else if (feedback.getFlag() == FeedbackFlag.Flag.STOP) {
-                            computedTrees.addAll(treeSet.getTrees());
-                            break outerLoop;
-                        }
-                    }
-                }
-                progress.finished();
-                boolean satisfied = treeSizeScorer == null || modifiedTreeSizeScore >= MAX_TREESIZE_SCORE;
-                if (!satisfied) {
-                    final Iterator<FTree> treeIterator = treeSet.iterator();
-                    for (int k = 0; k < MIN_NUMBER_OF_TREES_CHECK_FOR_INTENSITY; ++k) {
-                        if (treeIterator.hasNext()) {
-                            final FTree tree = treeIterator.next();
-                            final double intensity = profile.fragmentationPatternAnalysis.getIntensityRatioOfExplainedPeaks(tree);
-                            if (tree.numberOfVertices() >= SPECIFIC_MIN_NUMBER_OF_EXPLAINED_PEAKS && intensity >= MIN_EXPLAINED_INTENSITY) {
-                                satisfied = true;
-                                break;
-                            }
-                        } else break;
-                    }
-                }
-                if (satisfied) {
-                    computedTrees.addAll(treeSet.getTrees());
-                    break;
-                } else {
-                    progress.info("Not enough peaks were explained. Repeat computation with less restricted constraints.");
-                    modifiedTreeSizeScore += TREE_SIZE_INCREASE;
-                    treeSizeScorer.setTreeSizeScore(modifiedTreeSizeScore);
-                    computedTrees.clear();
-                    treeSet.clear();
-                }
-            }
-            feedback.clear();
-            // recalibrate trees
-            double maximalPossibleScoreByRecalibration = 0d;
-            if (recalibrating) {
-                // now recalibrate the trees and recompute them another time...
-                progress.info("recalibrate trees");
-                progress.init(computedTrees.size());
-                for (int k = 0; k < computedTrees.size(); ++k) {
-                    final FTree recalibratedTree = profile.fragmentationPatternAnalysis.recalibrate(computedTrees.get(k), true);
-                    maximalPossibleScoreByRecalibration = addRecalibrationPenalty(computedTrees.get(k), k + 1, maximalPossibleScoreByRecalibration);
-                    if (deisotope.isScoring()) addIsoScore(isoScores, recalibratedTree);
-                    computedTrees.set(k, recalibratedTree);
-                    progress.update(k + 1, computedTrees.size(), "recalibrate " + recalibratedTree.getRoot().getFormula().toString(), feedback);
-                    if (feedback.getFlag() == FeedbackFlag.Flag.CANCEL) return null;
-                    else if (feedback.getFlag() == FeedbackFlag.Flag.STOP) break;
-                }
-                progress.finished();
-            }
-
-            Collections.sort(computedTrees, Collections.reverseOrder(TREE_SCORE_COMPARATOR));
-
-
-            final ArrayList<IdentificationResult> list = new ArrayList<IdentificationResult>(numberOfCandidates);
-            for (int k = 0; k < Math.min(numberOfCandidates, computedTrees.size()); ++k) {
-                final FTree tree = computedTrees.get(k);
-                profile.fragmentationPatternAnalysis.recalculateScores(tree);
-                list.add(new IdentificationResult(tree, k + 1));
-            }
-            addScoreThresholdOnUnconsideredCandidates(list, numberOfPossibleCandidates);
-            return list;
-        } finally {
-            treeSizeScorer.setTreeSizeScore(originalTreeSize);
->>>>>>> a5b4a954
         }
         return irs;
     }
@@ -677,244 +320,8 @@
         }
     }
 
-<<<<<<< HEAD
-=======
-    private double addRecalibrationPenalty(FTree result, int rank, double maximalPossibleScoreByRecalibration) {
-        if (rank == 10) {
-            maximalPossibleScoreByRecalibration = result.getAnnotationOrThrow(TreeScoring.class).getOverallScore();
-        } else if (rank > 10) {
-            TreeScoring scoring = result.getAnnotationOrThrow(TreeScoring.class);
-            if (scoring.getOverallScore() > maximalPossibleScoreByRecalibration) {
-                scoring.setRecalibrationPenalty(maximalPossibleScoreByRecalibration - scoring.getOverallScore());
-                scoring.setOverallScore(maximalPossibleScoreByRecalibration);
-            }
-        }
-        return maximalPossibleScoreByRecalibration;
-    }
-
-    private List<IonWhitelist> splitWhitelistByIonizationAndAlphabet(Ms2Experiment exp, Set<MolecularFormula> whiteList) {
-
-        final HashMap<Element, Integer> elementMap = new HashMap<>();
-        for (Element e : MolecularFormula.parse("CHNOPS").elementArray()) {
-            elementMap.put(e, elementMap.size());
-        }
-        for (MolecularFormula f : whiteList) {
-            f.visit(new FormulaVisitor<Object>() {
-                @Override
-                public Object visit(Element element, int amount) {
-                    if (!elementMap.containsKey(element))
-                        elementMap.put(element, elementMap.size());
-                    return null;
-                }
-            });
-        }
-
-        // split whitelist into sublists matching a certain ionization and alphabet
-        final HashMap<PrecursorIonType, IonWhitelist> subsets = new HashMap<PrecursorIonType, IonWhitelist>();
-        final double absoluteError = profile.fragmentationPatternAnalysis.getDefaultProfile().getAllowedMassDeviation().absoluteFor(exp.getIonMass());
-        for (MolecularFormula f : whiteList) {
-            final PrecursorIonType usedIonType = getIonization(exp, f, absoluteError);
-            if (usedIonType != null) {
-                IonWhitelist iw = subsets.get(usedIonType);
-                if (iw == null) {
-                    iw = new IonWhitelist(usedIonType);
-                    subsets.put(usedIonType, iw);
-                }
-                iw.whitelist.add(f);
-            }
-        }
-        // now split each of these subsets into alphabets
-
-        final List<IonWhitelist> whitelists = new ArrayList<>();
-        final HashMap<BitSet, IonWhitelist> subsets2 = new HashMap<>();
-        final BitSet defaultSet = new BitSet();
-        for (Element e : MolecularFormula.parse("CHNOPS").elementArray()) {
-            defaultSet.set(elementMap.get(e));
-        }
-        for (IonWhitelist list : subsets.values()) {
-            subsets2.clear();
-
-            for (MolecularFormula f : list.whitelist) {
-                final BitSet elems = (BitSet) defaultSet.clone();
-                f.visit(new FormulaVisitor<Object>() {
-                    @Override
-                    public Object visit(Element element, int amount) {
-                        elems.set(elementMap.get(element));
-                        return null;
-                    }
-                });
-                IonWhitelist iw = subsets2.get(elems);
-                if (iw == null) {
-                    iw = new IonWhitelist(list.ionization);
-                    subsets2.put(elems, iw);
-                }
-                iw.whitelist.add(f);
-            }
-            for (IonWhitelist iw : subsets2.values()) {
-                whitelists.add(iw);
-            }
-        }
-        return whitelists;
-    }
-
-    public List<IdentificationResult> identifyByIsotopePattern(Ms2Experiment experiment, int numberOfCandidates) {
-        return identifyByIsotopePattern(experiment, numberOfCandidates, null);
-    }
-
-
-    public List<IdentificationResult> identifyByIsotopePattern(Ms2Experiment experiment, int numberOfCandidates, Set<MolecularFormula> whiteList) {
-        final List<IsotopePattern> patterns;
-        if (whiteList == null || whiteList.isEmpty()) {
-            patterns = profile.isotopePatternAnalysis.deisotope(experiment, profile.isotopePatternAnalysis.getDefaultProfile());
-        } else {
-            patterns = new ArrayList<>();
-            // fix parentmass
-            final MutableMs2Experiment exp = detectParentPeakFromWhitelist(experiment, whiteList);
-            // split whitelist into sublists matching a certain ionization
-            final List<IonWhitelist> subsets = splitWhitelistByIonizationAndAlphabet(exp, whiteList);
-
-            final PrecursorIonType before = exp.getPrecursorIonType();
-            try {
-                for (IonWhitelist wl : subsets) {
-                    final ArrayList<MolecularFormula> formulas = new ArrayList<MolecularFormula>(wl.whitelist);
-                    exp.setPrecursorIonType(wl.ionization);
-                    patterns.addAll(profile.isotopePatternAnalysis.deisotope(exp, profile.isotopePatternAnalysis.getDefaultProfile(), formulas));
-                }
-            } finally {
-                exp.setPrecursorIonType(before);
-            }
-        }
-        Collections.sort(patterns, Collections.<IsotopePattern>reverseOrder());
-
-        final double absoluteError = profile.fragmentationPatternAnalysis.getDefaultProfile().getAllowedMassDeviation().absoluteFor(experiment.getIonMass());
-        final ArrayList<IdentificationResult> list = new ArrayList<IdentificationResult>(numberOfCandidates);
-        getProgress().info("Perform isotope pattern analysis:");
-        for (int i = 0; i < Math.min(numberOfCandidates, patterns.size()); ++i) {
-            final IsotopePattern pattern = patterns.get(i);
-            getProgress().info("1.) ");
-            final TreeScoring scoring = new TreeScoring();
-            scoring.setOverallScore(0);
-            scoring.addAdditionalScore(ISOTOPE_SCORE, pattern.getScore());
-            final FTree dummyTree = new FTree(experiment.getPrecursorIonType().neutralMoleculeToMeasuredNeutralMolecule(pattern.getCandidate()));
-            dummyTree.setAnnotation(TreeScoring.class, scoring);
-            dummyTree.getOrCreateLossAnnotation(Score.class);
-            dummyTree.getOrCreateFragmentAnnotation(Score.class);
-            dummyTree.addAnnotation(PrecursorIonType.class, getIonization(experiment, pattern.getCandidate(), absoluteError));
-            dummyTree.addAnnotation(IsotopePattern.class, pattern);
-            dummyTree.addFragmentAnnotation(AnnotatedPeak.class);
-            dummyTree.addFragmentAnnotation(Peak.class);
-            Peak parent = new Peak(pattern.getPattern().getPeakAt(0));
-            dummyTree.getFragmentAnnotationOrNull(Peak.class).set(dummyTree.getRoot(), parent);
-            dummyTree.getFragmentAnnotationOrNull(AnnotatedPeak.class).set(dummyTree.getRoot(), new AnnotatedPeak(pattern.getCandidate(), pattern.getMonoisotopicMass(), pattern.getMonoisotopicMass(), parent.getIntensity(), experiment.getPrecursorIonType().getIonization(), new Peak[]{parent}, new CollisionEnergy[]{CollisionEnergy.none()}));
-            list.add(new IdentificationResult(dummyTree, i + 1));
-        }
-
-        return list;
-    }
-
-    private PrecursorIonType getIonization(Ms2Experiment exp, MolecularFormula mf, double absoluteError) {
-        final PrecursorIonType usedIonType;
-        if (exp.getPrecursorIonType().isIonizationUnknown()) {
-            final double modification = exp.getIonMass() - mf.getMass();
-            usedIonType = PeriodicTable.getInstance().ionByMass(modification, absoluteError, exp.getPrecursorIonType().getCharge());
-        } else if (Math.abs(exp.getPrecursorIonType().precursorMassToNeutralMass(exp.getIonMass()) - mf.getMass()) <= absoluteError) {
-            usedIonType = exp.getPrecursorIonType();
-        } else usedIonType = null;
-        return usedIonType;
-    }
-
-    private HashMap<MolecularFormula, IsotopePattern> handleIsoAnalysisWithWhitelist(IsotopePatternHandling deisotope, MutableMs2Experiment exp, List<IonWhitelist> subsets) {
-        final HashMap<MolecularFormula, IsotopePattern> isoScores = new HashMap<>();
-        if (deisotope != IsotopePatternHandling.omit) {
-            final List<IsotopePattern> patterns = new ArrayList<>();
-            double bestScore = 0d;
-            final PrecursorIonType before = exp.getPrecursorIonType();
-            try {
-                for (IonWhitelist wl : subsets) {
-                    final ArrayList<MolecularFormula> formulas = new ArrayList<MolecularFormula>(wl.whitelist);
-                    exp.setPrecursorIonType(wl.ionization);
-                    patterns.addAll(profile.isotopePatternAnalysis.deisotope(exp, profile.isotopePatternAnalysis.getDefaultProfile(), formulas));
-                }
-            } finally {
-                exp.setPrecursorIonType(before);
-            }
-            Collections.sort(patterns, Collections.<IsotopePattern>reverseOrder());
-            filterCandidateList(patterns, isoScores, deisotope);
-        }
-        return isoScores;
-    }
-
-    private static final class IonWhitelist {
-        private final PrecursorIonType ionization;
-        private final HashSet<MolecularFormula> whitelist;
-
-        private IonWhitelist(PrecursorIonType ionization) {
-            this.ionization = ionization;
-            this.whitelist = new HashSet<MolecularFormula>();
-        }
-    }
-
-    private MutableMs2Experiment detectParentPeakFromWhitelist(Ms2Experiment uexperiment, Set<MolecularFormula> whiteList) {
-        final MutableMs2Experiment exp = new MutableMs2Experiment(uexperiment);
-        final double pmz;
-        if (uexperiment.getIonMass() > 0) {
-            pmz = uexperiment.getIonMass();
-        } else if (uexperiment.getPrecursorIonType().isIonizationUnknown() && autoIonMode) {
-            // try every ionization mode
-            double mz = 0;
-            for (PrecursorIonType ionType : PeriodicTable.getInstance().getKnownLikelyPrecursorIonizations(uexperiment.getPrecursorIonType().getCharge())) {
-                exp.setPrecursorIonType(ionType);
-                mz = detectParentPeakByWhitelistAndIonization(exp, whiteList);
-                if (mz > 0) {
-                    break;
-                }
-            }
-            pmz = mz;
-        } else {
-            // the ionmass is not given. Search for a appropiate ionmass in the spectrum
-            // with at least 5% relative intensity in MS/MS or MS
-            pmz = detectParentPeakByWhitelistAndIonization(uexperiment, whiteList);
-        }
-        if (pmz <= 0d) {
-            throw new IllegalArgumentException("Please provide mass of parent peak.");
-        }
-        exp.setIonMass(pmz);
-        return exp;
-    }
-
-    private double detectParentPeakByWhitelistAndIonization(Ms2Experiment uexperiment, Set<MolecularFormula> whiteList) {
-        // the ionmass is not given. Search for a appropiate ionmass in the spectrum
-        // with at least 5% relative intensity in MS/MS or MS
-        final SimpleSpectrum mergedms1 = uexperiment.getMergedMs1Spectrum();
-        final double[] rel = new double[uexperiment.getMs2Spectra().size()];
-        for (int k = 0; k < uexperiment.getMs2Spectra().size(); ++k) {
-            rel[k] = Spectrums.getMaximalIntensity(uexperiment.getMs2Spectra().get(k));
-        }
-        final double relms1 = mergedms1 == null ? 0 : Spectrums.getMaximalIntensity(mergedms1);
-        PrecursorIonType iontype = uexperiment.getPrecursorIonType();
-        final Deviation dev = profile.fragmentationPatternAnalysis.getDefaultProfile().getAllowedMassDeviation();
-        int k = 0;
-        for (MolecularFormula f : whiteList) {
-            final double mz = iontype.neutralMassToPrecursorMass(f.getMass());
-            if (mergedms1 != null) {
-                k = Spectrums.mostIntensivePeakWithin(mergedms1, mz, dev);
-                if (k >= 0 && mergedms1.getIntensityAt(k) / relms1 >= 0.05)
-                    return mz;
-            }
-            for (int i = 0; i < uexperiment.getMs2Spectra().size(); ++i) {
-                final Ms2Spectrum<? extends Peak> spec = uexperiment.getMs2Spectra().get(i);
-                k = Spectrums.mostIntensivePeakWithin(spec, mz, dev);
-                if (k >= 0 && spec.getIntensityAt(k) / rel[i] >= 0.05)
-                    return mz;
-            }
-        }
-        // cannot find ParentPeak
-        return 0d;
-    }
-
->>>>>>> a5b4a954
     public List<IdentificationResult> identify(Ms2Experiment uexperiment, int numberOfCandidates, boolean recalibrating, IsotopePatternHandling deisotope) {
-        return identify(uexperiment, numberOfCandidates, recalibrating, deisotope, (FormulaConstraints) null);
+        return identify(uexperiment, numberOfCandidates, recalibrating, deisotope, (FormulaConstraints)null);
     }
 
 
@@ -929,7 +336,6 @@
      * @return a list of identified molecular formulas together with their tree
      */
     public List<IdentificationResult> identify(Ms2Experiment uexperiment, int numberOfCandidates, boolean recalibrating, IsotopePatternHandling deisotope, FormulaConstraints formulaConstraints) {
-<<<<<<< HEAD
         final TreeComputationInstance instance = new TreeComputationInstance(jobManager, getMs2Analyzer(), uexperiment, numberOfCandidates);
         final ProcessedInput pinput = instance.validateInput();
         pinput.setAnnotation(ForbidRecalibration.class, recalibrating ? ForbidRecalibration.ALLOWED : ForbidRecalibration.FORBIDDEN);
@@ -941,335 +347,16 @@
         int k=0;
         for (FTree tree : fr.getResults()) {
             irs.add(new IdentificationResult(tree, ++k));
-=======
-        ProcessedInput pinput = profile.fragmentationPatternAnalysis.performValidation(uexperiment);
-        if (formulaConstraints != null) pinput.getMeasurementProfile().setFormulaConstraints(formulaConstraints);
-        // first check if MS data is present;
-        final List<IsotopePattern> candidates = lookAtMs1(pinput, deisotope != IsotopePatternHandling.omit);
-        final HashMap<MolecularFormula, IsotopePattern> isoFormulas = new HashMap<>();
-        filterCandidateList(candidates, isoFormulas, deisotope);
-        int maxNumberOfFormulas = 0;
-        pinput = profile.fragmentationPatternAnalysis.preprocessing(pinput.getOriginalInput(), pinput.getMeasurementProfile());
-        if (candidates.size() > 0 && deisotope.isFiltering()) {
-            maxNumberOfFormulas = isoFormulas.size();
-        } else {
-            maxNumberOfFormulas = pinput.getPeakAnnotationOrThrow(DecompositionList.class).get(pinput.getParentPeak()).getDecompositions().size();
-        }
-
-        final int outputSize = Math.min(maxNumberOfFormulas, numberOfCandidates);
-        final int computeNTrees = Math.max(5, outputSize);
-        final TreeSizeScorer treeSizeScorer = FragmentationPatternAnalysis.getByClassName(TreeSizeScorer.class, profile.fragmentationPatternAnalysis.getFragmentPeakScorers());
-        final double originalTreeSize = (treeSizeScorer != null ? treeSizeScorer.getTreeSizeScore() : 0d);
-        double modifiedTreeSizeScore = originalTreeSize;
-        final double MAX_TREESIZE_SCORE = originalTreeSize + MAX_TREESIZE_INCREASE;
-
-        final ArrayList<FTree> computedTrees = new ArrayList<FTree>();
-        final FeedbackFlag feedback = new FeedbackFlag();
-        final int SPECIFIC_MIN_NUMBER_OF_EXPLAINED_PEAKS = Math.min(pinput.getMergedPeaks().size() - 2, MIN_NUMBER_OF_EXPLAINED_PEAKS);
-
-        try {
-            outerLoop:
-            while (true) {
-                MultipleTreeComputation trees = profile.fragmentationPatternAnalysis.computeTrees(pinput);
-                trees = trees.inParallel(3);
-                if (isoFormulas.size() > 0 && deisotope.isFiltering()) {
-                    trees = trees.onlyWith(isoFormulas.keySet());
-                }
-                trees = trees.computeMaximal(computeNTrees).withoutRecalibration();
-
-                final DoubleEndWeightedQueue treeSet = new DoubleEndWeightedQueue(numberOfCandidates);
-
-                final TreeIterator iter = trees.iterator(true);
-                progress.init(maxNumberOfFormulas);
-                int counter = 0;
-                while (iter.hasNext()) {
-                    final FTree tree = iter.next();
-                    if (deisotope.isScoring()) addIsoScore(isoFormulas, tree);
-
-                    if (tree != null) {
-                        treeSet.add(tree);
-                    }
-                    if (iter.lastGraph() != null)
-                        progress.update(++counter, maxNumberOfFormulas, iter.lastGraph().getRoot().getChildren(0).getFormula().toString(), feedback);
-                    if (feedback.getFlag() == FeedbackFlag.Flag.CANCEL) return null;
-                    if (feedback.getFlag() == FeedbackFlag.Flag.STOP) {
-                        computedTrees.addAll(treeSet.getTrees());
-                        break outerLoop;
-                    }
-                }
-                progress.finished();
-
-                // check if at least one of the best N trees satisfies the tree-rejection-condition
-                boolean satisfied = treeSizeScorer == null || modifiedTreeSizeScore >= MAX_TREESIZE_SCORE;
-                if (!satisfied) {
-                    final Iterator<FTree> treeIterator = treeSet.iterator();
-                    for (int k = 0; k < computeNTrees; ++k) {
-                        if (treeIterator.hasNext()) {
-                            final FTree tree = treeIterator.next();
-                            final double intensity = profile.fragmentationPatternAnalysis.getIntensityRatioOfExplainedPeaks(tree);
-                            if (tree.numberOfVertices() >= SPECIFIC_MIN_NUMBER_OF_EXPLAINED_PEAKS && intensity >= MIN_EXPLAINED_INTENSITY) {
-                                satisfied = true;
-                                break;
-                            }
-                        } else break;
-                    }
-                }
-                if (satisfied) {
-                    computedTrees.addAll(treeSet.getTrees());
-                    break;
-                } else {
-                    progress.info("Not enough peaks were explained. Repeat computation with less restricted constraints.");
-                    modifiedTreeSizeScore += TREE_SIZE_INCREASE;
-                    treeSizeScorer.setTreeSizeScore(modifiedTreeSizeScore);
-                    computedTrees.clear();
-                    treeSet.clear();
-                    // TODO!!!! find a smarter way to do this -_-
-                    pinput = profile.fragmentationPatternAnalysis.preprocessing(pinput.getOriginalInput(), pinput.getMeasurementProfile());
-                }
-            }
-            feedback.clear();
-            if (recalibrating) {
-                double maximalPossibleScoreByRecalibration = 0d;
-                // now recalibrate the trees and recompute them another time...
-                progress.info("recalibrate trees");
-                progress.init(computedTrees.size());
-                for (int k = 0; k < computedTrees.size(); ++k) {
-                    //double beforeScore = computedTrees.get(k).getAnnotationOrThrow(TreeScoring.class).getOverallScore();
-                    final FTree recalibratedTree = profile.fragmentationPatternAnalysis.recalibrate(computedTrees.get(k), true);
-                    maximalPossibleScoreByRecalibration = addRecalibrationPenalty(computedTrees.get(k), k + 1, maximalPossibleScoreByRecalibration);
-                    //double newScore = recalibratedTree.getAnnotationOrThrow(TreeScoring.class).getOverallScore();
-                    //System.out.println(recalibratedTree.getRoot().getFormula() + ": " + beforeScore + " -> " + newScore);
-                    if (deisotope.isScoring()) addIsoScore(isoFormulas, recalibratedTree);
-                    computedTrees.set(k, recalibratedTree);
-                    progress.update(k + 1, computedTrees.size(), "recalibrate " + recalibratedTree.getRoot().getFormula().toString(), feedback);
-                    if (feedback.getFlag() == FeedbackFlag.Flag.CANCEL) return null;
-                    else if (feedback.getFlag() == FeedbackFlag.Flag.STOP) break;
-                }
-                progress.finished();
-            }
-
-            Collections.sort(computedTrees, Collections.reverseOrder(TREE_SCORE_COMPARATOR));
-
-            final ArrayList<IdentificationResult> list = new ArrayList<IdentificationResult>(outputSize);
-            for (int k = 0; k < Math.min(outputSize, computedTrees.size()); ++k) {
-                final FTree tree = computedTrees.get(k);
-                profile.fragmentationPatternAnalysis.recalculateScores(tree);
-                list.add(new IdentificationResult(tree, k + 1));
-            }
-            addScoreThresholdOnUnconsideredCandidates(list, maxNumberOfFormulas);
-
-            return list;
-        } finally {
-            if (treeSizeScorer != null)
-                treeSizeScorer.setTreeSizeScore(originalTreeSize);
-        }
-    }
-
-    public List<IdentificationResult> identifyPrecursorAndIonization(Ms2Experiment uexperiment, int numberOfCandidates, boolean recalibrating, IsotopePatternHandling deisotope) {
-        return identifyPrecursorAndIonization(uexperiment, numberOfCandidates, recalibrating, deisotope, null);
-    }
-
-    /**
-     * Identify the molecular formula of the measured compound as well as the ionization mode.
-     * This method behaves like identify, but will try different ion modes and return the best trees over all different
-     * ionizations. This method does not accept a whitelist, as for a neutral molecular formula candidate it is always possible to determine the
-     * ionization mode.
-     */
-    public List<IdentificationResult> identifyPrecursorAndIonization(Ms2Experiment uexperiment, int numberOfCandidates, boolean recalibrating, IsotopePatternHandling deisotope, FormulaConstraints formulaConstraints) {
-        ProcessedInput validatedInput = profile.fragmentationPatternAnalysis.performValidation(uexperiment);
-        if (formulaConstraints != null)
-            validatedInput.getMeasurementProfile().setFormulaConstraints(formulaConstraints);
-
-        final MutableMs2Experiment experiment = validatedInput.getExperimentInformation();
-        // first check if MS data is present;
-        final List<IsotopePattern> candidates = lookAtMs1(validatedInput, deisotope != IsotopePatternHandling.omit);
-        int maxNumberOfFormulas = 0;
-        final HashMap<MolecularFormula, IsotopePattern> isoFormulas = new HashMap<>();
-        final double optIsoScore = filterCandidateList(candidates, isoFormulas, deisotope);
-        if (isoFormulas.size() > 0 && deisotope.isFiltering()) {
-            return identify(uexperiment, numberOfCandidates, recalibrating, deisotope, isoFormulas.keySet());
-        }
-        final TreeSizeScorer treeSizeScorer = FragmentationPatternAnalysis.getByClassName(TreeSizeScorer.class, profile.fragmentationPatternAnalysis.getFragmentPeakScorers());
-        final double originalTreeSize = (treeSizeScorer != null ? treeSizeScorer.getTreeSizeScore() : 0d);
-        double modifiedTreeSizeScore = originalTreeSize;
-        final double MAX_TREESIZE_SCORE = originalTreeSize + MAX_TREESIZE_INCREASE;
-
-        final ArrayList<FTree> computedTrees = new ArrayList<FTree>();
-
-        final ArrayList<Ionization> possibleIonModes = new ArrayList<Ionization>();
-        final PrecursorIonType vion = validatedInput.getExperimentInformation().getPrecursorIonType();
-        for (Ionization ionMode : PeriodicTable.getInstance().getKnownIonModes(vion.getCharge())) {
-            possibleIonModes.add(ionMode);
-        }
-
-        final DoubleEndWeightedQueue treeSet = new DoubleEndWeightedQueue(numberOfCandidates);
-        final FeedbackFlag feedback = new FeedbackFlag();
-        int SPECIFIC_MIN_NUMBER_OF_EXPLAINED_PEAKS = MIN_NUMBER_OF_EXPLAINED_PEAKS;
-        int allPossibleFormulas = 0;
-        try {
-            outerLoop:
-            while (true) {
-
-                // try every ionization
-                for (Ionization ionization : possibleIonModes) {
-
-                    final PrecursorIonType ionType = (vion.isIonizationUnknown() ? PrecursorIonType.getPrecursorIonType(ionization) : vion);
-                    experiment.setPrecursorIonType(ionType);
-                    assert experiment.getMolecularFormula() == null;
-                    experiment.setMoleculeNeutralMass(0d); // previous neutral mass is not correct anymore
-                    final ProcessedInput pinput = profile.fragmentationPatternAnalysis.preprocessing(experiment.clone());
-                    maxNumberOfFormulas = pinput.getPeakAnnotationOrThrow(DecompositionList.class).get(pinput.getParentPeak()).getDecompositions().size();
-                    allPossibleFormulas += maxNumberOfFormulas;
-                    SPECIFIC_MIN_NUMBER_OF_EXPLAINED_PEAKS = Math.min(pinput.getMergedPeaks().size() - 2, MIN_NUMBER_OF_EXPLAINED_PEAKS);
-                    MultipleTreeComputation trees = profile.fragmentationPatternAnalysis.computeTrees(pinput);
-                    trees = trees.inParallel(3);
-                    if (isoFormulas.size() > 0) {
-                        trees = trees.onlyWithIons(isoFormulas.keySet());
-                    }
-                    trees = trees.computeMaximal(numberOfCandidates).withoutRecalibration();
-
-                    final TreeIterator iter = trees.iterator(true);
-                    progress.init(maxNumberOfFormulas);
-                    int counter = 0;
-                    while (iter.hasNext()) {
-                        final FTree tree = iter.next();
-                        if (deisotope.isScoring()) addIsoScore(isoFormulas, tree);
-
-                        if (tree != null) {
-                            treeSet.add(tree);
-                        }
-                        if (iter.lastGraph() != null)
-                            progress.update(++counter, maxNumberOfFormulas, iter.lastGraph().getRoot().getChildren(0).getFormula().toString() + " " + ionType.toString(), feedback);
-                        if (feedback.getFlag() == FeedbackFlag.Flag.CANCEL) return null;
-                        else if (feedback.getFlag() == FeedbackFlag.Flag.STOP) {
-                            computedTrees.addAll(treeSet.getTrees());
-                            break outerLoop;
-                        }
-                    }
-                    progress.finished();
-
-                }
-
-                // check if at least one of the best N trees satisfies the tree-rejection-condition
-                boolean satisfied = treeSizeScorer == null || modifiedTreeSizeScore >= MAX_TREESIZE_SCORE;
-                if (!satisfied) {
-                    final Iterator<FTree> treeIterator = treeSet.iterator();
-                    for (int k = 0; k < numberOfCandidates; ++k) {
-                        if (treeIterator.hasNext()) {
-                            final FTree tree = treeIterator.next();
-                            final double intensity = profile.fragmentationPatternAnalysis.getIntensityRatioOfExplainedPeaks(tree);
-                            if (tree.numberOfVertices() >= SPECIFIC_MIN_NUMBER_OF_EXPLAINED_PEAKS && intensity >= MIN_EXPLAINED_INTENSITY) {
-                                satisfied = true;
-                                break;
-                            }
-                        } else break;
-                    }
-                }
-                if (satisfied) {
-                    computedTrees.addAll(treeSet.getTrees());
-                    break;
-                } else {
-                    progress.info("Not enough peaks were explained. Repeat computation with less restricted constraints.");
-                    modifiedTreeSizeScore += TREE_SIZE_INCREASE;
-                    treeSizeScorer.setTreeSizeScore(modifiedTreeSizeScore);
-                    treeSet.clear();
-                    computedTrees.clear();
-                }
-            }
-            feedback.clear();
-            if (recalibrating) {
-                double maximalPossibleScoreByRecalibration = 0d;
-                // now recalibrate the trees and recompute them another time...
-                progress.info("recalibrate trees");
-                progress.init(computedTrees.size());
-                for (int k = 0; k < computedTrees.size(); ++k) {
-                    final FTree recalibratedTree = profile.fragmentationPatternAnalysis.recalibrate(computedTrees.get(k), true);
-                    maximalPossibleScoreByRecalibration = addRecalibrationPenalty(computedTrees.get(k), k + 1, maximalPossibleScoreByRecalibration);
-                    if (deisotope.isScoring()) addIsoScore(isoFormulas, recalibratedTree);
-                    computedTrees.set(k, recalibratedTree);
-                    progress.update(k + 1, computedTrees.size(), "recalibrate " + recalibratedTree.getRoot().getFormula().toString(), feedback);
-                    if (feedback.getFlag() == FeedbackFlag.Flag.STOP) break;
-                    else if (feedback.getFlag() == FeedbackFlag.Flag.CANCEL) return null;
-                }
-                progress.finished();
-            }
-
-            Collections.sort(computedTrees, Collections.reverseOrder(TREE_SCORE_COMPARATOR));
-
-
-            final ArrayList<IdentificationResult> list = new ArrayList<IdentificationResult>(Math.min(numberOfCandidates, computedTrees.size()));
-            for (int k = 0; k < Math.min(numberOfCandidates, computedTrees.size()); ++k) {
-                final FTree tree = computedTrees.get(k);
-                profile.fragmentationPatternAnalysis.recalculateScores(tree);
-                list.add(new IdentificationResult(tree, k + 1));
-            }
-            addScoreThresholdOnUnconsideredCandidates(list, allPossibleFormulas);
-
-            return list;
-        } finally {
-            if (treeSizeScorer != null) treeSizeScorer.setTreeSizeScore(originalTreeSize);
->>>>>>> a5b4a954
         }
         return irs;
     }
 
     public FormulaConstraints predictElementsFromMs1(Ms2Experiment experiment) {
         final SimpleSpectrum pattern = getMs1Analyzer().extractPattern(experiment, experiment.getIonMass());
-        if (pattern == null) return null;
+        if (pattern==null) return null;
         return getElementPrediction().predictConstraints(pattern);
     }
 
-<<<<<<< HEAD
-=======
-    boolean predictElements(ProcessedInput input) {
-        if (getElementPrediction() != null) {
-            final FormulaConstraints prediction = predictElementsFromMs1(input.getExperimentInformation());
-            if (prediction == null) return false;
-            input.getMeasurementProfile().setFormulaConstraints(prediction);
-            return true;
-        } else return false;
-    }
-
-    /**
-     * check MS spectrum. If an isotope pattern is found, check it's monoisotopic mass and update the ionmass field
-     * if this field is null yet
-     * If deisotope is set, start isotope pattern analysis
-     *
-     * @return
-     */
-    protected List<IsotopePattern> lookAtMs1(ProcessedInput pinput, boolean deisotope) {
-        final MutableMs2Experiment experiment = pinput.getExperimentInformation();
-        if (experiment.getIonMass() == 0) {
-            if (experiment.getMs1Spectra().size() == 0)
-                throw new RuntimeException("Please provide the parentmass of the measured compound");
-            List<IsotopePattern> candidates = profile.isotopePatternAnalysis.deisotope(experiment, pinput.getMeasurementProfile());
-            experiment.setIonMass(candidates.get(0).getMonoisotopicMass());
-            return deisotope ? filterIsotopes(candidates) : Collections.<IsotopePattern>emptyList();
-        }
-        return deisotope ? filterIsotopes(profile.isotopePatternAnalysis.deisotope(experiment, pinput.getMeasurementProfile())) : Collections.<IsotopePattern>emptyList();
-    }
-
-    /**
-     * check if at least one isotope pattern contains more than one peak and has a score above zero. Otherwise,
-     * omit isotopes.
-     */
-    private List<IsotopePattern> filterIsotopes(List<IsotopePattern> deisotope) {
-        for (IsotopePattern pattern : deisotope) {
-            if (pattern.getPattern().size() > 1 && pattern.getScore() > 0) return deisotope;
-        }
-        return Collections.emptyList();
-    }
-
-    protected void addIsoScore(HashMap<MolecularFormula, IsotopePattern> isoFormulas, FTree tree) {
-        final TreeScoring sc = tree.getAnnotationOrThrow(TreeScoring.class);
-        final IsotopePattern pat = isoFormulas.get(tree.getAnnotationOrThrow(PrecursorIonType.class).measuredNeutralMoleculeToNeutralMolecule(tree.getRoot().getFormula()));
-        if (pat != null) {
-            sc.addAdditionalScore(ISOTOPE_SCORE, pat.getScore());
-            tree.setAnnotation(IsotopePattern.class, pat);
-        }
-    }
-
->>>>>>> a5b4a954
     public IdentificationResult compute(Ms2Experiment experiment, MolecularFormula formula) {
         return compute(experiment, formula, true);
     }
@@ -1283,68 +370,36 @@
      * @return A single instance of IdentificationResult containing the computed fragmentation tree
      */
     public IdentificationResult compute(Ms2Experiment experiment, MolecularFormula formula, boolean recalibrating) {
-<<<<<<< HEAD
         final TreeComputationInstance instance = new TreeComputationInstance(jobManager, getMs2Analyzer(), experiment, 1);
         final ProcessedInput pinput = instance.validateInput();
         pinput.setAnnotation(Whiteset.class, new Whiteset(new HashSet<MolecularFormula>(Arrays.asList(formula))));
         pinput.setAnnotation(ForbidRecalibration.class, recalibrating ? ForbidRecalibration.ALLOWED : ForbidRecalibration.FORBIDDEN);
         return new IdentificationResult(instance.takeResult().getResults().get(0), 1);
 
-=======
-        ProcessedInput pinput = profile.fragmentationPatternAnalysis.preprocessing(experiment, FormulaConstraints.allSubsetsOf(formula));
-        final TreeSizeScorer treeSizeScorer = FragmentationPatternAnalysis.getByClassName(TreeSizeScorer.class, profile.fragmentationPatternAnalysis.getFragmentPeakScorers());
-        final double originalTreeSize = (treeSizeScorer != null ? treeSizeScorer.getTreeSizeScore() : 0d);
-        double modifiedTreeSizeScore = originalTreeSize;
-        final double MAX_TREESIZE_SCORE = originalTreeSize + MAX_TREESIZE_INCREASE;
-        final int SPECIFIC_MIN_NUMBER_OF_EXPLAINED_PEAKS = Math.min(pinput.getMergedPeaks().size() - 2, MIN_NUMBER_OF_EXPLAINED_PEAKS);
-
-        FTree tree = null;
-        try {
-            while (true) {
-                tree = profile.fragmentationPatternAnalysis.computeTrees(pinput).withRecalibration(recalibrating).onlyWith(Arrays.asList(formula)).optimalTree();
-                if (tree == null) return new IdentificationResult(null, 1);
-                final double intensity = profile.fragmentationPatternAnalysis.getIntensityRatioOfExplainablePeaks(tree);
-                if (treeSizeScorer == null || modifiedTreeSizeScore >= MAX_TREESIZE_SCORE || (tree.numberOfVertices() >= SPECIFIC_MIN_NUMBER_OF_EXPLAINED_PEAKS && intensity >= MIN_EXPLAINED_INTENSITY)) {
-                    break;
-                } else {
-                    modifiedTreeSizeScore += TREE_SIZE_INCREASE;
-                    treeSizeScorer.setTreeSizeScore(modifiedTreeSizeScore);
-                    // TODO!!!! find a smarter way to do this -_-
-                    pinput = profile.fragmentationPatternAnalysis.preprocessing(experiment);
-                }
-            }
-            profile.fragmentationPatternAnalysis.recalculateScores(tree);
-        } finally {
-            treeSizeScorer.setTreeSizeScore(originalTreeSize);
-        }
-        return new IdentificationResult(tree, 1);
->>>>>>> a5b4a954
-    }
-
-
-    public boolean beautifyTree(IdentificationResult result, Ms2Experiment experiment) {
+    }
+
+
+    public boolean beautifyTree(IdentificationResult result, Ms2Experiment experiment){
         return beautifyTree(result, experiment, true);
     }
 
     /**
      * compute and set the beautiful version of the {@link IdentificationResult}s {@link FTree}.
      * Aka: try to find a {@link FTree} with the same root molecular formula which explains the desired amount of the spectrum - if necessary by increasing the tree size scorer.
-     *
      * @param result
      * @param experiment
      * @return true if a beautiful tree was found
      */
-    public boolean beautifyTree(IdentificationResult result, Ms2Experiment experiment, boolean recalibrating) {
-        if (result.getBeautifulTree() != null) return true;
+    public boolean beautifyTree(IdentificationResult result, Ms2Experiment experiment, boolean recalibrating){
+        if (result.getBeautifulTree()!=null) return true;
         FTree beautifulTree = beautifyTree(result.getStandardTree(), experiment, recalibrating);
-        if (beautifulTree != null) {
+        if (beautifulTree!=null){
             result.setBeautifulTree(beautifulTree);
             return true;
         }
         return false;
     }
 
-<<<<<<< HEAD
     public FTree beautifyTree(FTree tree, Ms2Experiment experiment, boolean recalibrating){
         final IdentificationResult ir = compute(experiment, tree.getRoot().getFormula(), recalibrating);
         return ir.getRawTree();
@@ -1362,45 +417,10 @@
         final PossibleAdductTypes pa = new PossibleAdductTypes();
         for (Ionization ion : ionModes) {
             pa.add(ion, 1d);
-=======
-    public FTree beautifyTree(FTree tree, Ms2Experiment experiment, boolean recalibrating) {
-        final MolecularFormula formula;
-        final IonTreeUtils.Type type = tree.getAnnotationOrNull(IonTreeUtils.Type.class);
-        if (type == IonTreeUtils.Type.RESOLVED) {
-            formula = tree.getRoot().getFormula();
-        } else if (type == IonTreeUtils.Type.IONIZED) {
-            formula = tree.getAnnotationOrThrow(PrecursorIonType.class).precursorIonToNeutralMolecule(tree.getRoot().getFormula());
-        } else {
-            formula = tree.getAnnotationOrThrow(PrecursorIonType.class).measuredNeutralMoleculeToNeutralMolecule(tree.getRoot().getFormula());
-        }
-
-        final MutableMs2Experiment mutableMs2Experiment = new MutableMs2Experiment(experiment);
-        mutableMs2Experiment.setMolecularFormula(formula);
-        mutableMs2Experiment.setMoleculeNeutralMass(0d);
-        mutableMs2Experiment.setPrecursorIonType(tree.getAnnotationOrNull(PrecursorIonType.class));
-
-        ProcessedInput pinput = profile.fragmentationPatternAnalysis.preprocessing(mutableMs2Experiment.clone(), FormulaConstraints.allSubsetsOf(formula));
-        final TreeSizeScorer treeSizeScorer = FragmentationPatternAnalysis.getByClassName(TreeSizeScorer.class, profile.fragmentationPatternAnalysis.getFragmentPeakScorers());
-        if (treeSizeScorer == null) return null;
-        final double originalTreeSize = treeSizeScorer.getTreeSizeScore();
-
-        double modifiedTreeSizeScore = originalTreeSize;
-        //try to find used treeSize score
-        if (tree.numberOfVertices() > 1) {
-            FragmentAnnotation<Score> anno = tree.getFragmentAnnotationOrNull(Score.class);
-            ParameterHelper parameterHelper = ParameterHelper.getParameterHelper();
-            if (anno != null) {
-                Double treeSizeScore = anno.get(tree.getFragmentAt(1)).get(parameterHelper.toClassName(TreeSizeScorer.class));
-                if (treeSizeScore != null) {
-                    modifiedTreeSizeScore = treeSizeScore;
-                }
-            }
->>>>>>> a5b4a954
         }
         experiment.setAnnotation(PossibleAdductTypes.class, pa);
     }
 
-<<<<<<< HEAD
     public void setIonModeWithProbability(Ms2Experiment experiment, Ionization ion, double probability) {
         final PossibleAdductTypes pa = experiment.getAnnotation(PossibleAdductTypes.class, new PossibleAdductTypes());
         pa.add(ion, probability);
@@ -1410,33 +430,6 @@
     public void setFormulaSearchList(Ms2Experiment experiment, MolecularFormula... formulas) {
         setFormulaSearchList(experiment, Arrays.asList(formulas));
     }
-=======
-        final double MAX_TREESIZE_SCORE = originalTreeSize + MAX_TREESIZE_INCREASE;
-        final int SPECIFIC_MIN_NUMBER_OF_EXPLAINED_PEAKS = Math.min(pinput.getMergedPeaks().size() - 2, MIN_NUMBER_OF_EXPLAINED_PEAKS);
-
-        FTree beautifulTree = new FTree(tree);
-        int iteration = 0;
-        try {
-            while (true) {
-                final double intensity = (beautifulTree == null ? 0 : beautifulTree.getAnnotationOrThrow(TreeScoring.class).getExplainedIntensityOfExplainablePeaks());
-//                final double intensity = (beautifulTree==null ? 0 : profile.fragmentationPatternAnalysis.getIntensityRatioOfExplainablePeaks(beautifulTree));
-                if (modifiedTreeSizeScore >= MAX_TREESIZE_SCORE) {
-                    if (beautifulTree != null) {
-                        if (iteration > 0) profile.fragmentationPatternAnalysis.recalculateScores(beautifulTree);
-                        return beautifulTree;
-                    } else {
-                        return null;
-                    }
-                } else if (beautifulTree != null && (beautifulTree.numberOfVertices() >= SPECIFIC_MIN_NUMBER_OF_EXPLAINED_PEAKS && intensity >= MIN_EXPLAINED_INTENSITY)) {
-                    if (iteration > 0) profile.fragmentationPatternAnalysis.recalculateScores(beautifulTree);
-                    return beautifulTree;
-                } else {
-                    modifiedTreeSizeScore += TREE_SIZE_INCREASE;
-                    treeSizeScorer.setTreeSizeScore(modifiedTreeSizeScore);
-                    // TODO!!!! find a smarter way to do this -_-
-                    pinput = profile.fragmentationPatternAnalysis.preprocessing(mutableMs2Experiment.clone(), FormulaConstraints.allSubsetsOf(formula));
-                }
->>>>>>> a5b4a954
 
     public void setFormulaSearchList(Ms2Experiment experiment, Iterable<MolecularFormula> formulas) {
         final HashSet<MolecularFormula> fs = new HashSet<MolecularFormula>();
@@ -1459,20 +452,12 @@
         experiment.setAnnotation(FormulaSettings.class, current.withConstraints(constraints));
     }
 
-<<<<<<< HEAD
     public void enableAutomaticElementDetection(MutableMs2Experiment experiment, boolean enabled) {
         FormulaSettings current = experiment.getAnnotation(FormulaSettings.class, FormulaSettings.defaultWithMs2Only());
         if (enabled) {
             experiment.setAnnotation(FormulaSettings.class, current.autoDetect(getElementPrediction().getChemicalAlphabet().getElements().toArray(new Element[0])));
         } else {
             experiment.setAnnotation(FormulaSettings.class,current.withoutAutoDetect());
-=======
-        } catch (Exception e) {
-            e.printStackTrace();
-            return null;
-        } finally {
-            treeSizeScorer.setTreeSizeScore(originalTreeSize);
->>>>>>> a5b4a954
         }
     }
 
@@ -1675,19 +660,19 @@
     /**
      * Applies a given biotransformation on a given Molecular formular and return the transformed formula(s)
      *
-     * @param source         source formula for transformation
+     * @param source   source formula for transformation
      * @param transformation to that will be applied to given Formula    ionization mode (might be a Charge, in which case the decomposer will enumerate the ion formulas instead of the neutral formulas)
      * @return transformed MolecularFormulas
      */
     public List<MolecularFormula> bioTransform(MolecularFormula source, BioTransformation transformation) {
-        return BioTransformer.transform(source, transformation);
+        return BioTransformer.transform(source,transformation);
     }
 
 
     /**
      * Applies all known biotransformation on a given Molecular formular and returns the transformed formula(s)
      *
-     * @param source source formula for transformation
+     * @param source   source formula for transformation
      * @return transformed MolecularFormulas
      */
     public List<MolecularFormula> bioTransform(MolecularFormula source) {
@@ -1724,37 +709,35 @@
      * - omit: doing nothing
      * - scoring: adds all isotope pattern candidates with their score into the hashmap
      * - filtering: adds only a subset of isotope pattern candidates with good scores into the hashmap
-     *
      * @return score of the best isotope candidate
      */
     private double filterCandidateList(List<IsotopePattern> candidates, HashMap<MolecularFormula, IsotopePattern> formulas, IsotopePatternHandling handling) {
-        if (handling == IsotopePatternHandling.omit) {
+        if (handling==IsotopePatternHandling.omit) {
             return 0d;
         }
         if (candidates.size() == 0) return 0d;
         {
-            double opt = Double.NEGATIVE_INFINITY;
+            double opt=Double.NEGATIVE_INFINITY;
             final SupportVectorMolecularFormulaScorer formulaScorer = new SupportVectorMolecularFormulaScorer();
             for (IsotopePattern p : candidates) {
                 opt = Math.max(opt, p.getScore() + formulaScorer.score(p.getCandidate()));
             }
             if (opt < 0) {
-                for (IsotopePattern p : candidates)
-                    formulas.put(p.getCandidate(), new IsotopePattern(p.getCandidate(), 0d, p.getPattern()));
-                return candidates.get(0).getScore();
+                for (IsotopePattern p : candidates) formulas.put(p.getCandidate(), new IsotopePattern(p.getCandidate(), 0d, p.getPattern()));
+                return  candidates.get(0).getScore();
             }
         }
         final double optscore = candidates.get(0).getScore();
         if (!handling.isFiltering()) {
             for (IsotopePattern p : candidates) formulas.put(p.getCandidate(), p);
-            return candidates.get(0).getScore();
+            return  candidates.get(0).getScore();
         }
         formulas.put(candidates.get(0).getCandidate(), candidates.get(0));
         int n = 1;
         for (; n < candidates.size(); ++n) {
             final double score = candidates.get(n).getScore();
             final double prev = candidates.get(n - 1).getScore();
-            if (((optscore - score) > 5) && (score <= 0 || score / optscore < 0.5 || score / prev < 0.5)) break;
+            if (((optscore-score) > 5) && (score <= 0 || score / optscore < 0.5 || score / prev < 0.5)) break;
         }
         for (int i = 0; i < n; ++i) formulas.put(candidates.get(i).getCandidate(), candidates.get(i));
         return optscore;
