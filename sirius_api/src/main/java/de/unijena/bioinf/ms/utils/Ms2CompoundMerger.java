package de.unijena.bioinf.ms.utils;

import de.unijena.bioinf.ChemistryBase.chem.PrecursorIonType;
import de.unijena.bioinf.ChemistryBase.chem.RetentionTime;
import de.unijena.bioinf.ChemistryBase.ms.*;
import de.unijena.bioinf.ChemistryBase.ms.utils.OrderedSpectrum;
import de.unijena.bioinf.ChemistryBase.ms.utils.SimpleMutableSpectrum;
import de.unijena.bioinf.ChemistryBase.ms.utils.SimpleSpectrum;
import de.unijena.bioinf.ChemistryBase.ms.utils.Spectrums;
import de.unijena.bioinf.ms.properties.PropertyManager;
import de.unijena.bioinf.utils.clustering.CompleteLinkage;
import de.unijena.bioinf.utils.clustering.HierarchicalClustering;
import gnu.trove.list.array.TDoubleArrayList;
import gnu.trove.list.array.TShortArrayList;
import org.slf4j.LoggerFactory;

import java.net.MalformedURLException;
import java.net.URL;
import java.util.*;
import java.util.stream.Collectors;

/**
 * merge compounds ({@link de.unijena.bioinf.ChemistryBase.ms.Ms2Experiment}s) between different (LC/MS/MS) runs.
 * //todo transform intensities for similarity computation or don't?
 * //todo how to merge isotope patterns
 */
public class Ms2CompoundMerger {

    protected final static boolean SIMPLY_SUM_INTENSITIES = true;
    protected final static boolean TAKE_MOST_INTENSE_ISOTOPE_PATTERN = true;

    private final Deviation maxMzDeviation;
    private final double maxRetentionTimeShift;
    private final double cosineSimilarity;
    private final boolean mergeWithinRuns;
    private final MS2MassDeviation findIsotopesMeasurementProfile;

    private final CosineQueryUtils cosineUtils;

//    private Map<Ms2Experiment, Spectrum<Peak>> experimentToMergedMs2;

    public Ms2CompoundMerger(Deviation maxMzDeviation, double maxRetentionTimeShift, double cosineSimilarity, boolean mergeWithinRuns) {
        this.maxMzDeviation = maxMzDeviation;
        this.maxRetentionTimeShift = maxRetentionTimeShift;
        this.cosineSimilarity = cosineSimilarity;
        this.mergeWithinRuns = mergeWithinRuns;
//        //todo is hashmap necessary? or just array?
//        experimentToMergedMs2 = new HashMap<>();

<<<<<<< HEAD
        this.findIsotopesMeasurementProfile = PropertyManager.DEFAULTS.createInstanceWithDefaults(MS2MassDeviation.class)
                .withAllowedMassDeviation(maxMzDeviation)
                .withMassDifferenceDeviation(maxMzDeviation.divide(2));
=======
        MutableMeasurementProfile mmp = new MutableMeasurementProfile();
        mmp.setAllowedMassDeviation(maxMzDeviation);
        mmp.setStandardMassDifferenceDeviation(maxMzDeviation.divide(2));//todo add hoc solution works with ms1merged from openMs features
        this.findIsotopesMeasurementProfile = mmp;

        this.cosineUtils = new CosineQueryUtils(new GaussianSpectralAlignment(maxMzDeviation));//todo what deviation? for library search using 10ppm for parent mz, but 20 ppm for cosine scoring on ms2 peaks
>>>>>>> 7396160d
    }


    public List<Ms2Experiment> mergeRuns(Deviation deviation, List<Ms2Experiment>... runs){
        //todo same deviation to merge and to score?
        List<Ms2Experiment> allExperimentsWithMs2 = new ArrayList<>();
        TShortArrayList expWithMs2RunIndices = new TShortArrayList();
        List<Ms2Experiment> allExperimentsWithoutMs2 = new ArrayList<>();
        short idx = 0;
        for (List<Ms2Experiment> run : runs) {
            for (Ms2Experiment experiment : run) {
                boolean hasMs2 = hasMs2(experiment);
                if (hasMs2){
                    allExperimentsWithMs2.add(experiment);
                    expWithMs2RunIndices.add(idx);
                }
                else allExperimentsWithoutMs2.add(experiment);
            }
            ++idx;
        }
//        OrderedSpectrum<Peak>[] mergedSpectra = new OrderedSpectrum[allExperimentsWithMs2.size()];
        CosineQuerySpectrum[] querySpectra = new CosineQuerySpectrum[allExperimentsWithMs2.size()];

        //create merged Ms2 to compare compounds (sqrt of intensity fo improve similarity comparison)
        SqrtIntensityTransformation sqrtIntensityTransformation = new SqrtIntensityTransformation();
        int numberOfMergedMs2 = numberOfMergedMs2(allExperimentsWithMs2);
        if (numberOfMergedMs2>0 && numberOfMergedMs2<allExperimentsWithMs2.size()){
            LoggerFactory.getLogger(Ms2CompoundMerger.class).warn("Not all but some compounds already contain a merged Ms2 spectrum. Recomputing all.");
        }
        if (numberOfMergedMs2==allExperimentsWithMs2.size()){
            int i = 0;
            for (Ms2Experiment experiment : allExperimentsWithMs2) {
                MergedMs2Spectrum mergedMs2Spectrum = experiment.getAnnotation(MergedMs2Spectrum.class);
                putSpectrum(querySpectra, i++, mergedMs2Spectrum);

            }

        } else {
            //compute merged
            int i = 0;
            for (Ms2Experiment experiment : allExperimentsWithMs2) {
                MergedMs2Spectrum mergedMs2Spectrum = mergeMs2Spectra(experiment, deviation);
                putSpectrum(querySpectra, i++, mergedMs2Spectrum);
            }
        }

        //now cluster similar compounds together
        //1. create Distance Matrix
        //todo stupid, since it stores all Infinity values
        double[][] distances = new double[allExperimentsWithMs2.size()][allExperimentsWithMs2.size()];
        for (int i = 0; i < allExperimentsWithMs2.size(); i++) {
            distances[i][i] = 0d;
            Ms2Experiment exp1 = allExperimentsWithMs2.get(i);
            final PrecursorIonType ionType1 = exp1.getPrecursorIonType();
            short runIdx1 = expWithMs2RunIndices.get(i);
            CosineQuerySpectrum querySpectrum1 = querySpectra[i];
            for (int j = i+1; j < allExperimentsWithMs2.size(); j++) {
                Ms2Experiment exp2 = allExperimentsWithMs2.get(j);
                final PrecursorIonType ionType2 = exp2.getPrecursorIonType();
                short runIdx2 = expWithMs2RunIndices.get(j);
                if (!mergeWithinRuns && runIdx1==runIdx2){
                    distances[j][i] = distances[i][j] = Double.POSITIVE_INFINITY;
                    continue;
                }
                //don't merge different ionizations
                if (!ionType1.isIonizationUnknown() && !ionType2.isIonizationUnknown() && !ionType1.equals(ionType2)){
                    distances[j][i] = distances[i][j] = Double.POSITIVE_INFINITY;
                    continue;
                }
                CosineQuerySpectrum querySpectrum2 = querySpectra[j];
                if (!maxMzDeviation.inErrorWindow(exp1.getIonMass(), exp2.getIonMass())){
                    distances[j][i] = distances[i][j] = Double.POSITIVE_INFINITY;
                    continue;
                }
                if (exp1.hasAnnotation(RetentionTime.class) && exp2.hasAnnotation(RetentionTime.class)){
                    RetentionTime time1 = exp1.getAnnotation(RetentionTime.class);
                    RetentionTime time2 = exp2.getAnnotation(RetentionTime.class);
                    if (Math.abs(time1.getMiddleTime()-time2.getMiddleTime())>maxRetentionTimeShift){
                        distances[j][i] = distances[i][j] = Double.POSITIVE_INFINITY;
                        continue;
                    }
                }
//                double cosine = Spectrums.cosineProduct(mergedMs2Spectrum1, mergedMs2Spectrum2, deviation);
                //changed
                double cosine = cosineUtils.cosineProductWithLosses(querySpectrum1, querySpectrum2).similarity;
                assert cosine<=1d;
                if (cosine<cosineSimilarity){
                    distances[j][i] = distances[i][j] = Double.POSITIVE_INFINITY;
                } else {
                    distances[j][i] = distances[i][j] = 1d-cosine;
                }

            }

        }


        //2. cluster
        HierarchicalClustering<Ms2Experiment> clustering = new HierarchicalClustering<>(new CompleteLinkage());
        clustering.cluster(allExperimentsWithMs2.toArray(new Ms2Experiment[0]), distances, 1d-cosineSimilarity);

        List<List<Ms2Experiment>> clusters = clustering.getClusters();


        //3. merge
        List<Ms2Experiment> mergedExperiments = new ArrayList<>();
        for (List<Ms2Experiment> cluster : clusters) {
            mergedExperiments.add(mergeExperiments(cluster, deviation));
        }

        //4. all all experiments without ms2 information without merging them
        mergedExperiments.addAll(allExperimentsWithoutMs2);

        return mergedExperiments;
    }

    @Deprecated
    private void putSpectrum(Spectrum<Peak>[] mergedSpectra, int index, MergedMs2Spectrum mergedMs2Spectrum) {
        if (Spectrums.isMassOrderedSpectrum(mergedMs2Spectrum)){
            mergedSpectra[index] = Spectrums.getAlreadyOrderedSpectrum(mergedMs2Spectrum);
        } else {
            mergedSpectra[index] = new SimpleSpectrum(mergedMs2Spectrum);
        }
    }

    private void putSpectrum(CosineQuerySpectrum[] cosineQuerySpectra, int index, MergedMs2Spectrum mergedMs2Spectrum) {
        assert mergedMs2Spectrum.getPrecursorMz()>0;
//        if (Spectrums.isMassOrderedSpectrum(mergedMs2Spectrum)){
//            cosineQuerySpectra[index] = cosineUtils.createQuery(Spectrums.getAlreadyOrderedSpectrum(mergedMs2Spectrum), mergedMs2Spectrum.getPrecursorMz());
//        } else {
//            cosineQuerySpectra[index] = cosineUtils.createQuery(new SimpleSpectrum(mergedMs2Spectrum), mergedMs2Spectrum.getPrecursorMz());
//        }
        cosineQuerySpectra[index] = cosineUtils.createQueryWithIntensityTransformation(mergedMs2Spectrum, mergedMs2Spectrum.getPrecursorMz(), true);
    }

    private boolean hasMs2(Ms2Experiment experiment) {
        if (experiment.getMs2Spectra()==null) return false;
        for (Ms2Spectrum<Peak> spectrum : experiment.getMs2Spectra()) {
            if (spectrum.size()>0){
                return true;
            }
        }
        return false;
    }

    private int numberOfMergedMs2(List<Ms2Experiment> allExperiments) {
        int numberOfMergedMs2 = 0;
        for (Ms2Experiment experiment : allExperiments) {
            if (experiment.hasAnnotation(MergedMs2Spectrum.class)) ++numberOfMergedMs2;
        }
        return numberOfMergedMs2;
    }

    private MergedMs2Spectrum mergeMs2Spectra(Ms2Experiment experiment, Deviation deviation){
        //todo best to merge spectra?
//        return new MergedMs2Spectrum(Spectrums.mergeSpectra(deviation, true, true, experiment.getMs2Spectra()));
        //changed because we are now using Gaussian cosine scoring
        //important to set precursor mass
        return new MergedMs2Spectrum(Spectrums.mergeSpectra(experiment.getMs2Spectra()), experiment.getIonMass(), null, 0);
    }

    private Ms2Experiment mergeExperiments(List<Ms2Experiment> experiments, Deviation deviation){
        MutableMs2Experiment merged = new MutableMs2Experiment(experiments.get(0));
        double meanMz = experiments.stream().mapToDouble(Ms2Experiment::getIonMass).average().getAsDouble();
        merged.setIonMass(meanMz);
<<<<<<< HEAD
        PrecursorIonType ionType = null;
        String filePaths = "";
        for (int i = 0; i < experiments.size(); i++) {
            Ms2Experiment experiment = experiments.get(i);
            merged.addAnnotationsFrom(experiment); //todo merge annotations in a better way
            merged.getMs2Spectra().addAll(experiment.getMs2Spectra());
            merged.getMs1Spectra().addAll(experiment.getMs1Spectra());
            if (ionType == null || ionType.isIonizationUnknown()) {
                ionType = experiment.getPrecursorIonType();
            } else if (!experiment.getPrecursorIonType().isIonizationUnknown() && !ionType.equals(experiment.getPrecursorIonType())) {
                throw new RuntimeException("Cannot merge compounds: PrecursorIonTypes differ.");
            }
            filePaths += experiment.getSource().toString();
            if (i == experiments.size()) filePaths += ";";
=======
        PrecursorIonType ionType = experiments.get(0).getPrecursorIonType();
        String filePaths = experiments.get(0).getSource().toString();
        for (int i = 1; i < experiments.size(); i++) {
             Ms2Experiment experiment = experiments.get(i);
             merged.addAnnotationsFrom(experiment); //todo merge annotations in a better way
             merged.getMs2Spectra().addAll(experiment.getMs2Spectra());
             merged.getMs1Spectra().addAll(experiment.getMs1Spectra());
             if (ionType==null || ionType.isIonizationUnknown()){
                 ionType = experiment.getPrecursorIonType();
             } else if (!experiment.getPrecursorIonType().isIonizationUnknown() && !ionType.equals(experiment.getPrecursorIonType())){
                 throw new RuntimeException("Cannot merge compounds: PrecursorIonTypes differ.");
             }
             filePaths += experiment.getSource().toString();
             if (i==experiments.size()) filePaths += ";";
>>>>>>> 7396160d
        }
        merged.setMergedMs1Spectrum(mergeMergedMs1(experiments, meanMz, ionType.getCharge(), deviation));
        merged.setPrecursorIonType(ionType);
        //todo set name and sources
        //hack to write multiple sources into output file
        try {
            merged.setAnnotation(MsFileSource.class, new MsFileSource(new URL(filePaths)));
        } catch (MalformedURLException e) {
            LoggerFactory.getLogger(Ms2CompoundMerger.class).warn("Could not set source paths");
        }


        return merged;
    }


    private SimpleSpectrum mergeMergedMs1(List<Ms2Experiment> experiments, double precursorMass, int charge, Deviation deviation){
        List<SimpleMutableSpectrum> spectra = new ArrayList<>();
        for (Ms2Experiment experiment : experiments) {
            SimpleSpectrum mergedMs1 = experiment.getMergedMs1Spectrum();
            if (mergedMs1!=null && mergedMs1.size()>0){
                SimpleMutableSpectrum zerosRemoved = removeZeroIntensityPeaks(mergedMs1);
                if (zerosRemoved.size()>0){
                    spectra.add(zerosRemoved);
                }
            }
        }

        boolean hasMergedMs1 = spectra.size()>0;
        //rather fix this at a different stage
//        if (!hasMergedMs1){
//            //use normal ms1 if no merged MS1 is available; //todo good idea?
//            for (Ms2Experiment experiment : experiments) {
//                List<SimpleSpectrum> ms1Spectra = experiment.getMs1Spectra();
//                for (SimpleSpectrum spectrum : ms1Spectra) {
//                    if (spectrum!=null && spectrum.size()>0){
//                        SimpleMutableSpectrum zerosRemoved = removeZeroIntensityPeaks(spectrum);
//                        if (zerosRemoved.size()>0){
//                            spectra.add(zerosRemoved);
//                        }
//                    }
//                }
//            }
//
//            if (spectra.size()<=1) return null; //nothing to merge
//        }

        if (spectra.size()<1){
            return null;
        }
        if (spectra.size()==1) return new SimpleSpectrum(spectra.get(0));


        //get spectra which have the longest isotope patterns

        spectra = extractMS1sWithMaxNumberOfIsotopePeaks(spectra, precursorMass, charge, findIsotopesMeasurementProfile);

        if (spectra.size()==1) return new SimpleSpectrum(spectra.get(0));


        if (TAKE_MOST_INTENSE_ISOTOPE_PATTERN){
            double highestIntensity = 0d;
            SimpleMutableSpectrum bestSpec = null;
            for (SimpleMutableSpectrum spectrum : spectra) {
                int peakIdx = Spectrums.mostIntensivePeakWithin(spectrum, precursorMass, deviation);

                if (peakIdx<0 || spectrum.getIntensityAt(peakIdx)<=0) continue;
                double intensity = spectrum.getIntensityAt(peakIdx);
                if (intensity>highestIntensity){
                    highestIntensity = intensity;
                    bestSpec = spectrum;
                }
            }
            return new SimpleSpectrum(bestSpec);
        }


        //todo first extract spectra with longest isotope patterns
        if (SIMPLY_SUM_INTENSITIES){
            //don't normalize intensities. Idea: high intensities are reliable
            return Spectrums.mergeSpectra(deviation, true, true, spectra);
        }


        List<SimpleMutableSpectrum> mutableSpectra = spectra;//spectra.stream().map(s->new SimpleMutableSpectrum(s)).collect(Collectors.toList());

        TDoubleArrayList precursorIntensities = new TDoubleArrayList();
        for (SimpleMutableSpectrum mutableSpectrum : mutableSpectra) {
            int peakIdx = Spectrums.mostIntensivePeakWithin(mutableSpectrum, precursorMass, deviation);
            if (peakIdx < 0 || mutableSpectrum.getIntensityAt(peakIdx) <= 0) continue;
            precursorIntensities.add(mutableSpectrum.getIntensityAt(peakIdx));
        }
        if (precursorIntensities.size()>1 && precursorIntensities.max()/precursorIntensities.min()>10d){
            //don't normalize intensities. Idea: high intensities are reliable
            LoggerFactory.getLogger(Ms2CompoundMerger.class).info("Sum isotope intensities for "+experiments.stream().map(Ms2Experiment::getName).collect(Collectors.joining(",")));
            return Spectrums.mergeSpectra(deviation, true, true, spectra);
        }



        Iterator<SimpleMutableSpectrum> iterator = mutableSpectra.iterator();
        while (iterator.hasNext()) {
            SimpleMutableSpectrum next = iterator.next();
            int peakIdx = Spectrums.mostIntensivePeakWithin(next, precursorMass, deviation);

            if (peakIdx<0 || next.getIntensityAt(peakIdx)<=0) iterator.remove();
            else Spectrums.normalizeByPeak(next, peakIdx, 1d);
        }


        if (mutableSpectra.size()==0){
            return null;
        } else if (mutableSpectra.size()==1){
            if (hasMergedMs1) return new SimpleSpectrum(mutableSpectra.get(0));
            else return null;
        }


        //use consensus spec to find medians as robust measure
        Spectrum<Peak> mergedMs1 = Spectrums.mergeSpectra(deviation, true, true, mutableSpectra);
        mergedMs1 = Spectrums.getMassOrderedSpectrum(mergedMs1);
        TDoubleArrayList[] intensities = new TDoubleArrayList[mergedMs1.size()];
        TDoubleArrayList[] masses = new TDoubleArrayList[mergedMs1.size()];
        for (int i = 0; i < intensities.length; i++) {
            intensities[i] = new TDoubleArrayList();
            masses[i] = new TDoubleArrayList();
        }

        Deviation findPeakDeviation = deviation.multiply(2);//todo necessary?
        for (SimpleMutableSpectrum mutableSpectrum : mutableSpectra) {
            for (Peak peak : mutableSpectrum) {
                if (peak.getIntensity()==0) continue;
                int peakIdx = Spectrums.binarySearch(mergedMs1, peak.getMass(), findPeakDeviation);
                masses[peakIdx].add(peak.getMass());
                intensities[peakIdx].add(peak.getIntensity());
            }
        }


        SimpleMutableSpectrum robustEstimateSpec = new SimpleMutableSpectrum();
        for (int i = 0; i < masses.length; i++) {
            TDoubleArrayList m = masses[i];
            TDoubleArrayList ints = intensities[i];

            //assume that every spectrum contributes to each merged peak. If not present, assume intensity 0.
            //to not run into index problems....
            int l = mutableSpectra.size();
            int numberOfAddedZeros = Math.min(l-m.size(), 2);
            for (int j = 0; j < numberOfAddedZeros; j++) {
                m.add(0d);
                ints.add(0d);
            }
            m.sort();
            ints.sort();

            int relPos = Math.max(l/2-(l-m.size()),1);
            double mass = l%2==1?m.get(relPos):(m.get(relPos)+m.get(relPos-1))/2;
            double intensity = l%2==1?ints.get(relPos):(ints.get(relPos)+ints.get(relPos-1))/2;
            if (intensity==0d) continue;
            robustEstimateSpec.addPeak(mass, intensity);
        }

        return new SimpleSpectrum(robustEstimateSpec);
    }


    private SimpleMutableSpectrum removeZeroIntensityPeaks(Spectrum<Peak> spectrum){
        SimpleMutableSpectrum mutableSpectrum = new SimpleMutableSpectrum();
        for (Peak peak : spectrum) {
            if (peak.getIntensity()>0d) mutableSpectrum.addPeak(peak);
        }
        return mutableSpectrum;
    }

    private <S extends Spectrum<Peak>> List<S> extractMS1sWithMaxNumberOfIsotopePeaks(List<S> spectra, double ionMass, int charge, MS2MassDeviation measurementProfile) {
        int absCharge = Math.abs(charge);

        int maxNumberIsotopes = 0;
        List<S> bestSpectra = null;
        for (S spectrum : spectra) {
            Spectrum<Peak> iso = Spectrums.extractIsotopePattern(spectrum, measurementProfile, ionMass, absCharge, true);
            if (iso.size()>maxNumberIsotopes){
                maxNumberIsotopes = iso.size();
                bestSpectra = new ArrayList<>();
                bestSpectra.add(spectrum);
            } else if (iso.size()==maxNumberIsotopes){
                bestSpectra.add(spectrum);
            }
        }


        return bestSpectra;
    }


    protected class SqrtIntensityTransformation implements Spectrums.Transformation<Peak, Peak> {
        @Override
        public Peak transform(Peak input) {
            final double intensity = input.getIntensity()<=0?0:Math.sqrt(input.getIntensity());
            return new Peak(input.getMass(), intensity);
        }
    }
}<|MERGE_RESOLUTION|>--- conflicted
+++ resolved
@@ -7,7 +7,6 @@
 import de.unijena.bioinf.ChemistryBase.ms.utils.SimpleMutableSpectrum;
 import de.unijena.bioinf.ChemistryBase.ms.utils.SimpleSpectrum;
 import de.unijena.bioinf.ChemistryBase.ms.utils.Spectrums;
-import de.unijena.bioinf.ms.properties.PropertyManager;
 import de.unijena.bioinf.utils.clustering.CompleteLinkage;
 import de.unijena.bioinf.utils.clustering.HierarchicalClustering;
 import gnu.trove.list.array.TDoubleArrayList;
@@ -33,7 +32,7 @@
     private final double maxRetentionTimeShift;
     private final double cosineSimilarity;
     private final boolean mergeWithinRuns;
-    private final MS2MassDeviation findIsotopesMeasurementProfile;
+    private final MeasurementProfile findIsotopesMeasurementProfile;
 
     private final CosineQueryUtils cosineUtils;
 
@@ -47,18 +46,12 @@
 //        //todo is hashmap necessary? or just array?
 //        experimentToMergedMs2 = new HashMap<>();
 
-<<<<<<< HEAD
-        this.findIsotopesMeasurementProfile = PropertyManager.DEFAULTS.createInstanceWithDefaults(MS2MassDeviation.class)
-                .withAllowedMassDeviation(maxMzDeviation)
-                .withMassDifferenceDeviation(maxMzDeviation.divide(2));
-=======
         MutableMeasurementProfile mmp = new MutableMeasurementProfile();
         mmp.setAllowedMassDeviation(maxMzDeviation);
         mmp.setStandardMassDifferenceDeviation(maxMzDeviation.divide(2));//todo add hoc solution works with ms1merged from openMs features
         this.findIsotopesMeasurementProfile = mmp;
 
         this.cosineUtils = new CosineQueryUtils(new GaussianSpectralAlignment(maxMzDeviation));//todo what deviation? for library search using 10ppm for parent mz, but 20 ppm for cosine scoring on ms2 peaks
->>>>>>> 7396160d
     }
 
 
@@ -224,22 +217,6 @@
         MutableMs2Experiment merged = new MutableMs2Experiment(experiments.get(0));
         double meanMz = experiments.stream().mapToDouble(Ms2Experiment::getIonMass).average().getAsDouble();
         merged.setIonMass(meanMz);
-<<<<<<< HEAD
-        PrecursorIonType ionType = null;
-        String filePaths = "";
-        for (int i = 0; i < experiments.size(); i++) {
-            Ms2Experiment experiment = experiments.get(i);
-            merged.addAnnotationsFrom(experiment); //todo merge annotations in a better way
-            merged.getMs2Spectra().addAll(experiment.getMs2Spectra());
-            merged.getMs1Spectra().addAll(experiment.getMs1Spectra());
-            if (ionType == null || ionType.isIonizationUnknown()) {
-                ionType = experiment.getPrecursorIonType();
-            } else if (!experiment.getPrecursorIonType().isIonizationUnknown() && !ionType.equals(experiment.getPrecursorIonType())) {
-                throw new RuntimeException("Cannot merge compounds: PrecursorIonTypes differ.");
-            }
-            filePaths += experiment.getSource().toString();
-            if (i == experiments.size()) filePaths += ";";
-=======
         PrecursorIonType ionType = experiments.get(0).getPrecursorIonType();
         String filePaths = experiments.get(0).getSource().toString();
         for (int i = 1; i < experiments.size(); i++) {
@@ -254,14 +231,13 @@
              }
              filePaths += experiment.getSource().toString();
              if (i==experiments.size()) filePaths += ";";
->>>>>>> 7396160d
         }
         merged.setMergedMs1Spectrum(mergeMergedMs1(experiments, meanMz, ionType.getCharge(), deviation));
         merged.setPrecursorIonType(ionType);
         //todo set name and sources
         //hack to write multiple sources into output file
         try {
-            merged.setAnnotation(MsFileSource.class, new MsFileSource(new URL(filePaths)));
+            merged.setSource(new URL(filePaths));
         } catch (MalformedURLException e) {
             LoggerFactory.getLogger(Ms2CompoundMerger.class).warn("Could not set source paths");
         }
@@ -429,7 +405,7 @@
         return mutableSpectrum;
     }
 
-    private <S extends Spectrum<Peak>> List<S> extractMS1sWithMaxNumberOfIsotopePeaks(List<S> spectra, double ionMass, int charge, MS2MassDeviation measurementProfile) {
+    private <S extends Spectrum<Peak>> List<S> extractMS1sWithMaxNumberOfIsotopePeaks(List<S> spectra, double ionMass, int charge, MeasurementProfile measurementProfile) {
         int absCharge = Math.abs(charge);
 
         int maxNumberIsotopes = 0;
