name: Build and Publish
on:
  push:
    branches:
      - stable
      - master
<<<<<<< HEAD
      - master-casmi

=======
      - stable-service-api
>>>>>>> f58f0fde
    paths-ignore:
      - '**/README.md'
      - 'sirius_doc/**/*'
jobs:
  distCLI:
    strategy:
      matrix:
        os: [ubuntu-latest, windows-latest, macos-latest]
    runs-on: ${{ matrix.os }}
    env:
      GENERIC_INSTALLER_CERTIFICATE: ${{ secrets.GENERIC_INSTALLER_CERTIFICATE }}
      MACOS_APP_IDENTITY_ID: ${{ secrets.MACOS_APP_IDENTITY_ID }}
      MACOS_IDENTITY_ID: ${{ secrets.MACOS_IDENTITY_ID }}
      MACOS_APPLE_ID: ${{ secrets.MACOS_APPLE_ID }}
      MACOS_APPLE_ID_PW: ${{ secrets.MACOS_APPLE_ID_PW }}
      #          LINUX_INSTALLER_CERTIFICATE_FILE: ${{ steps.generic_codesign_cert.outputs.filePath }}
    steps:
      - uses: actions/checkout@v2
      - name: Set up Zulu JDK
        uses: actions/setup-java@v1
        with:
          java-version: '15' # The JDK version to make available on the path.
          java-package: jdk # (jre, jdk, or jdk+fx) - defaults to jdk
          architecture: x64 # (x64 or x86) - defaults to x64
      - name: Load Build properties
        uses: Reedyuk/read-properties@v1.0.1
        id: sirius_version
        with:
          path: './sirius_cli/src/main/resources/sirius_frontend.build.properties'
          property: 'de.unijena.bioinf.siriusFrontend.version'

      - if: ${{ (matrix.os == 'macos-latest') && (env.MACOS_APP_IDENTITY_ID != '') }}
        name: Import Apple APP Code-signing ID and p12
        uses: apple-actions/import-codesign-certs@v1
        with:
          keychain-password: ${{ secrets.MACOS_TMP_KEYCHAIN_PWD }}
          p12-file-base64: ${{ secrets.MACOS_APP_CERTIFICATE }}
          p12-password: ${{ secrets.MACOS_APP_CERTIFICATE_PWD }}

      - if: ${{ (matrix.os == 'macos-latest') && (env.MACOS_IDENTITY_ID != '') }}
        name: Import Apple Installer Code-signing ID and p12
        uses: apple-actions/import-codesign-certs@v1
        with:
          create-keychain: false
          keychain-password: ${{ secrets.MACOS_TMP_KEYCHAIN_PWD }}
          p12-file-base64: ${{ secrets.MACOS_CERTIFICATE }}
          p12-password: ${{ secrets.MACOS_CERTIFICATE_PWD }}

      - if: matrix.os == 'macos-latest'
        name: Check Identities
        run: /usr/bin/security find-identity

      - if: ${{ (matrix.os == 'windows-latest' ||  matrix.os == 'ubuntu-latest') && (env.GENERIC_INSTALLER_CERTIFICATE != '') }}
        name: Load generic installer codesign cert
        id: generic_codesign_cert
        uses: timheuer/base64-to-file@v1.1
        with:
          fileName: 'generic_installer_cert.p12'
          encodedString: ${{ env.GENERIC_INSTALLER_CERTIFICATE }}

      - name: Gradle Build
        uses: eskatos/gradle-command-action@v1
        env:
          WIN_INSTALLER_CERTIFICATE_FILE: ${{ steps.generic_codesign_cert.outputs.filePath }}
        with:
          gradle-version: 6.9
          build-root-directory: sirius_dist/sirius_cli_single_os
          arguments: clean publishSiriusPublicationToMavenLocal -P "de.unijena.bioinf.build.MACOS_APP_IDENTITY_ID=${{ secrets.MACOS_APP_IDENTITY_ID }}" -P "de.unijena.bioinf.build.MACOS_IDENTITY_ID=${{ secrets.MACOS_IDENTITY_ID }}" -P "de.unijena.bioinf.build.MACOS_APPLE_ID=${{ secrets.MACOS_APPLE_ID }}" -P "de.unijena.bioinf.build.WIN_INSTALLER_CERTIFICATE_FILE=${{ steps.generic_codesign_cert.outputs.filePath }}"  -P "de.unijena.bioinf.WIN_INSTALLER_CERTIFICATE_PW=${{ secrets.GENERIC_INSTALLER_CERTIFICATE_PW }}" -P "de.unijena.bioinf.WIN_INSTALLER_CERTIFICATE_TIMESTAMP_URL=${{ secrets.GENERIC_INSTALLER_CERTIFICATE_TIMESTAMP_URL }}"
      - name: Upload multiOS Source
        uses: actions/upload-artifact@v2
        with:
          name: "sirius-${{ steps.sirius_version.outputs.value }}-${{ runner.os }}-x86-64-headless-img"
          path: sirius_dist/sirius_cli_single_os/build/distributions/${{ runner.os == 'macOS' && 'sirius.app' || 'sirius' }}/

      - name: Upload Distributions
        uses: actions/upload-artifact@v2
        with:
          retention-days: 1
          name: "sirius-${{ steps.sirius_version.outputs.value }}-${{ runner.os }}-x86-64-headless"
          path: |
            ~/.m2/repository/de/unijena/bioinf/ms/sirius/${{ steps.sirius_version.outputs.value }}/*.zip
            ~/.m2/repository/de/unijena/bioinf/ms/sirius/${{ steps.sirius_version.outputs.value }}/*.msi
            ~/.m2/repository/de/unijena/bioinf/ms/sirius/${{ steps.sirius_version.outputs.value }}/*.pkg
            ~/.m2/repository/de/unijena/bioinf/ms/sirius/${{ steps.sirius_version.outputs.value }}/*.deb
            ~/.m2/repository/de/unijena/bioinf/ms/sirius/${{ steps.sirius_version.outputs.value }}/*.sha256

#  distService:
#    strategy:
#      matrix:
#        os: [ ubuntu-latest, windows-latest, macos-latest ]
#    runs-on: ${{ matrix.os }}
#    env:
#      GENERIC_INSTALLER_CERTIFICATE: ${{ secrets.GENERIC_INSTALLER_CERTIFICATE }}
#      MACOS_APP_IDENTITY_ID: ${{ secrets.MACOS_APP_IDENTITY_ID }}
#      MACOS_IDENTITY_ID: ${{ secrets.MACOS_IDENTITY_ID }}
#      MACOS_APPLE_ID: ${{ secrets.MACOS_APPLE_ID }}
#      MACOS_APPLE_ID_PW: ${{ secrets.MACOS_APPLE_ID_PW }}
#
#    steps:
#      - uses: actions/checkout@v2
#      - name: Set up Zulu JDK
#        uses: actions/setup-java@v1
#        with:
#          java-version: '15' # The JDK version to make available on the path.
#          java-package: jdk # (jre, jdk, or jdk+fx) - defaults to jdk
#          architecture: x64 # (x64 or x86) - defaults to x64
#      - name: Load Build properties
#        uses: Reedyuk/read-properties@v1.0.1
#        id: sirius_version
#        with:
#          path: './sirius_cli/src/main/resources/sirius_frontend.build.properties'
#          property: 'de.unijena.bioinf.siriusFrontend.version'
#
#      - if: ${{ (matrix.os == 'macos-latest') && (env.MACOS_APP_IDENTITY_ID != '') }}
#        name: Import Apple APP Code-signing ID and p12
#        uses: apple-actions/import-codesign-certs@v1
#        with:
#          keychain-password: ${{ secrets.MACOS_TMP_KEYCHAIN_PWD }}
#          p12-file-base64: ${{ secrets.MACOS_APP_CERTIFICATE }}
#          p12-password: ${{ secrets.MACOS_APP_CERTIFICATE_PWD }}
#
#      - if: ${{ (matrix.os == 'macos-latest') && (env.MACOS_IDENTITY_ID != '') }}
#        name: Import Apple Installer Code-signing ID and p12
#        uses: apple-actions/import-codesign-certs@v1
#        with:
#          create-keychain: false
#          keychain-password: ${{ secrets.MACOS_TMP_KEYCHAIN_PWD }}
#          p12-file-base64: ${{ secrets.MACOS_CERTIFICATE }}
#          p12-password: ${{ secrets.MACOS_CERTIFICATE_PWD }}
#
#      - if: matrix.os == 'macos-latest'
#        name: Check Identities
#        run: /usr/bin/security find-identity
#
#      - if: ${{ (matrix.os == 'windows-latest' ||  matrix.os == 'ubuntu-latest') && (env.GENERIC_INSTALLER_CERTIFICATE != '') }}
#        name: Load generic installer codesign cert
#        id: generic_codesign_cert
#        uses: timheuer/base64-to-file@v1.1
#        with:
#          fileName: 'generic_installer_cert.p12'
#          encodedString: ${{ env.GENERIC_INSTALLER_CERTIFICATE }}
#
#      - name: Gradle Build
#        uses: eskatos/gradle-command-action@v1
#        env:
#          WIN_INSTALLER_CERTIFICATE_FILE: ${{ steps.generic_codesign_cert.outputs.filePath }}
#        with:
#          gradle-version: 6.9
#          build-root-directory: sirius_dist/sirius_cli_single_os_service
#          arguments: clean publishSiriusPublicationToMavenLocal -P "de.unijena.bioinf.build.MACOS_APP_IDENTITY_ID=${{ secrets.MACOS_APP_IDENTITY_ID }}" -P "de.unijena.bioinf.build.MACOS_IDENTITY_ID=${{ secrets.MACOS_IDENTITY_ID }}" -P "de.unijena.bioinf.build.MACOS_APPLE_ID=${{ secrets.MACOS_APPLE_ID }}" -P "de.unijena.bioinf.build.WIN_INSTALLER_CERTIFICATE_FILE=${{ steps.generic_codesign_cert.outputs.filePath }}"  -P "de.unijena.bioinf.WIN_INSTALLER_CERTIFICATE_PW=${{ secrets.GENERIC_INSTALLER_CERTIFICATE_PW }}" -P "de.unijena.bioinf.WIN_INSTALLER_CERTIFICATE_TIMESTAMP_URL=${{ secrets.GENERIC_INSTALLER_CERTIFICATE_TIMESTAMP_URL }}"
#
#      - name: Upload Distributions
#        uses: actions/upload-artifact@v2
#        with:
#          retention-days: 1
#          name: "sirius-${{ steps.sirius_version.outputs.value }}-${{ runner.os }}-x86-64-headless-rest"
#          path: |
#            ~/.m2/repository/de/unijena/bioinf/ms/sirius/${{ steps.sirius_version.outputs.value }}/*.zip
#            ~/.m2/repository/de/unijena/bioinf/ms/sirius/${{ steps.sirius_version.outputs.value }}/*.msi
#            ~/.m2/repository/de/unijena/bioinf/ms/sirius/${{ steps.sirius_version.outputs.value }}/*.pkg
#            ~/.m2/repository/de/unijena/bioinf/ms/sirius/${{ steps.sirius_version.outputs.value }}/*.deb
#            ~/.m2/repository/de/unijena/bioinf/ms/sirius/${{ steps.sirius_version.outputs.value }}/*.sha256

  distGUI:
    strategy:
      matrix:
        os: [ubuntu-latest, windows-latest, macos-latest]
    runs-on: ${{ matrix.os }}
    env:
      GENERIC_INSTALLER_CERTIFICATE: ${{ secrets.GENERIC_INSTALLER_CERTIFICATE }}
      MACOS_APP_IDENTITY_ID: ${{ secrets.MACOS_APP_IDENTITY_ID }}
      MACOS_IDENTITY_ID: ${{ secrets.MACOS_IDENTITY_ID }}
      MACOS_APPLE_ID: ${{ secrets.MACOS_APPLE_ID }}
      MACOS_APPLE_ID_PW: ${{ secrets.MACOS_APPLE_ID_PW }}
    steps:
      - uses: actions/checkout@v2
      - name: Set up Zulu JDK-FX
        uses: actions/setup-java@v1
        with:
          java-version: '15' # The JDK version to make available on the path.
          java-package: jdk+fx # (jre, jdk, or jdk+fx) - defaults to jdk
          architecture: x64 # (x64 or x86) - defaults to x64
      - name: Load Build properties
        uses: Reedyuk/read-properties@v1.0.1
        id: sirius_version
        with:
          path: './sirius_cli/src/main/resources/sirius_frontend.build.properties'
          property: 'de.unijena.bioinf.siriusFrontend.version'

      - if: ${{ (matrix.os == 'macos-latest') && (env.MACOS_APP_IDENTITY_ID != '') }}
        name: Import Apple APP Code-signing ID and p12
        uses: apple-actions/import-codesign-certs@v1
        with:
          keychain-password: ${{ secrets.MACOS_TMP_KEYCHAIN_PWD }}
          p12-file-base64: ${{ secrets.MACOS_APP_CERTIFICATE }}
          p12-password: ${{ secrets.MACOS_APP_CERTIFICATE_PWD }}

      - if: ${{ (matrix.os == 'macos-latest') && (env.MACOS_IDENTITY_ID != '') }}
        name: Import Apple Installer Code-signing ID and p12
        uses: apple-actions/import-codesign-certs@v1
        with:
          create-keychain: false
          keychain-password: ${{ secrets.MACOS_TMP_KEYCHAIN_PWD }}
          p12-file-base64: ${{ secrets.MACOS_CERTIFICATE }}
          p12-password: ${{ secrets.MACOS_CERTIFICATE_PWD }}

      - if: matrix.os == 'macos-latest'
        name: Check Identities
        run: /usr/bin/security find-identity

      - if: ${{ (matrix.os == 'windows-latest' ||  matrix.os == 'ubuntu-latest') && (env.GENERIC_INSTALLER_CERTIFICATE != '') }}
        name: Load generic installer codesign cert
        id: generic_codesign_cert
        uses: timheuer/base64-to-file@v1.1
        with:
          fileName: 'generic_installer_cert.p12'
          encodedString: ${{ env.GENERIC_INSTALLER_CERTIFICATE }}

      - name: Gradle Build
        uses: eskatos/gradle-command-action@v1
        env:
          WIN_INSTALLER_CERTIFICATE_FILE: ${{ steps.generic_codesign_cert.outputs.filePath }}
        with:
          gradle-version: 6.9
          build-root-directory: sirius_dist/sirius_gui_single_os
          arguments: clean publishSiriusPublicationToMavenLocal -P "de.unijena.bioinf.build.MACOS_APP_IDENTITY_ID=${{ secrets.MACOS_APP_IDENTITY_ID }}" -P "de.unijena.bioinf.build.MACOS_IDENTITY_ID=${{ secrets.MACOS_IDENTITY_ID }}" -P "de.unijena.bioinf.build.MACOS_APPLE_ID=${{ secrets.MACOS_APPLE_ID }}" -P "de.unijena.bioinf.build.WIN_INSTALLER_CERTIFICATE_FILE=${{ steps.generic_codesign_cert.outputs.filePath }}" -P "de.unijena.bioinf.WIN_INSTALLER_CERTIFICATE_PW=${{ secrets.GENERIC_INSTALLER_CERTIFICATE_PW }}" -P "de.unijena.bioinf.WIN_INSTALLER_CERTIFICATE_TIMESTAMP_URL=${{ secrets.GENERIC_INSTALLER_CERTIFICATE_TIMESTAMP_URL }}"
      - name: Upload Distributions
        uses: actions/upload-artifact@v2
        with:
          retention-days: 1
          name: "sirius-${{ steps.sirius_version.outputs.value }}-${{ runner.os }}-x86-64"
          path: |
            ~/.m2/repository/de/unijena/bioinf/ms/sirius/${{ steps.sirius_version.outputs.value }}/*.zip
            ~/.m2/repository/de/unijena/bioinf/ms/sirius/${{ steps.sirius_version.outputs.value }}/*.msi
            ~/.m2/repository/de/unijena/bioinf/ms/sirius/${{ steps.sirius_version.outputs.value }}/*.pkg
            ~/.m2/repository/de/unijena/bioinf/ms/sirius/${{ steps.sirius_version.outputs.value }}/*.deb
            ~/.m2/repository/de/unijena/bioinf/ms/sirius/${{ steps.sirius_version.outputs.value }}/*.sha256



  distMulti:
    needs: distCLI
    runs-on: ubuntu-latest
    steps:
      - uses: actions/checkout@v2
      - name: Set up Zulu JDK
        uses: actions/setup-java@v1
        with:
          java-version: '15' # The JDK version to make available on the path.
          java-package: jdk # (jre, jdk, or jdk+fx) - defaults to jdk
          architecture: x64 # (x64 or x86) - defaults to x64
      - name: Load Build properties
        uses: Reedyuk/read-properties@v1.0.1
        id: sirius_version
        with:
          path: './sirius_cli/src/main/resources/sirius_frontend.build.properties'
          property: 'de.unijena.bioinf.siriusFrontend.version'

      - uses: actions/download-artifact@v2
        with:
          name: "sirius-${{ steps.sirius_version.outputs.value }}-Linux-x86-64-headless-img"
          path: sirius_dist/sirius_cli_multi_os/build/tmp/artifacts/sirius-${{ steps.sirius_version.outputs.value }}-Linux-x86-64-headless-img
      - uses: actions/download-artifact@v2
        with:
          name: "sirius-${{ steps.sirius_version.outputs.value }}-Windows-x86-64-headless-img"
          path: sirius_dist/sirius_cli_multi_os/build/tmp/artifacts/sirius-${{ steps.sirius_version.outputs.value }}-Windows-x86-64-headless-img
      - uses: actions/download-artifact@v2
        with:
          name: "sirius-${{ steps.sirius_version.outputs.value }}-macOS-x86-64-headless-img"
          path: sirius_dist/sirius_cli_multi_os/build/tmp/artifacts/sirius-${{ steps.sirius_version.outputs.value }}-macOS-x86-64-headless-img
      - name: Display downloaded artifact files
        run: ls -lah
        working-directory: sirius_dist/sirius_cli_multi_os/build/tmp/artifacts/

      - name: Gradle Build
        uses: eskatos/gradle-command-action@v1
        with:
          gradle-version: 6.9
          build-root-directory: sirius_dist/sirius_cli_multi_os
          arguments: publishSiriusPublicationToMavenLocal
      - name: Upload Distributions
        uses: actions/upload-artifact@v2
        with:
          retention-days: 1
          name: "sirius-${{ steps.sirius_version.outputs.value }}-multiOS-x86-64-headless"
          path: |
            ~/.m2/repository/de/unijena/bioinf/ms/sirius/${{ steps.sirius_version.outputs.value }}/*.zip
            ~/.m2/repository/de/unijena/bioinf/ms/sirius/${{ steps.sirius_version.outputs.value }}/*.sha256
      - name: Delete img artifacts
        uses: geekyeggo/delete-artifact@v1
        with:
          name: |
            sirius-${{ steps.sirius_version.outputs.value }}-Linux-x86-64-headless-img
            sirius-${{ steps.sirius_version.outputs.value }}-Windows-x86-64-headless-img
            sirius-${{ steps.sirius_version.outputs.value }}-macOS-x86-64-headless-img


  release:
#    needs: [ distCLI, distGUI, distService, distMulti]
    needs: [ distCLI, distGUI, distMulti]
    runs-on: ubuntu-latest
    steps:
      - uses: actions/checkout@v2
      - name: Inject slug/short variables
        uses: rlespinasse/github-slug-action@v3.x
      - name: Load Build properties
        uses: Reedyuk/read-properties@v1.0.1
        id: sirius_version
        with:
          path: './sirius_cli/src/main/resources/sirius_frontend.build.properties'
          property: 'de.unijena.bioinf.siriusFrontend.version'
      - uses: actions/download-artifact@v2
        with:
          path: sirius_dist/build/tmp/artifacts/
      - name: Display downloaded artifact files
        run: ls -lah
        working-directory: sirius_dist/build/tmp/artifacts/
      - uses: ncipollo/release-action@v1
        with:
          artifacts: "sirius_dist/build/tmp/artifacts/*/*"
          body: "Prebuilt SIRIUS releases for all supported platforms. [Signed installers](https://github.com/bright-giant/sirius/releases) of this builds provided by [Bright Giant](https://bright-giant.com/) might be available [here](https://github.com/bright-giant/sirius/releases)."
          name: "SIRIUS v${{ steps.sirius_version.outputs.value }}"
          tag: "v${{ steps.sirius_version.outputs.value }}"
          prerelease: ${{ endsWith(steps.sirius_version.outputs.value, '-SNAPSHOT') }}
          allowUpdates: ${{ endsWith(steps.sirius_version.outputs.value, '-SNAPSHOT') }}
          draft: ${{ env.GITHUB_REF_SLUG == 'stable' && 'false' || 'true' }}
          token: ${{ secrets.GITHUB_TOKEN }}<|MERGE_RESOLUTION|>--- conflicted
+++ resolved
@@ -4,12 +4,7 @@
     branches:
       - stable
       - master
-<<<<<<< HEAD
-      - master-casmi
-
-=======
       - stable-service-api
->>>>>>> f58f0fde
     paths-ignore:
       - '**/README.md'
       - 'sirius_doc/**/*'
