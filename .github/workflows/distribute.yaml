name: Build and Publish
on:
  push:
    branches:
      - stable
      - master
    #      - stable-service-api
    paths-ignore:
      - '**/README.md'
      - 'sirius_doc/**/*'
  workflow_dispatch:

jobs:
  distGUI:
    strategy:
      matrix:
<<<<<<< HEAD
        os: [ ubuntu-latest, windows-latest, macos-latest ]
        targetArchitecture: [amd64]
=======
#        os: [ ubuntu-latest, windows-latest, macos-latest ]
        os: [ ubuntu-latest, windows-latest]
        targetArchitecture: [amd64, arm64]
>>>>>>> fca8c00c
        exclude:
          - os: windows-latest
            targetArchitecture: arm64
    runs-on: ${{ matrix.os }}
    env:
      GENERIC_INSTALLER_CERTIFICATE: ${{ secrets.GENERIC_INSTALLER_CERTIFICATE }}
      MACOS_APP_IDENTITY_ID: ${{ secrets.MACOS_APP_IDENTITY_ID }}
      MACOS_IDENTITY_ID: ${{ secrets.MACOS_IDENTITY_ID }}
      MACOS_APPLE_ID: ${{ secrets.MACOS_APPLE_ID }}
      MACOS_APPLE_ID_PW: ${{ secrets.MACOS_APPLE_ID_PW }}
      SIRIUS_USER: ${{ secrets.SIRIUS_USER }}
      SIRIUS_PW: ${{ secrets.SIRIUS_PW }}
    steps:
      - uses: actions/checkout@v3
        with:
          lfs: true
      - name: Git LFS Pull
        run: git lfs pull

      - name: Set up JetBrains Runtime with JCEF
        shell: bash
        run: |
          JDK_VERION="21.0.7"
          JBR_VERSION_TAG="b1020.35"

          OS_TYPE=""
          ARCH_TYPE=""
          JBR_DIR_NAME="jbr_jcef_sdk" # Temp directory for extraction

          if [[ "${{ matrix.os }}" == "ubuntu-latest" ]]; then
            OS_TYPE="linux"
          elif [[ "${{ matrix.os }}" == "windows-latest" ]]; then
            OS_TYPE="windows"
          elif [[ "${{ matrix.os }}" == "macos-latest" ]]; then
            OS_TYPE="osx" # Or "mac" or "macos" - check JetBrains naming for JBR JCEF
          else
            echo "Unsupported OS: ${{ matrix.os }}"
            exit 1
          fi
          # we always build on x64
          ARCH_TYPE="x64"
          # if [[ "${{ matrix.targetArchitecture }}" == "amd64" ]]; then
          #   ARCH_TYPE="x64"
          # elif [[ "${{ matrix.targetArchitecture }}" == "arm64" ]]; then
          #   ARCH_TYPE="aarch64"
          # else
          #   echo "Unsupported architecture: ${{ matrix.targetArchitecture }}"
          #   exit 1
          # fi
          
          JBR_FILE_NAME="jbrsdk_jcef-${JDK_VERION}-${OS_TYPE}-${ARCH_TYPE}-${JBR_VERSION_TAG}.tar.gz"
          JBR_DOWNLOAD_URL_BASE="https://cache-redirector.jetbrains.com/intellij-jbr"
          JBR_DOWNLOAD_URL="${JBR_DOWNLOAD_URL_BASE}/${JBR_FILE_NAME}"

          echo "Attempting to download JBR JCEF from: ${JBR_DOWNLOAD_URL}"
          curl -L -o "${JBR_FILE_NAME}" "${JBR_DOWNLOAD_URL}"
          if [ $? -ne 0 ]; then
            echo "Failed to download JBR JCEF. Please check URL and version."
            exit 1
          fi

          mkdir -p "${JBR_DIR_NAME}"

          echo "Extracting ${JBR_FILE_NAME} to ${JBR_DIR_NAME}"

          tar -xzf "${JBR_FILE_NAME}" -C "${JBR_DIR_NAME}" --strip-components=1
          
          JAVA_HOME_PATH="${PWD}/${JBR_DIR_NAME}"
          # On macOS, the JDK home is often under Contents/Home
          if [[ "${{ matrix.os }}" == "macos-latest" ]]; then
               JAVA_HOME_PATH="${JAVA_HOME_PATH}/Contents/Home"
          fi

          echo "Effective JAVA_HOME will be: ${JAVA_HOME_PATH}"
          
          # Export for current script execution AND set for subsequent steps
          export JAVA_HOME="${JAVA_HOME_PATH}"
          export PATH="${JAVA_HOME_PATH}/bin:${PATH}"
          
          echo "JAVA_HOME=${JAVA_HOME_PATH}" >> $GITHUB_ENV
          echo "${JAVA_HOME_PATH}/bin" >> $GITHUB_PATH
          
          echo "--- Verifying Java version from new JBR ---"
          echo "JAVA_HOME is: $JAVA_HOME"
          echo "PATH is: $PATH"
          which java
          java -version
          echo "--- Verifying Javac version from new JBR ---"
          which javac
          javac -version || echo "javac not found or not in JCEF JBR variant (this might be okay for some JRE-like JBRs)"
          echo "--- Verification complete ---"


      - name: Load Build properties
        uses: Reedyuk/read-properties@v1.0.1
        id: sirius_version
        with:
          path: './sirius_cli/src/main/resources/sirius_frontend.build.properties'
          property: 'de.unijena.bioinf.siriusFrontend.version'

      - if: ${{ (matrix.os == 'macos-latest') && (env.MACOS_APP_IDENTITY_ID != '') }}
        name: Import Apple APP Code-signing ID and p12
        uses: apple-actions/import-codesign-certs@v1
        with:
          keychain-password: ${{ secrets.MACOS_TMP_KEYCHAIN_PWD }}
          p12-file-base64: ${{ secrets.MACOS_APP_CERTIFICATE }}
          p12-password: ${{ secrets.MACOS_APP_CERTIFICATE_PWD }}

      - if: ${{ (matrix.os == 'macos-latest') && (env.MACOS_IDENTITY_ID != '') }}
        name: Import Apple Installer Code-signing ID and p12
        uses: apple-actions/import-codesign-certs@v1
        with:
          create-keychain: false
          keychain-password: ${{ secrets.MACOS_TMP_KEYCHAIN_PWD }}
          p12-file-base64: ${{ secrets.MACOS_CERTIFICATE }}
          p12-password: ${{ secrets.MACOS_CERTIFICATE_PWD }}

      - if: matrix.os == 'macos-latest'
        name: Check Identities
        run: /usr/bin/security find-identity

      - name: Gradle Build
        shell: bash
        run: |
          chmod +x ./gradlew
          ./gradlew --no-daemon --stacktrace clean sirius_dist:sirius_gui_dist:buildJpDists \
            -P "build.sirius.platform=${{ matrix.os }}-${{ matrix.targetArchitecture }}" \
            -P "build.sirius.starter.jdk.include=true" \
            -P "de.unijena.bioinf.build.MACOS_APP_IDENTITY_ID=${{ secrets.MACOS_APP_IDENTITY_ID }}" \
            -P "de.unijena.bioinf.build.MACOS_IDENTITY_ID=${{ secrets.MACOS_IDENTITY_ID }}" \
            -P "de.unijena.bioinf.build.MACOS_APPLE_ID=${{ secrets.MACOS_APPLE_ID }}" \
            -P "de.unijena.bioinf.build.MACOS_APPLE_ID_PW=${{ secrets.MACOS_APPLE_ID_PW }}" \
            -P "de.unijena.bioinf.build.MACOS_TEAM_ID=${{ secrets.MACOS_TEAM_ID }}"

      - if: matrix.os == 'windows-latest'
        name: Azure Trusted Signing for Widows MSI
        uses: azure/trusted-signing-action@v0.3.16
        with:
          azure-tenant-id: ${{ secrets.AZURE_TENANT_ID }}
          azure-client-id: ${{ secrets.AZURE_CLIENT_ID }}
          azure-client-secret: ${{ secrets.AZURE_CLIENT_SECRET }}
          endpoint: ${{ secrets.AZURE_ENDPOINT }}
          code-signing-account-name: ${{ secrets.AZURE_CODE_SIGNING_NAME }}
          certificate-profile-name: ${{ secrets.AZURE_CERT_PROFILE_NAME }}

          # Sign all exes inside the folder
          files-folder: ./sirius_dist/sirius_gui_dist/build/jpDists/
          files-folder-filter: msi
          file-digest: SHA256

      - name: Upload Distributions
        uses: actions/upload-artifact@v4
        with:
          retention-days: 3
          name: "sirius-${{ steps.sirius_version.outputs.value }}-${{ matrix.os }}-${{ matrix.targetArchitecture }}"
          path: |
            ./sirius_dist/sirius_gui_dist/build/jpDists/*.zip
            ./sirius_dist/sirius_gui_dist/build/jpDists/*.msi
            ./sirius_dist/sirius_gui_dist/build/jpDists/*.pkg
            ./sirius_dist/sirius_gui_dist/build/jpDists/*.deb
            ./sirius_dist/sirius_gui_dist/build/jpDists/*.sha256

#  dockergen:
#    needs: [ distGUI ]
#    uses: ./.github/workflows/dockergen.yaml
#    secrets: inherit

  release:
    needs: [distGUI]
#    needs: [ distCLI, distGUI]
    runs-on: ubuntu-latest
    steps:
      - uses: actions/checkout@v3
        with:
          lfs: true
      - name: Git LFS Pull
        run: git lfs pull
      - name: Inject slug/short variables
        uses: rlespinasse/github-slug-action@v3.x
      - name: Load Build properties
        uses: Reedyuk/read-properties@v1.0.1
        id: sirius_version
        with:
          path: './sirius_cli/src/main/resources/sirius_frontend.build.properties'
          property: 'de.unijena.bioinf.siriusFrontend.version'
      - uses: actions/download-artifact@v4.1.7
        with:
          path: sirius_dist/build/tmp/artifacts/
      - name: Display downloaded artifact files
        run: ls -lah
        working-directory: sirius_dist/build/tmp/artifacts/
      - uses: ncipollo/release-action@v1
        with:
          artifacts: "sirius_dist/build/tmp/artifacts/*/*"
          body: |
            ### Prebuilt SIRIUS releases for all supported platforms. 
            
            Package names are made up as follows: `<App Name>-<Version>-<Operating System>-<Flavor>.<PackageType>`. Package types are either generic `.zip` archives or operating system specific installers (e.g. `.pkg` or `.msi`). The flavors describe builds with different features:
            * no _Flavor_ suffix represents for the standard SIRIUS package that contains the Graphical User Interface (GUI), the background service and the Command Line Tool (CLI)
            * [currently not available] `headless` represents a command line only version that does not contain GUI relevant packages. It is smaller and does not need any GUI libraries installed on the users system (good for servers). 
            
            See the [online documentation](https://v6.docs.sirius-ms.io/quick-start/) for details.
          
            Changelog can be found [here](https://v6.docs.sirius-ms.io/changelog/).
          name: "SIRIUS v${{ steps.sirius_version.outputs.value }}"
          tag: "v${{ steps.sirius_version.outputs.value }}"
          prerelease: ${{ endsWith(steps.sirius_version.outputs.value, '-SNAPSHOT') }}
          allowUpdates: ${{ endsWith(steps.sirius_version.outputs.value, '-SNAPSHOT') }}
          #draft: ${{ env.GITHUB_REF_SLUG == 'stable' && 'false' || 'true' }}
          draft: 'true'
          token: ${{ secrets.GITHUB_TOKEN }}

  trigger-client-api-build:
    needs: [ release ]
    runs-on: ubuntu-latest
    steps:
      - name: Trigger Actions on sirius-client-openAPI
        run: curl -X POST -H "Authorization:Bearer ${{ secrets.CLIENT_API_REPO_TOKEN }}" -H "Accept:application/vnd.github.v3+json" ${{ vars.CLIENT_API_REPO_URL }} -d '{"ref":"master"}'<|MERGE_RESOLUTION|>--- conflicted
+++ resolved
@@ -14,14 +14,9 @@
   distGUI:
     strategy:
       matrix:
-<<<<<<< HEAD
-        os: [ ubuntu-latest, windows-latest, macos-latest ]
-        targetArchitecture: [amd64]
-=======
 #        os: [ ubuntu-latest, windows-latest, macos-latest ]
         os: [ ubuntu-latest, windows-latest]
         targetArchitecture: [amd64, arm64]
->>>>>>> fca8c00c
         exclude:
           - os: windows-latest
             targetArchitecture: arm64
