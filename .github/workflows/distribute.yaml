--- conflicted
+++ resolved
@@ -4,10 +4,7 @@
     branches:
       - stable
       - master
-<<<<<<< HEAD
-=======
     #      - stable-service-api
->>>>>>> b0198ded
     paths-ignore:
       - '**/README.md'
       - 'sirius_doc/**/*'
@@ -24,10 +21,6 @@
 #      MACOS_IDENTITY_ID: ${{ secrets.MACOS_IDENTITY_ID }}
 #      MACOS_APPLE_ID: ${{ secrets.MACOS_APPLE_ID }}
 #      MACOS_APPLE_ID_PW: ${{ secrets.MACOS_APPLE_ID_PW }}
-<<<<<<< HEAD
-#      MACOS_TEAM_ID : ${{ secrets.MACOS_TEAM_ID }}
-=======
->>>>>>> b0198ded
 #      SIRIUS_USER: ${{ secrets.SIRIUS_USER }}
 #      SIRIUS_PW: ${{ secrets.SIRIUS_PW }}
 #      #          LINUX_INSTALLER_CERTIFICATE_FILE: ${{ steps.generic_codesign_cert.outputs.filePath }}
@@ -82,14 +75,6 @@
 #        with:
 #          gradle-version: 7.6
 #          build-root-directory: sirius_dist/sirius_cli_single_os
-<<<<<<< HEAD
-#          arguments: clean publishSiriusPublicationToMavenLocal -P "build.sirius.native.openjfx.exclude=true" -P "build.sirius.starter.jdk.include=true" -P "de.unijena.bioinf.build.MACOS_TEAM_ID=${{ secrets.MACOS_TEAM_ID }}" -P "de.unijena.bioinf.build.MACOS_APP_IDENTITY_ID=${{ secrets.MACOS_APP_IDENTITY_ID }}" -P "de.unijena.bioinf.build.MACOS_IDENTITY_ID=${{ secrets.MACOS_IDENTITY_ID }}" -P "de.unijena.bioinf.build.MACOS_APPLE_ID=${{ secrets.MACOS_APPLE_ID }}" -P "de.unijena.bioinf.build.MACOS_APPLE_ID_PW=${{ secrets.MACOS_APPLE_ID_PW }}" -P "de.unijena.bioinf.build.WIN_INSTALLER_CERTIFICATE_FILE=${{ steps.generic_codesign_cert.outputs.filePath }}"  -P "de.unijena.bioinf.build.WIN_INSTALLER_CERTIFICATE_PW=${{ secrets.GENERIC_INSTALLER_CERTIFICATE_PW }}" -P "de.unijena.bioinf.build.WIN_INSTALLER_CERTIFICATE_TIMESTAMP_URL=${{ secrets.GENERIC_INSTALLER_CERTIFICATE_TIMESTAMP_URL }}"
-#
-#      - name: Sirius Run
-#        run: |
-#          TEMP_DIR="$(cd "$(dirname "sirius_cli/src/test/temp_results")"; pwd -P)/$(basename "sirius_cli/src/test/temp_results")"
-#          mkdir "${TEMP_DIR}" "${TEMP_DIR}/mgf_temp_output" "${TEMP_DIR}/mgf_temp_summary" "${TEMP_DIR}/ms_temp_output" "${TEMP_DIR}/ms_temp_summary" "${TEMP_DIR}/txt_temp_output" "${TEMP_DIR}/txt_temp_summary"
-=======
 #          arguments: clean publishSiriusPublicationToMavenLocal -P "build.sirius.starter.jdk.include=true" -P "de.unijena.bioinf.build.MACOS_APP_IDENTITY_ID=${{ secrets.MACOS_APP_IDENTITY_ID }}" -P "de.unijena.bioinf.build.MACOS_IDENTITY_ID=${{ secrets.MACOS_IDENTITY_ID }}" -P "de.unijena.bioinf.build.MACOS_APPLE_ID=${{ secrets.MACOS_APPLE_ID }}" -P "de.unijena.bioinf.build.MACOS_APPLE_ID_PW=${{ secrets.MACOS_APPLE_ID_PW }}" -P "de.unijena.bioinf.build.WIN_INSTALLER_CERTIFICATE_FILE=${{ steps.generic_codesign_cert.outputs.filePath }}"  -P "de.unijena.bioinf.build.WIN_INSTALLER_CERTIFICATE_PW=${{ secrets.GENERIC_INSTALLER_CERTIFICATE_PW }}" -P "de.unijena.bioinf.build.WIN_INSTALLER_CERTIFICATE_TIMESTAMP_URL=${{ secrets.GENERIC_INSTALLER_CERTIFICATE_TIMESTAMP_URL }}"
 #
 #      - name: Sirius Run
@@ -97,7 +82,6 @@
 #          TEMP_ROOT="$(cd "$(dirname "sirius_cli")"; pwd -P)/$(basename "sirius_cli")"
   #        TEMP_DIR="${TEMP_ROOT}/build/test/temp_results"
 #          mkdir -p "${TEMP_DIR}" "${TEMP_DIR}/mgf_temp_output" "${TEMP_DIR}/mgf_temp_summary" "${TEMP_DIR}/ms_temp_output" "${TEMP_DIR}/ms_temp_summary" "${TEMP_DIR}/txt_temp_output" "${TEMP_DIR}/txt_temp_summary"
->>>>>>> b0198ded
 #          DEMO_DIR="$(cd "$(dirname "sirius_doc/manual/demo-data")"; pwd -P)/$(basename "sirius_doc/manual/demo-data")"
 #          MGF_DATA="${DEMO_DIR}/mgf/laudanosine.mgf"
 #          MS_DATA="${DEMO_DIR}/ms/Bicuculline.ms"
@@ -123,11 +107,7 @@
 #
 #      - name: Sirius MGF Test
 #        run: |
-<<<<<<< HEAD
-#          RESULTS="sirius_cli/src/test/temp_results/"
-=======
-#          RESULTS="sirius_cli/build/test/temp_results/"
->>>>>>> b0198ded
+#          RESULTS="sirius_cli/build/test/temp_results/"
 #          OUTPUT="${RESULTS}mgf_temp_output/1_laudanosine_FEATURE_1/"
 #          SUMMARY="${RESULTS}mgf_temp_summary/1_laudanosine_FEATURE_1/"
 #          CANOPUS="${OUTPUT}canopus/"
@@ -153,11 +133,7 @@
 #
 #      - name: Sirius MS Test
 #        run: |
-<<<<<<< HEAD
-#          RESULTS="sirius_cli/src/test/temp_results/"
-=======
-#          RESULTS="sirius_cli/build/test/temp_results/"
->>>>>>> b0198ded
+#          RESULTS="sirius_cli/build/test/temp_results/"
 #          OUTPUT="${RESULTS}ms_temp_output/1_Bicuculline_Bicuculline/"
 #          SUMMARY="${RESULTS}ms_temp_summary/1_Bicuculline_Bicuculline/"
 #          CANOPUS="${OUTPUT}canopus/"
@@ -185,11 +161,7 @@
 #
 #      - name: Sirius TXT Test
 #        run: |
-<<<<<<< HEAD
-#          RESULTS="sirius_cli/src/test/temp_results/"
-=======
-#          RESULTS="sirius_cli/build/test/temp_results/"
->>>>>>> b0198ded
+#          RESULTS="sirius_cli/build/test/temp_results/"
 #          SUMMARY="${RESULTS}txt_temp_summary/1_unknown_/"
 #          if [ -d "${SUMMARY}" ]; then
 #            echo "Found result directory ${SUMMARY}..."
@@ -207,11 +179,7 @@
 #
 #      - name: Sirius Run Cleanup
 #        run: |
-<<<<<<< HEAD
-#          rm -r sirius_cli/src/test/temp_results
-=======
 #          rm -r sirius_cli/build/test/temp_results
->>>>>>> b0198ded
 #
 #      - name: Upload Distributions
 #        uses: actions/upload-artifact@v2
@@ -237,10 +205,6 @@
       MACOS_IDENTITY_ID: ${{ secrets.MACOS_IDENTITY_ID }}
       MACOS_APPLE_ID: ${{ secrets.MACOS_APPLE_ID }}
       MACOS_APPLE_ID_PW: ${{ secrets.MACOS_APPLE_ID_PW }}
-<<<<<<< HEAD
-      MACOS_TEAM_ID : ${{ secrets.MACOS_TEAM_ID }}
-=======
->>>>>>> b0198ded
       SIRIUS_USER: ${{ secrets.SIRIUS_USER }}
       SIRIUS_PW: ${{ secrets.SIRIUS_PW }}
     steps:
@@ -294,112 +258,6 @@
         with:
           gradle-version: 7.6
           build-root-directory: sirius_dist/sirius_gui_dist
-<<<<<<< HEAD
-          arguments: clean publishSiriusPublicationToMavenLocal  -P "build.sirius.native.openjfx.exclude=true" -P "build.sirius.starter.jdk.include=true" -P "de.unijena.bioinf.build.MACOS_TEAM_ID=${{ secrets.MACOS_TEAM_ID }}" -P "de.unijena.bioinf.build.MACOS_APP_IDENTITY_ID=${{ secrets.MACOS_APP_IDENTITY_ID }}" -P "de.unijena.bioinf.build.MACOS_IDENTITY_ID=${{ secrets.MACOS_IDENTITY_ID }}" -P "de.unijena.bioinf.build.MACOS_APPLE_ID=${{ secrets.MACOS_APPLE_ID }}" -P "de.unijena.bioinf.build.MACOS_APPLE_ID_PW=${{ secrets.MACOS_APPLE_ID_PW }}" -P "de.unijena.bioinf.build.WIN_INSTALLER_CERTIFICATE_FILE=${{ steps.generic_codesign_cert.outputs.filePath }}"  -P "de.unijena.bioinf.build.WIN_INSTALLER_CERTIFICATE_PW=${{ secrets.GENERIC_INSTALLER_CERTIFICATE_PW }}" -P "de.unijena.bioinf.build.WIN_INSTALLER_CERTIFICATE_TIMESTAMP_URL=${{ secrets.GENERIC_INSTALLER_CERTIFICATE_TIMESTAMP_URL }}"
-
-      - name: Sirius Run
-        run: |
-          TEMP_DIR="$(cd "$(dirname "sirius_cli/src/test/temp_results")"; pwd -P)/$(basename "sirius_cli/src/test/temp_results")"
-          mkdir "${TEMP_DIR}" "${TEMP_DIR}/mgf_temp_output" "${TEMP_DIR}/mgf_temp_summary" "${TEMP_DIR}/ms_temp_output" "${TEMP_DIR}/ms_temp_summary" "${TEMP_DIR}/txt_temp_output" "${TEMP_DIR}/txt_temp_summary"
-          DEMO_DIR="$(cd "$(dirname "sirius_doc/manual/demo-data")"; pwd -P)/$(basename "sirius_doc/manual/demo-data")"
-          MGF_DATA="${DEMO_DIR}/mgf/laudanosine.mgf"
-          MS_DATA="${DEMO_DIR}/ms/Bicuculline.ms"
-          TXT_DATA_1="${DEMO_DIR}/txt/chelidonine_ms.txt"
-          TXT_DATA_2="${DEMO_DIR}/txt/chelidonine_msms1.txt,${DEMO_DIR}/txt/chelidonine_msms2.txt"
-          MGF_OUTPUT="${TEMP_DIR}/mgf_temp_output"
-          MGF_SUMMARY="${TEMP_DIR}/mgf_temp_summary"
-          MS_OUTPUT="${TEMP_DIR}/ms_temp_output"
-          MS_SUMMARY="${TEMP_DIR}/ms_temp_summary"
-          TXT_OUTPUT="${TEMP_DIR}/txt_temp_output"
-          TXT_SUMMARY="${TEMP_DIR}/txt_temp_summary"
-          case "$OSTYPE" in
-            darwin*) SIRIUS="./sirius_dist/sirius_gui_dist/build/distributions/sirius.app/Contents/MacOS/sirius" ;;
-            linux*) SIRIUS="./sirius_dist/sirius_gui_dist/build/distributions/sirius/bin/sirius" ;;
-            msys*) SIRIUS="./sirius_dist/sirius_gui_dist/build/distributions/sirius/sirius.exe" ;;
-            *) echo "Error: Could not find OS."; exit 1 ;;
-          esac
-          ${SIRIUS} login --user-env SIRIUS_USER --password-env SIRIUS_PW
-          ${SIRIUS} --input ${MGF_DATA} --output ${MGF_OUTPUT} formula -p orbitrap fingerprint structure compound-classes write-summaries --output ${MGF_SUMMARY}
-          ${SIRIUS} -1 ${TXT_DATA_1} -2 ${TXT_DATA_2} -z 354.134704589844 -o ${TXT_OUTPUT} formula -p orbitrap write-summaries --output ${TXT_SUMMARY}
-          ${SIRIUS} -o ${MS_OUTPUT} -i ${MS_DATA} --ignore-formula formula -p orbitrap -c 5 fingerprint structure compound-classes write-summaries --output ${MS_SUMMARY}
-        shell: bash
-
-      - name: Sirius MGF Test
-        run: |
-          RESULTS="sirius_cli/src/test/temp_results/"
-          OUTPUT="${RESULTS}mgf_temp_output/1_laudanosine_FEATURE_1/"
-          SUMMARY="${RESULTS}mgf_temp_summary/1_laudanosine_FEATURE_1/"
-          CANOPUS="${OUTPUT}canopus/"
-          CANOPUS_NPC="${OUTPUT}canopus_npc/"
-          FINGERPRINTS="${OUTPUT}fingerprints/"
-          FINGER_ID="${OUTPUT}fingerid/"
-          DIRS=(${SUMMARY} ${OUTPUT} ${CANOPUS} ${CANOPUS_NPC} ${FINGERPRINTS} ${FINGER_ID})
-          for DIR in "${DIRS[@]}" ; do
-            if [ -d "${DIR}" ]; then
-              echo "Found result directory ${DIR}..."
-              if [ "$(ls -A ${DIR})" ]; then
-                echo "${DIR} is not empty."
-              else
-                echo "Error: ${DIR} is empty."
-                exit 1
-              fi
-            else
-              echo "Error: result directory ${DIR} not found."
-              exit 1
-            fi
-          done
-        shell: bash
-
-      - name: Sirius MS Test
-        run: |
-          RESULTS="sirius_cli/src/test/temp_results/"
-          OUTPUT="${RESULTS}ms_temp_output/1_Bicuculline_Bicuculline/"
-          SUMMARY="${RESULTS}ms_temp_summary/1_Bicuculline_Bicuculline/"
-          CANOPUS="${OUTPUT}canopus/"
-          CANOPUS_NPC="${OUTPUT}canopus_npc/"
-          FINGERPRINTS="${OUTPUT}fingerprints/"
-          FINGER_ID="${OUTPUT}fingerid/"
-          echo "${FINGER_ID}"
-          DIRS=(${SUMMARY} ${OUTPUT} ${CANOPUS} ${CANOPUS_NPC} ${FINGERPRINTS} ${FINGER_ID})
-          echo "${DIRS}"
-          for DIR in "${DIRS[@]}" ; do
-            if [ -d "${DIR}" ]; then
-              echo "Found result directory ${DIR}..."
-              if [ "$(ls -A ${DIR})" ]; then
-                echo "${DIR} is not empty."
-              else
-                echo "Error: ${DIR} is empty."
-                exit 1
-              fi
-            else
-              echo "Error: result directory ${DIR} not found."
-              exit 1
-            fi
-          done
-        shell: bash
-
-      - name: Sirius TXT Test
-        run: |
-          RESULTS="sirius_cli/src/test/temp_results/"
-          SUMMARY="${RESULTS}txt_temp_summary/1_unknown_/"
-          if [ -d "${SUMMARY}" ]; then
-            echo "Found result directory ${SUMMARY}..."
-            if [ "$(ls -A ${SUMMARY})" ]; then
-              echo "${SUMMARY} is not empty."
-            else
-              echo "Error: ${SUMMARY} is empty."
-              exit 1
-            fi
-          else
-            echo "Error: result directory ${SUMMARY} not found."
-            exit 1
-          fi
-        shell: bash
-
-      - name: Sirius Run Cleanup
-        run: |
-          rm -r sirius_cli/src/test/temp_results
-=======
           arguments: clean publishSiriusPublicationToMavenLocal  -P "build.sirius.native.openjfx.exclude=true" -P "build.sirius.starter.jdk.include=true" -P "de.unijena.bioinf.build.MACOS_APP_IDENTITY_ID=${{ secrets.MACOS_APP_IDENTITY_ID }}" -P "de.unijena.bioinf.build.MACOS_IDENTITY_ID=${{ secrets.MACOS_IDENTITY_ID }}" -P "de.unijena.bioinf.build.MACOS_APPLE_ID=${{ secrets.MACOS_APPLE_ID }}" -P "de.unijena.bioinf.build.MACOS_APPLE_ID_PW=${{ secrets.MACOS_APPLE_ID_PW }}" -P "de.unijena.bioinf.build.WIN_INSTALLER_CERTIFICATE_FILE=${{ steps.generic_codesign_cert.outputs.filePath }}"  -P "de.unijena.bioinf.build.WIN_INSTALLER_CERTIFICATE_PW=${{ secrets.GENERIC_INSTALLER_CERTIFICATE_PW }}" -P "de.unijena.bioinf.build.WIN_INSTALLER_CERTIFICATE_TIMESTAMP_URL=${{ secrets.GENERIC_INSTALLER_CERTIFICATE_TIMESTAMP_URL }}"
 
 #      - name: Sirius Run
@@ -506,7 +364,6 @@
 #      - name: Sirius Run Cleanup
 #        run: |
 #          rm -r sirius_cli/build/test/temp_results
->>>>>>> b0198ded
 
       - name: Upload Distributions
         uses: actions/upload-artifact@v2
@@ -550,16 +407,6 @@
           artifacts: "sirius_dist/build/tmp/artifacts/*/*"
           body: |
             ### Prebuilt SIRIUS releases for all supported platforms. 
-<<<<<<< HEAD
-            Installers provided by [Bright Giant](https://github.com/bright-giant/sirius/releases/) are identical to the ones provided by the [Böckerlab](https://github.com/boecker-lab/sirius/releases) but are digitally signed which eases installation on Windows and MacOS.
-
-            Package names are made up as follows: `<App Name>-<Version>-<Operating System>-<Flavor>.<PackageType>`. Package types are either generic `.zip` archives or operating system specific installers (e.g. `.pkg` or `.msi`). The flavors describe builds with different features:
-            * no _Flavor_ suffix represents for the standard SIRIUS package that contains the Graphical User Interface (GUI) and the Command Line Tool (CLI)
-            * `headless` represents a command line only version that does not contain GUI relevant packages. It is smaller and does not need any GUI libraries installed on the users system (good for servers).
-            * `service` like standard but additionally contains the experimental _service mode_ of SIRIUS which allows to start SIRIUS as a background service that can be queried form scripting languages or as part of workflows. See the [online documentation](https://boecker-lab.github.io/docs.sirius.github.io/quick-start/#background-service---generic-sirius-api) for details.
-            
-            Changelog can be found [here](https://boecker-lab.github.io/docs.sirius.github.io/changelog/).
-=======
             
             Package names are made up as follows: `<App Name>-<Version>-<Operating System>-<Flavor>.<PackageType>`. Package types are either generic `.zip` archives or operating system specific installers (e.g. `.pkg` or `.msi`). The flavors describe builds with different features:
             * no _Flavor_ suffix represents for the standard SIRIUS package that contains the Graphical User Interface (GUI) and the Command Line Tool (CLI)
@@ -567,7 +414,6 @@
             * `service` like standard but additionally contains the experimental _service mode_ of SIRIUS which allows to start SIRIUS as a background service that can be queried form scripting languages or as part of workflows. See the [online documentation](https://v6.docs.sirius-ms.io/quick-start/#background-service---generic-sirius-api) for details.
             
             Changelog can be found [here](https://v6.docs.sirius-ms.io/changelog/).
->>>>>>> b0198ded
           name: "SIRIUS v${{ steps.sirius_version.outputs.value }}"
           tag: "v${{ steps.sirius_version.outputs.value }}"
           prerelease: ${{ endsWith(steps.sirius_version.outputs.value, '-SNAPSHOT') }}
@@ -578,15 +424,6 @@
   trigger-client-api-build:
     needs: [ release ]
     runs-on: ubuntu-latest
-<<<<<<< HEAD
-    env:
-      CLIENT_API_REPO_URL: ${{ secrets.CLIENT_API_REPO_URL }}
-      CLIENT_API_REPO_TOKEN: ${{ secrets.CLIENT_API_REPO_TOKEN }}
-    steps:
-      - if: ${{ (env.CLIENT_API_REPO_URL != '') && (env.CLIENT_API_REPO_TOKEN != '') }}
-        name: Trigger Actions on sirius-client-openAPI
-=======
     steps:
       - name: Trigger Actions on sirius-client-openAPI
->>>>>>> b0198ded
         run: curl -X POST -H "Authorization:Bearer ${{ secrets.CLIENT_API_REPO_TOKEN }}" -H "Accept:application/vnd.github.v3+json" ${{ secrets.CLIENT_API_REPO_URL }} -d '{"ref":"master"}'