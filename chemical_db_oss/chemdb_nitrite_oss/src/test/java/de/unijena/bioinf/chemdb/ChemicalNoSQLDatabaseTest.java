/*
 *
 *  This file is part of the SIRIUS library for analyzing MS and MS/MS data
 *
 *  Copyright (C) 2013-2020 Kai Dührkop, Markus Fleischauer, Marcus Ludwig, Martin A. Hoffman, Fleming Kretschmer and Sebastian Böcker,
 *  Chair of Bioinformatics, Friedrich-Schilller University.
 *
 *  This library is free software; you can redistribute it and/or
 *  modify it under the terms of the GNU Lesser General Public
 *  License as published by the Free Software Foundation; either
 *  version 3 of the License, or (at your option) any later version.
 *
 *  This library is distributed in the hope that it will be useful,
 *  but WITHOUT ANY WARRANTY; without even the implied warranty of
 *  MERCHANTABILITY or FITNESS FOR A PARTICULAR PURPOSE.  See the GNU
 *  Lesser General Public License for more details.
 *
 *  You should have received a copy of the GNU Lesser General Public License along with SIRIUS. If not, see <https://www.gnu.org/licenses/lgpl-3.0.txt>
 */

package de.unijena.bioinf.chemdb;

import de.unijena.bioinf.ChemistryBase.chem.InChI;
import de.unijena.bioinf.ChemistryBase.chem.MolecularFormula;
import de.unijena.bioinf.ChemistryBase.chem.PrecursorIonType;
import de.unijena.bioinf.ChemistryBase.ms.Deviation;
import de.unijena.bioinf.chemdb.nitrite.ChemicalNitriteDatabase;
import de.unijena.bioinf.chemdb.nitrite.wrappers.FingerprintCandidateWrapper;
import de.unijena.bioinf.chemdb.nitrite.wrappers.FingerprintWrapper;
import de.unijena.bioinf.spectraldb.entities.Ms2ReferenceSpectrum;
import de.unijena.bioinf.storage.blob.file.FileBlobStorage;
import de.unijena.bioinf.storage.db.nosql.Filter;
import org.junit.BeforeClass;
import org.junit.Test;

import java.io.IOException;
import java.nio.file.Files;
import java.nio.file.Path;
import java.util.*;

import static org.junit.Assert.*;

public class ChemicalNoSQLDatabaseTest {

    static ChemicalNitriteDatabase chemDb;
    static List<MolecularFormula> formulas;
    static int[] sizePerFormula;

    static List<String> inchis2d;
    static List<String> names;
    static List<CompoundCandidate> compoundCandidates;

    @BeforeClass
    public static void importData() throws IOException {

        ChemicalBlobDatabase<?> source = new ChemicalBlobDatabase<>(new FileBlobStorage(Path.of("src/test/resources/test-blob-db").toAbsolutePath()), null);
<<<<<<< HEAD
        Map<MolecularFormula, Iterable<FingerprintCandidate>> candidates = new HashMap<>();
=======
        Map<MolecularFormula, List<FingerprintCandidate>> candidates = new HashMap<>();
>>>>>>> e48d6459
        for (MolecularFormula formula : source.index.getFormulas())
            candidates.put(formula, source.lookupStructuresAndFingerprintsByFormula(formula));

        formulas = source.index.getFormulas();
        sizePerFormula = new int[formulas.size()];

        inchis2d = new ArrayList<>();
        names = new ArrayList<>();
        compoundCandidates = new ArrayList<>();

        for (int i = 0; i < formulas.size(); i++) {
            List<CompoundCandidate> cs = source.lookupStructuresByFormula(formulas.get(i));
            sizePerFormula[i] = cs.size();

            cs.forEach(c -> {
                inchis2d.add(c.getInchiKey2D());
                names.add(c.getName());
                compoundCandidates.add(c);
            });
        }
        Path tempDB = Files.createTempFile("chemDB-nitrite_", "_unitTest");
        chemDb = new ChemicalNitriteDatabase(tempDB);
<<<<<<< HEAD
        ChemicalNoSQLDBs.importCompoundsAndFingerprintsLazy(chemDb, candidates, null, "2099-12-24", null, 5, 100);
=======
        ChemicalNoSQLDBs.importCandidatesAndSpectra(chemDb, candidates, null, "2099-12-24", null, 5, 100);
>>>>>>> e48d6459
    }

    @Test
    public void rawTestTags() throws IOException {
        List<ChemicalNoSQLDatabase.Tag> tags = chemDb.getStorage().findAllStr(ChemicalNoSQLDatabase.Tag.class).toList();
        assertEquals(2, tags.size());
        assertTrue(tags.contains(ChemicalNoSQLDatabase.Tag.of(ChemDbTags.TAG_DATE, "2099-12-24")));
        assertTrue(tags.contains(ChemicalNoSQLDatabase.Tag.of(ChemDbTags.TAG_FP_ID, String.valueOf(5))));
    }

    @Test
    public void rawTestCompounds() throws IOException {
        List<FingerprintCandidateWrapper> fcs = chemDb.getStorage().findAllStr(FingerprintCandidateWrapper.class).toList();
        assertEquals(21, fcs.size());
        fcs.forEach(fc -> assertNotNull(fc.getCandidate()));
        fcs.forEach(fc -> assertNull(fc.getFingerprint()));

        fcs = chemDb.getStorage().findAllStr(FingerprintCandidateWrapper.class, "fingerprint").toList();
        assertEquals(21, fcs.size());
        fcs.forEach(fc -> assertNotNull(fc.getFingerprint()));
    }

    @Test
    public void rawTestReferenceSpectra() throws IOException {
        List<Ms2ReferenceSpectrum> reference = chemDb.getStorage().findAllStr(Ms2ReferenceSpectrum.class).toList();
        assertEquals(0, reference.size());
    }

    @Test
    public void lookUpStructureAndFingerprintByFormulaTest() throws IOException {
        for (int i = 0; i < formulas.size(); i++) {
            List<FingerprintCandidate> candidates = chemDb.lookupStructuresAndFingerprintsByFormula(formulas.get(i));
            assertFalse(candidates.isEmpty());
            assertEquals(sizePerFormula[i], candidates.size());
            candidates.forEach(fc ->
                    assertNotNull(fc.getFingerprint()));
        }
    }

    @Test
    public void lookUpCompoundsByFormulaTest() throws IOException {
        for (int i = 0; i < formulas.size(); i++) {
            List<CompoundCandidate> candidates = chemDb.lookupStructuresByFormula(formulas.get(i));
            assertFalse(candidates.isEmpty());
            assertEquals(sizePerFormula[i], candidates.size());
        }
    }

    @Test
    public void lookupFingerprintsByInchiTest() throws IOException {
        List<FingerprintCandidate> candidates = chemDb.lookupFingerprintsByInchis(inchis2d);
        assertFalse(candidates.isEmpty());
        assertEquals(21, candidates.size());
        candidates.forEach(fc ->
                assertNotNull(fc.getFingerprint()));
    }

    @Test
    public void lookupFingerprintsByInchiInPlaceTest() throws IOException {
        List<FingerprintCandidate> candidates = chemDb.lookupFingerprintsByInchi(compoundCandidates);
        assertEquals(compoundCandidates.size(), candidates.size());
        //todo if correctly implemented find solution to test for object identity.
        candidates.forEach(fc ->
                assertNotNull(fc.getFingerprint()));
    }

    @Test
    public void findInchiByNamesTest() throws ChemicalDatabaseException {
        Iterator<String> it = inchis2d.iterator();
        for (String name : names) {
            String inchi = it.next();
            List<InChI> res = chemDb.findInchiByNames(List.of(name));
            assertTrue(res.stream().anyMatch(c -> c.key2D().equals(inchi)));
        }
    }

    @Test
    public void lookupMolecularFormulas() throws ChemicalDatabaseException {
        Deviation ppm = new Deviation(10d);
        List<PrecursorIonType> ionTypes = List.of(PrecursorIonType.fromString("M+"),PrecursorIonType.fromString("[M+H]+"), PrecursorIonType.fromString("[M+Na]+"));
        for (PrecursorIonType ionType : ionTypes) {
            for (int i = 0; i < formulas.size(); i++) {
                MolecularFormula formula = formulas.get(i);
                double precursormass = ionType.neutralMassToPrecursorMass(formula.getMass());
                List<FormulaCandidate> compounds = chemDb.lookupMolecularFormulas(precursormass, ppm, ionType);
                assertTrue(compounds.size() >= sizePerFormula[i]);
                assertTrue(compounds.stream().anyMatch(c -> c.formula.equals(formula)));
                assertEquals(sizePerFormula[i], compounds.stream().filter(c -> c.formula.equals(formula)).count());
            }
        }
    }

    @Test
    public void containsFormula() throws ChemicalDatabaseException {
        for (MolecularFormula formula : formulas)
            assertTrue(chemDb.containsFormula(formula));
    }

    @Test
    public void notContainsFormula() throws ChemicalDatabaseException {
        assertFalse(chemDb.containsFormula(MolecularFormula.parseOrThrow("C6H12O6")));
    }


    //    @Test
    public void getChemDbDateTest() throws ChemicalDatabaseException {
        //todo check db date if decided that it must be available or not.
    }

    @Test(expected = UnsupportedOperationException.class)
    public void annotateCompoundsTest() throws ChemicalDatabaseException {
        chemDb.annotateCompounds(List.of());
    }

    @Test
    public void testIndexFilter() throws IOException {
        List<FingerprintCandidateWrapper> candidates = chemDb.getStorage().findStr(new Filter().gt("mass", 0.0), FingerprintCandidateWrapper.class).toList();
        assertEquals(21, candidates.size());
        candidates = chemDb.getStorage().findStr(new Filter().gt("mass", 9999.0), FingerprintCandidateWrapper.class).toList();
        assertTrue(candidates.isEmpty());
        candidates = chemDb.getStorage().findStr(new Filter().gt("mass", 500.0), FingerprintCandidateWrapper.class).toList();
        assertEquals(2, candidates.size());
    }

}<|MERGE_RESOLUTION|>--- conflicted
+++ resolved
@@ -54,11 +54,7 @@
     public static void importData() throws IOException {
 
         ChemicalBlobDatabase<?> source = new ChemicalBlobDatabase<>(new FileBlobStorage(Path.of("src/test/resources/test-blob-db").toAbsolutePath()), null);
-<<<<<<< HEAD
-        Map<MolecularFormula, Iterable<FingerprintCandidate>> candidates = new HashMap<>();
-=======
         Map<MolecularFormula, List<FingerprintCandidate>> candidates = new HashMap<>();
->>>>>>> e48d6459
         for (MolecularFormula formula : source.index.getFormulas())
             candidates.put(formula, source.lookupStructuresAndFingerprintsByFormula(formula));
 
@@ -81,11 +77,7 @@
         }
         Path tempDB = Files.createTempFile("chemDB-nitrite_", "_unitTest");
         chemDb = new ChemicalNitriteDatabase(tempDB);
-<<<<<<< HEAD
-        ChemicalNoSQLDBs.importCompoundsAndFingerprintsLazy(chemDb, candidates, null, "2099-12-24", null, 5, 100);
-=======
         ChemicalNoSQLDBs.importCandidatesAndSpectra(chemDb, candidates, null, "2099-12-24", null, 5, 100);
->>>>>>> e48d6459
     }
 
     @Test
