/*
 *
 *  This file is part of the SIRIUS library for analyzing MS and MS/MS data
 *
 *  Copyright (C) 2013-2020 Kai Dührkop, Markus Fleischauer, Marcus Ludwig, Martin A. Hoffman, Fleming Kretschmer and Sebastian Böcker,
 *  Chair of Bioinformatics, Friedrich-Schilller University.
 *
 *  This library is free software; you can redistribute it and/or
 *  modify it under the terms of the GNU Lesser General Public
 *  License as published by the Free Software Foundation; either
 *  version 3 of the License, or (at your option) any later version.
 *
 *  This library is distributed in the hope that it will be useful,
 *  but WITHOUT ANY WARRANTY; without even the implied warranty of
 *  MERCHANTABILITY or FITNESS FOR A PARTICULAR PURPOSE.  See the GNU
 *  Lesser General Public License for more details.
 *
 *  You should have received a copy of the GNU Lesser General Public License along with SIRIUS. If not, see <https://www.gnu.org/licenses/lgpl-3.0.txt>
 */

/*
 *
 *  This file is part of the SIRIUS library for analyzing MS and MS/MS data
 *
 *  Copyright (C) 2013-2020 Kai Dührkop, Markus Fleischauer, Marcus Ludwig, Martin A. Hoffman, Fleming Kretschmer and Sebastian Böcker,
 *  Chair of Bioinformatics, Friedrich-Schilller University.
 *
 *  This library is free software; you can redistribute it and/or
 *  modify it under the terms of the GNU Lesser General Public
 *  License as published by the Free Software Foundation; either
 *  version 3 of the License, or (at your option) any later version.
 *
 *  This library is distributed in the hope that it will be useful,
 *  but WITHOUT ANY WARRANTY; without even the implied warranty of
 *  MERCHANTABILITY or FITNESS FOR A PARTICULAR PURPOSE.  See the GNU
 *  Lesser General Public License for more details.
 *
 *  You should have received a copy of the GNU Lesser General Public License along with SIRIUS. If not, see <https://www.gnu.org/licenses/lgpl-3.0.txt>
 */

package de.unijena.bioinf.chemdb;

import de.unijena.bioinf.ChemistryBase.chem.InChI;
import de.unijena.bioinf.ChemistryBase.chem.MolecularFormula;
import de.unijena.bioinf.ChemistryBase.chem.PrecursorIonType;
import de.unijena.bioinf.ChemistryBase.ms.Deviation;
import de.unijena.bioinf.chemdb.nitrite.ChemicalNitriteDatabase;
import de.unijena.bioinf.chemdb.nitrite.wrappers.FingerprintCandidateWrapper;
import de.unijena.bioinf.chemdb.nitrite.wrappers.FingerprintWrapper;
import de.unijena.bioinf.spectraldb.entities.Ms2ReferenceSpectrum;
import de.unijena.bioinf.storage.blob.file.FileBlobStorage;
import org.junit.BeforeClass;
import org.junit.Test;

import java.io.IOException;
import java.nio.file.Files;
import java.nio.file.Path;
import java.util.*;

import static org.junit.Assert.*;

public class ChemicalNoSQLDatabaseTest {

    static ChemicalNitriteDatabase chemDb;
    static List<MolecularFormula> formulas;
    static int[] sizePerFormula;

    static List<String> inchis2d;
    static List<String> names;
    static List<CompoundCandidate> compoundCandidates;

    @BeforeClass
    public static void importData() throws IOException {

<<<<<<< HEAD
        ChemicalBlobDatabase<?> source = new ChemicalBlobDatabase<>(new FileBlobStorage(Path.of("src/test/resources/test-blob-db").toAbsolutePath()), null);
        Map<MolecularFormula, Iterable<FingerprintCandidate>> candidates = new HashMap<>();
        for (MolecularFormula formula : source.index.getFormulas())
=======
        ChemicalBlobDatabase<?> source = new ChemicalBlobDatabase<>(new FileBlobStorage(Path.of("src/test/resources/test-blob-db").toAbsolutePath()));
        Map<MolecularFormula, List<FingerprintCandidate>> candidates = new HashMap<>();
        for (MolecularFormula formula : source.formulas)
>>>>>>> 541d427e
            candidates.put(formula, source.lookupStructuresAndFingerprintsByFormula(formula));

        formulas = source.index.getFormulas();
        sizePerFormula = new int[formulas.size()];

        inchis2d = new ArrayList<>();
        names = new ArrayList<>();
        compoundCandidates = new ArrayList<>();

        for (int i = 0; i < formulas.size(); i++) {
            List<CompoundCandidate> cs = source.lookupStructuresByFormula(formulas.get(i));
            sizePerFormula[i] = cs.size();

            cs.forEach(c -> {
                inchis2d.add(c.getInchiKey2D());
                names.add(c.getName());
                compoundCandidates.add(c);
            });
        }
        Path tempDB = Files.createTempFile("chemDB-nitrite_", "_unitTest");
        chemDb = new ChemicalNitriteDatabase(tempDB);
        ChemicalNoSQLDBs.importCompoundsAndFingerprintsLazy(chemDb, candidates, null, "2099-12-24", null, 5, 100);
    }

    @Test
    public void rawTestTags() throws IOException {
        List<ChemicalNoSQLDatabase.Tag> tags = chemDb.getStorage().findAllStr(ChemicalNoSQLDatabase.Tag.class).toList();
        assertEquals(2, tags.size());
        assertTrue(tags.contains(ChemicalNoSQLDatabase.Tag.of(ChemDbTags.TAG_DATE, "2099-12-24")));
        assertTrue(tags.contains(ChemicalNoSQLDatabase.Tag.of(ChemDbTags.TAG_FP_ID, String.valueOf(5))));
    }

    @Test
    public void rawTestCompounds() throws IOException {
        List<FingerprintCandidateWrapper> fcs = chemDb.getStorage().findAllStr(FingerprintCandidateWrapper.class).toList();
        assertEquals(21, fcs.size());
        fcs.forEach(fc -> assertNull(fc.getCandidate()));

        fcs = chemDb.getStorage().findAllStr(FingerprintCandidateWrapper.class, "candidate").toList();
        assertEquals(21, fcs.size());
        fcs.forEach(fc -> assertNotNull(fc.getCandidate()));
        fcs.forEach(fc -> assertNotNull(fc.getCandidate().getFingerprint()));
    }

    @Test
    public void rawTestFps() throws IOException {
        List<FingerprintWrapper> fps = chemDb.getStorage().findAllStr(FingerprintWrapper.class).toList();
        assertEquals(21, fps.size());
        fps.forEach(fc -> assertNotNull(fc.getFingerprint()));
    }

    @Test
    public void rawTestReferenceSpectra() throws IOException {
        List<Ms2ReferenceSpectrum> reference = chemDb.getStorage().findAllStr(Ms2ReferenceSpectrum.class).toList();
        assertEquals(0, reference.size());
    }

    @Test
    public void lookUpStructureAndFingerprintByFormulaTest() throws IOException {
        for (int i = 0; i < formulas.size(); i++) {
            List<FingerprintCandidate> candidates = chemDb.lookupStructuresAndFingerprintsByFormula(formulas.get(i));
            assertFalse(candidates.isEmpty());
            assertEquals(sizePerFormula[i], candidates.size());
            candidates.forEach(fc ->
                    assertNotNull(fc.getFingerprint()));
        }
    }

    @Test
    public void lookUpCompoundsByFormulaTest() throws IOException {
        for (int i = 0; i < formulas.size(); i++) {
            List<CompoundCandidate> candidates = chemDb.lookupStructuresByFormula(formulas.get(i));
            assertFalse(candidates.isEmpty());
            assertEquals(sizePerFormula[i], candidates.size());
        }
    }

    @Test
    public void lookupFingerprintsByInchiTest() throws IOException {
        List<FingerprintCandidate> candidates = chemDb.lookupFingerprintsByInchis(inchis2d);
        assertFalse(candidates.isEmpty());
        assertEquals(21, candidates.size());
        candidates.forEach(fc ->
                assertNotNull(fc.getFingerprint()));
    }

    @Test
    public void lookupFingerprintsByInchiInPlaceTest() throws IOException {
        List<FingerprintCandidate> candidates = chemDb.lookupFingerprintsByInchi(compoundCandidates);
        assertEquals(compoundCandidates.size(), candidates.size());
        //todo if correctly implemented find solution to test for object identity.
        candidates.forEach(fc ->
                assertNotNull(fc.getFingerprint()));
    }

    @Test
    public void findInchiByNamesTest() throws ChemicalDatabaseException {
        Iterator<String> it = inchis2d.iterator();
        for (String name : names) {
            String inchi = it.next();
            List<InChI> res = chemDb.findInchiByNames(List.of(name));
            assertTrue(res.stream().anyMatch(c -> c.key2D().equals(inchi)));
        }
    }

    @Test
    public void lookupMolecularFormulas() throws ChemicalDatabaseException {
        Deviation ppm = new Deviation(10d);
        List<PrecursorIonType> ionTypes = List.of(PrecursorIonType.fromString("M+"),PrecursorIonType.fromString("[M+H]+"), PrecursorIonType.fromString("[M+Na]+"));
        for (PrecursorIonType ionType : ionTypes) {
            for (int i = 0; i < formulas.size(); i++) {
                MolecularFormula formula = formulas.get(i);
                double precursormass = ionType.neutralMassToPrecursorMass(formula.getMass());
                List<FormulaCandidate> compounds = chemDb.lookupMolecularFormulas(precursormass, ppm, ionType);
                assertTrue(compounds.size() >= sizePerFormula[i]);
                assertTrue(compounds.stream().anyMatch(c -> c.formula.equals(formula)));
                assertEquals(sizePerFormula[i], compounds.stream().filter(c -> c.formula.equals(formula)).count());
            }
        }
    }

    @Test
    public void containsFormula() throws ChemicalDatabaseException {
        for (MolecularFormula formula : formulas)
            assertTrue(chemDb.containsFormula(formula));
    }

    @Test
    public void notContainsFormula() throws ChemicalDatabaseException {
        assertFalse(chemDb.containsFormula(MolecularFormula.parseOrThrow("C6H12O6")));
    }


    //    @Test
    public void getChemDbDateTest() throws ChemicalDatabaseException {
        //todo check db date if decided that it must be available or not.
    }

    @Test(expected = UnsupportedOperationException.class)
    public void annotateCompoundsTest() throws ChemicalDatabaseException {
        chemDb.annotateCompounds(List.of());
    }
}<|MERGE_RESOLUTION|>--- conflicted
+++ resolved
@@ -1,23 +1,3 @@
-/*
- *
- *  This file is part of the SIRIUS library for analyzing MS and MS/MS data
- *
- *  Copyright (C) 2013-2020 Kai Dührkop, Markus Fleischauer, Marcus Ludwig, Martin A. Hoffman, Fleming Kretschmer and Sebastian Böcker,
- *  Chair of Bioinformatics, Friedrich-Schilller University.
- *
- *  This library is free software; you can redistribute it and/or
- *  modify it under the terms of the GNU Lesser General Public
- *  License as published by the Free Software Foundation; either
- *  version 3 of the License, or (at your option) any later version.
- *
- *  This library is distributed in the hope that it will be useful,
- *  but WITHOUT ANY WARRANTY; without even the implied warranty of
- *  MERCHANTABILITY or FITNESS FOR A PARTICULAR PURPOSE.  See the GNU
- *  Lesser General Public License for more details.
- *
- *  You should have received a copy of the GNU Lesser General Public License along with SIRIUS. If not, see <https://www.gnu.org/licenses/lgpl-3.0.txt>
- */
-
 /*
  *
  *  This file is part of the SIRIUS library for analyzing MS and MS/MS data
@@ -72,15 +52,9 @@
     @BeforeClass
     public static void importData() throws IOException {
 
-<<<<<<< HEAD
         ChemicalBlobDatabase<?> source = new ChemicalBlobDatabase<>(new FileBlobStorage(Path.of("src/test/resources/test-blob-db").toAbsolutePath()), null);
-        Map<MolecularFormula, Iterable<FingerprintCandidate>> candidates = new HashMap<>();
+        Map<MolecularFormula, List<FingerprintCandidate>> candidates = new HashMap<>();
         for (MolecularFormula formula : source.index.getFormulas())
-=======
-        ChemicalBlobDatabase<?> source = new ChemicalBlobDatabase<>(new FileBlobStorage(Path.of("src/test/resources/test-blob-db").toAbsolutePath()));
-        Map<MolecularFormula, List<FingerprintCandidate>> candidates = new HashMap<>();
-        for (MolecularFormula formula : source.formulas)
->>>>>>> 541d427e
             candidates.put(formula, source.lookupStructuresAndFingerprintsByFormula(formula));
 
         formulas = source.index.getFormulas();
