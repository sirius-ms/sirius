--- conflicted
+++ resolved
@@ -298,118 +298,4 @@
         }
     }
 
-<<<<<<< HEAD
-    @Override
-    public long countAllFingerprints() throws ChemicalDatabaseException {
-        try {
-            return this.storage.countAll(FingerprintCandidateWrapper.class);
-        } catch (IOException e) {
-            throw new ChemicalDatabaseException(e);
-        }
-    }
-
-    @Override
-    public long countAllFormulas() throws ChemicalDatabaseException {
-        try {
-            return this.storage.findAllStr(FingerprintCandidateWrapper.class).map(FingerprintCandidateWrapper::getFormula).distinct().count();
-        } catch (IOException e) {
-            throw new ChemicalDatabaseException(e);
-        }
-    }
-
-    @Override
-    public void updateTags(@Nullable String dbFlavor, int fpId) throws IOException {
-        DateFormat df = new SimpleDateFormat("yyyy-MM-dd");
-        String dbDate = df.format(new Date());
-        upsertTag(ChemDbTags.TAG_DATE, dbDate);
-        if (dbFlavor != null && !dbFlavor.isBlank()) {
-            upsertTag(ChemDbTags.TAG_FLAVOR, dbFlavor);
-        }
-        if (fpId >= 0) {
-            upsertTag(ChemDbTags.TAG_FP_ID, String.valueOf(fpId));
-        }
-    }
-
-    private void upsertTag(String key, String value) throws IOException {
-        if (this.storage.count(Filter.build().eq("key", key), ChemicalNoSQLDatabase.Tag.class) > 0) {
-            ChemicalNoSQLDatabase.Tag tag = this.storage.find(Filter.build().eq("key", key), ChemicalNoSQLDatabase.Tag.class).iterator().next();
-            tag.setValue(value);
-            this.storage.upsert(tag);
-        } else {
-            this.storage.insert(ChemicalNoSQLDatabase.Tag.of(key, value));
-        }
-    }
-
-    @Override
-    public void updateAllFingerprints(Consumer<FingerprintCandidate> updater) throws ChemicalDatabaseException {
-        try {
-            Iterables.partition(this.storage.findAll(FingerprintCandidateWrapper.class, "candidate"), 50).forEach(chunk -> {
-                List<FingerprintCandidateWrapper> updated = chunk.stream().peek(wrapper -> updater.accept(wrapper.getCandidate())).toList();
-                try {
-                    this.storage.upsertAll(updated);
-                } catch (IOException e) {
-                    throw new RuntimeException(e);
-                }
-            });
-        } catch (RuntimeException | IOException e) {
-            throw new ChemicalDatabaseException(e);
-        }
-    }
-
-    @NoArgsConstructor
-    @AllArgsConstructor
-    public static class Tag {
-        private long id;
-        private String key;
-        private String value;
-
-        public static Tag of(String key, String value) {
-            return new Tag(-1L, key, value);
-        }
-
-        public static Tag of(Map.Entry<String, String> source) {
-            return of(source.getKey(), source.getValue());
-        }
-
-        public String getKey() {
-            return key;
-        }
-
-        public String getValue() {
-            return value;
-        }
-
-        public String setValue(String value) {
-            String old = this.value;
-            this.value = value;
-            return old;
-        }
-
-        public void setKey(String key) {
-            this.key = key;
-        }
-
-        @Override
-        public boolean equals(Object o) {
-            if (this == o) return true;
-            if (!(o instanceof ChemicalNoSQLDatabase.Tag tag)) return false;
-            return Objects.equals(key, tag.key) && Objects.equals(value, tag.value);
-        }
-
-        @Override
-        public String toString() {
-            return "Tag{" +
-                    "key='" + key + '\'' +
-                    ", value='" + value + '\'' +
-                    '}';
-        }
-
-        @Override
-        public int hashCode() {
-            return Objects.hash(key, value);
-        }
-    }
-
-=======
->>>>>>> e48d6459
 }