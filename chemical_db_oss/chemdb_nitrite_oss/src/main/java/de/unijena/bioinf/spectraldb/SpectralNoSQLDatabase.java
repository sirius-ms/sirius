--- conflicted
+++ resolved
@@ -20,6 +20,7 @@
 
 package de.unijena.bioinf.spectraldb;
 
+import com.google.common.collect.Streams;
 import de.unijena.bioinf.ChemistryBase.chem.MolecularFormula;
 import de.unijena.bioinf.ChemistryBase.ms.AdditionalFields;
 import de.unijena.bioinf.ChemistryBase.ms.Deviation;
@@ -31,6 +32,10 @@
 import de.unijena.bioinf.spectraldb.entities.Ms2ReferenceSpectrum;
 import de.unijena.bioinf.ChemistryBase.utils.SimpleSerializers;
 import de.unijena.bioinf.storage.db.nosql.*;
+import de.unijena.bionf.spectral_alignment.AbstractSpectralAlignment;
+import de.unijena.bionf.spectral_alignment.CosineQuerySpectrum;
+import de.unijena.bionf.spectral_alignment.CosineQueryUtils;
+import de.unijena.bionf.spectral_alignment.SpectralSimilarity;
 import org.apache.commons.lang3.tuple.Triple;
 import org.jetbrains.annotations.NotNull;
 
@@ -83,8 +88,14 @@
             SpectralAlignmentType alignmentType,
             BiConsumer<Integer, Integer> progressConsumer
     ) throws ChemicalDatabaseException {
+        // TODO move matching away from persistence layer
         // TODO when combined databases (or not nitrite with possible equal splashes) -> query only unique splashes? -> too slow? maybe give spectra with same splash same rank when sorting the results
-        try {
+        // TODO modified cosine
+        try {
+            final List<SpectralSearchResult.SearchResult> results = new ArrayList<>();
+            AbstractSpectralAlignment alignment = alignmentType.getScorer(maxPeakDeviation);
+            CosineQueryUtils cosineQueryUtils = new CosineQueryUtils(alignment);
+
             int maxProgress = 0;
             List<Triple<Ms2Spectrum<P>, Integer, Filter>> params = new ArrayList<>();
             for (Ms2Spectrum<P> query : queries) {
@@ -95,28 +106,12 @@
                 params.add(Triple.of(query, count, filter));
             }
 
-            SpectralMatcher matcher = new SpectralMatcher(alignmentType, maxPeakDeviation, precursorMzDeviation, name());
-
             int progress = 0;
             for (int i = 0; i < params.size(); i++) {
                 Triple<Ms2Spectrum<P>, Integer, Filter> param = params.get(i);
-                Ms2Spectrum<P> query = param.getLeft();
-                int referenceCount = param.getMiddle();
-                Filter filter = param.getRight();
-
-                matcher.setQuery(i, new SimpleSpectrum(query), query.getPrecursorMz());
+                CosineQuerySpectrum cosineQuery = cosineQueryUtils.createQuery(new SimpleSpectrum(param.getLeft()), param.getLeft().getPrecursorMz());
 
                 int pageSize = 100;
-<<<<<<< HEAD
-                for (int offset = 0; offset < referenceCount; offset += pageSize) {
-                    Iterable<Ms2ReferenceSpectrum> references = this.storage.find(filter, Ms2ReferenceSpectrum.class, offset, pageSize, "spectrum");
-
-                    matcher.addMatches(references);
-
-                    if (progressConsumer != null) {
-                        progress += Math.min(pageSize, referenceCount - offset);
-                        progressConsumer.accept(progress, maxProgress);
-=======
                 for (int offset = 0; offset < param.getMiddle(); offset += pageSize) {
                     Iterable<Ms2ReferenceSpectrum> references = this.storage.find(param.getRight(), Ms2ReferenceSpectrum.class, offset, pageSize,"spectrum");
                     for (Ms2ReferenceSpectrum reference : references) {
@@ -137,12 +132,21 @@
                         if (progressConsumer != null) {
                             progressConsumer.accept(++progress, maxProgress);
                         }
->>>>>>> 009edc52
                     }
                 }
             }
 
-            return matcher.getResult();
+            results.sort((a, b) -> Double.compare(b.getSimilarity().similarity, a.getSimilarity().similarity));
+
+            return SpectralSearchResult.builder()
+                    .precursorDeviation(precursorMzDeviation)
+                    .peakDeviation(maxPeakDeviation)
+                    .alignmentType(alignmentType)
+                    .results(Streams.mapWithIndex(results.stream(), (r, index) -> {
+                        r.setRank((int) index + 1);
+                        return r;
+                    }).toList())
+                    .build();
 
         } catch (RuntimeException | IOException e) {
             throw new ChemicalDatabaseException(e);
