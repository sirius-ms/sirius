/*
 *
 *  This file is part of the SIRIUS library for analyzing MS and MS/MS data
 *
 *  Copyright (C) 2023 Bright Giant GmbH
 *
 *  This library is free software; you can redistribute it and/or
 *  modify it under the terms of the GNU Lesser General Public
 *  License as published by the Free Software Foundation; either
 *  version 3 of the License, or (at your option) any later version.
 *
 *  This library is distributed in the hope that it will be useful,
 *  but WITHOUT ANY WARRANTY; without even the implied warranty of
 *  MERCHANTABILITY or FITNESS FOR A PARTICULAR PURPOSE.  See the GNU
 *  Lesser General Public License for more details.
 *
 *  You should have received a copy of the GNU General Public License along with SIRIUS.
 *  If not, see <https://www.gnu.org/licenses/lgpl-3.0.txt>
 */

package de.unijena.bioinf.chemdb;

import com.google.common.collect.Iterators;
import de.unijena.bioinf.ChemistryBase.chem.MolecularFormula;
import de.unijena.bioinf.ChemistryBase.fp.FingerprintVersion;
import de.unijena.bioinf.chemdb.nitrite.ChemicalNitriteDatabase;
import de.unijena.bioinf.chemdb.nitrite.wrappers.FingerprintCandidateWrapper;
import de.unijena.bioinf.spectraldb.SpectralNoSQLDBs;
import de.unijena.bioinf.spectraldb.SpectralNoSQLDatabase;
import de.unijena.bioinf.spectraldb.entities.Ms2ReferenceSpectrum;
<<<<<<< HEAD
import org.apache.commons.lang3.tuple.Pair;
=======
import de.unijena.bioinf.storage.db.nosql.Database;
>>>>>>> c359d18d
import org.jetbrains.annotations.NotNull;
import org.jetbrains.annotations.Nullable;

import java.io.IOException;
import java.nio.file.Path;
import java.util.Collection;
import java.util.Map;
import java.util.stream.Stream;

public class ChemicalNoSQLDBs extends SpectralNoSQLDBs {

    public static AbstractChemicalDatabase getLocalChemDB(Path file) throws IOException {
        return new ChemicalNitriteDatabase(file);
    }

    public static AbstractChemicalDatabase getLocalChemDB(Path file, FingerprintVersion version) throws IOException {
        return new ChemicalNitriteDatabase(file, version);
    }

<<<<<<< HEAD
    public static void importCompoundsAndFingerprintsLazy(
            @NotNull SpectralNoSQLDatabase<?> database,
=======
    public static void importCandidatesAndSpectra(
            @NotNull Database<?> database,
>>>>>>> c359d18d
            @NotNull Map<MolecularFormula, ? extends Collection<FingerprintCandidate>> candidates,
            @Nullable Iterable<Ms2ReferenceSpectrum> spectra,
            @NotNull String dbDate, @Nullable String dbFlavor, int fpId,
            int chunkSize
    ) throws ChemicalDatabaseException {
        try {
<<<<<<< HEAD
            if (database instanceof WriteableChemicalDatabase) {
                ((WriteableChemicalDatabase) database).updateTags(dbFlavor, fpId);
            }
=======
            insertTags(database, dbDate, dbFlavor, fpId);
>>>>>>> c359d18d

            importCandidates(database, candidates, chunkSize);

<<<<<<< HEAD
            Iterators.partition(pairs.iterator(), chunkSize).forEachRemaining(
                    chunk -> {
                        try {
                            //candidates
                            database.getStorage().insertAll(chunk.stream().map(c -> FingerprintCandidateWrapper.of(c.getLeft(), c.getRight())).toList());
                            //fingerprints
                            database.getStorage().insertAll(chunk.stream().map(c -> FingerprintWrapper.of(c.getRight())).toList());
                        } catch (IOException e) {
                            throw new RuntimeException(e);
                        }
                    });

            //spectra
            if (spectra != null)
                SpectralUtils.importSpectra(database, spectra, chunkSize);
=======
            if (spectra != null)
                importSpectra(database, spectra, chunkSize);

>>>>>>> c359d18d
        } catch (RuntimeException e) {
            throw new ChemicalDatabaseException(e.getCause());
        } catch (IOException e) {
            throw new ChemicalDatabaseException(e);
        }
    }

    private static void importCandidates(@NotNull Database<?> database, @NotNull Map<MolecularFormula, ? extends Collection<FingerprintCandidate>> candidates, int chunkSize) {
        Stream<FingerprintCandidateWrapper> candidateWrappers = candidates.entrySet().stream()
                .flatMap(e -> e.getValue().stream().map(c -> FingerprintCandidateWrapper.of(e.getKey(), c)));

        Iterators.partition(candidateWrappers.iterator(), chunkSize).forEachRemaining(
                chunk -> {
                    try {
                        database.insertAll(chunk);
                    } catch (IOException e) {
                        throw new RuntimeException(e);
                    }
                });
    }

    private static void insertTags(Database<?> database, @NotNull String dbDate, @Nullable String dbFlavor, int fpId) throws IOException {
        database.insert(SpectralNoSQLDatabase.Tag.of(ChemDbTags.TAG_DATE, dbDate));
        if (dbFlavor != null && !dbFlavor.isBlank())
            database.insert(SpectralNoSQLDatabase.Tag.of(ChemDbTags.TAG_FLAVOR, dbFlavor));
        database.insert(SpectralNoSQLDatabase.Tag.of(ChemDbTags.TAG_FP_ID, String.valueOf(fpId)));

    }
}<|MERGE_RESOLUTION|>--- conflicted
+++ resolved
@@ -26,13 +26,7 @@
 import de.unijena.bioinf.chemdb.nitrite.ChemicalNitriteDatabase;
 import de.unijena.bioinf.chemdb.nitrite.wrappers.FingerprintCandidateWrapper;
 import de.unijena.bioinf.spectraldb.SpectralNoSQLDBs;
-import de.unijena.bioinf.spectraldb.SpectralNoSQLDatabase;
 import de.unijena.bioinf.spectraldb.entities.Ms2ReferenceSpectrum;
-<<<<<<< HEAD
-import org.apache.commons.lang3.tuple.Pair;
-=======
-import de.unijena.bioinf.storage.db.nosql.Database;
->>>>>>> c359d18d
 import org.jetbrains.annotations.NotNull;
 import org.jetbrains.annotations.Nullable;
 
@@ -41,6 +35,8 @@
 import java.util.Collection;
 import java.util.Map;
 import java.util.stream.Stream;
+
+import static de.unijena.bioinf.chemdb.SpectralUtils.importSpectra;
 
 public class ChemicalNoSQLDBs extends SpectralNoSQLDBs {
 
@@ -52,50 +48,21 @@
         return new ChemicalNitriteDatabase(file, version);
     }
 
-<<<<<<< HEAD
-    public static void importCompoundsAndFingerprintsLazy(
-            @NotNull SpectralNoSQLDatabase<?> database,
-=======
     public static void importCandidatesAndSpectra(
-            @NotNull Database<?> database,
->>>>>>> c359d18d
+            @NotNull ChemicalNoSQLDatabase<?> database,
             @NotNull Map<MolecularFormula, ? extends Collection<FingerprintCandidate>> candidates,
             @Nullable Iterable<Ms2ReferenceSpectrum> spectra,
             @NotNull String dbDate, @Nullable String dbFlavor, int fpId,
             int chunkSize
     ) throws ChemicalDatabaseException {
         try {
-<<<<<<< HEAD
-            if (database instanceof WriteableChemicalDatabase) {
-                ((WriteableChemicalDatabase) database).updateTags(dbFlavor, fpId);
-            }
-=======
             insertTags(database, dbDate, dbFlavor, fpId);
->>>>>>> c359d18d
 
             importCandidates(database, candidates, chunkSize);
 
-<<<<<<< HEAD
-            Iterators.partition(pairs.iterator(), chunkSize).forEachRemaining(
-                    chunk -> {
-                        try {
-                            //candidates
-                            database.getStorage().insertAll(chunk.stream().map(c -> FingerprintCandidateWrapper.of(c.getLeft(), c.getRight())).toList());
-                            //fingerprints
-                            database.getStorage().insertAll(chunk.stream().map(c -> FingerprintWrapper.of(c.getRight())).toList());
-                        } catch (IOException e) {
-                            throw new RuntimeException(e);
-                        }
-                    });
-
-            //spectra
-            if (spectra != null)
-                SpectralUtils.importSpectra(database, spectra, chunkSize);
-=======
             if (spectra != null)
                 importSpectra(database, spectra, chunkSize);
 
->>>>>>> c359d18d
         } catch (RuntimeException e) {
             throw new ChemicalDatabaseException(e.getCause());
         } catch (IOException e) {
@@ -103,7 +70,7 @@
         }
     }
 
-    private static void importCandidates(@NotNull Database<?> database, @NotNull Map<MolecularFormula, ? extends Collection<FingerprintCandidate>> candidates, int chunkSize) {
+    private static void importCandidates(@NotNull ChemicalNoSQLDatabase<?> database, @NotNull Map<MolecularFormula, ? extends Collection<FingerprintCandidate>> candidates, int chunkSize) {
         Stream<FingerprintCandidateWrapper> candidateWrappers = candidates.entrySet().stream()
                 .flatMap(e -> e.getValue().stream().map(c -> FingerprintCandidateWrapper.of(e.getKey(), c)));
 
@@ -117,11 +84,11 @@
                 });
     }
 
-    private static void insertTags(Database<?> database, @NotNull String dbDate, @Nullable String dbFlavor, int fpId) throws IOException {
-        database.insert(SpectralNoSQLDatabase.Tag.of(ChemDbTags.TAG_DATE, dbDate));
+    private static void insertTags(ChemicalNoSQLDatabase<?> database, @NotNull String dbDate, @Nullable String dbFlavor, int fpId) throws IOException {
+        database.insert(ChemicalNoSQLDatabase.Tag.of(ChemDbTags.TAG_DATE, dbDate));
         if (dbFlavor != null && !dbFlavor.isBlank())
-            database.insert(SpectralNoSQLDatabase.Tag.of(ChemDbTags.TAG_FLAVOR, dbFlavor));
-        database.insert(SpectralNoSQLDatabase.Tag.of(ChemDbTags.TAG_FP_ID, String.valueOf(fpId)));
+            database.insert(ChemicalNoSQLDatabase.Tag.of(ChemDbTags.TAG_FLAVOR, dbFlavor));
+        database.insert(ChemicalNoSQLDatabase.Tag.of(ChemDbTags.TAG_FP_ID, String.valueOf(fpId)));
 
     }
 }