/*
 *
 *  This file is part of the SIRIUS library for analyzing MS and MS/MS data
 *
 *  Copyright (C) 2023 Bright Giant GmbH
 *
 *  This library is free software; you can redistribute it and/or
 *  modify it under the terms of the GNU Lesser General Public
 *  License as published by the Free Software Foundation; either
 *  version 3 of the License, or (at your option) any later version.
 *
 *  This library is distributed in the hope that it will be useful,
 *  but WITHOUT ANY WARRANTY; without even the implied warranty of
 *  MERCHANTABILITY or FITNESS FOR A PARTICULAR PURPOSE.  See the GNU
 *  Lesser General Public License for more details.
 *
 *  You should have received a copy of the GNU General Public License along with SIRIUS.
 *  If not, see <https://www.gnu.org/licenses/lgpl-3.0.txt>
 */

package de.unijena.bioinf.chemdb;

import com.google.common.collect.Iterators;
import de.unijena.bioinf.ChemistryBase.chem.MolecularFormula;
import de.unijena.bioinf.ChemistryBase.fp.FingerprintVersion;
import de.unijena.bioinf.chemdb.nitrite.ChemicalNitriteDatabase;
import de.unijena.bioinf.chemdb.nitrite.wrappers.FingerprintCandidateWrapper;
import de.unijena.bioinf.spectraldb.SpectralNoSQLDBs;
import de.unijena.bioinf.spectraldb.entities.Ms2ReferenceSpectrum;
<<<<<<< HEAD
import org.apache.commons.lang3.tuple.Pair;
=======
import de.unijena.bioinf.storage.db.nosql.Database;
>>>>>>> e48d6459
import org.jetbrains.annotations.NotNull;
import org.jetbrains.annotations.Nullable;

import java.io.IOException;
import java.nio.file.Path;
import java.util.Collection;
import java.util.Map;
import java.util.stream.Stream;

import static de.unijena.bioinf.chemdb.SpectralUtils.importSpectra;

public class ChemicalNoSQLDBs extends SpectralNoSQLDBs {

    public static AbstractChemicalDatabase getLocalChemDB(Path file) throws IOException {
        return new ChemicalNitriteDatabase(file);
    }

    public static AbstractChemicalDatabase getLocalChemDB(Path file, FingerprintVersion version) throws IOException {
        return new ChemicalNitriteDatabase(file, version);
    }

<<<<<<< HEAD
    public static void importCompoundsAndFingerprintsLazy(
            @NotNull SpectralNoSQLDatabase<?> database,
            @NotNull Map<MolecularFormula, Iterable<FingerprintCandidate>> candidates,
=======
    public static void importCandidatesAndSpectra(
            @NotNull ChemicalNoSQLDatabase<?> database,
            @NotNull Map<MolecularFormula, ? extends Collection<FingerprintCandidate>> candidates,
>>>>>>> e48d6459
            @Nullable Iterable<Ms2ReferenceSpectrum> spectra,
            @NotNull String dbDate, @Nullable String dbFlavor, int fpId,
            int chunkSize
    ) throws ChemicalDatabaseException {
        try {
<<<<<<< HEAD
            if (database instanceof WriteableChemicalDatabase) {
                ((WriteableChemicalDatabase) database).updateTags(dbFlavor, fpId);
            }

            StreamSupport.stream(Iterables.partition(new FlatmapIterable<>(candidates), chunkSize).spliterator(), false)
                    .forEach(chunk -> {
                        try {
                            //candidates
                            database.getStorage().insertAll(chunk.stream().map(c -> FingerprintCandidateWrapper.of(c.getLeft(), c.getRight())).toList());
                            //fingerprints
                            database.getStorage().insertAll(chunk.stream().map(c -> FingerprintWrapper.of(c.getRight())).toList());
                        } catch (IOException e) {
                            throw new RuntimeException(e);
                        }
                    });
=======
            insertTags(database.getStorage(), dbDate, dbFlavor, fpId);

            importCandidates(database.getStorage(), candidates, chunkSize);
>>>>>>> e48d6459

            if (spectra != null)
<<<<<<< HEAD
                SpectralUtils.importSpectra(database, spectra, chunkSize);
=======
                importSpectra(database, spectra, chunkSize);

>>>>>>> e48d6459
        } catch (RuntimeException e) {
            throw new ChemicalDatabaseException(e.getCause());
        } catch (IOException e) {
            throw new ChemicalDatabaseException(e);
        }
    }

    private static void importCandidates(@NotNull Database<?> database, @NotNull Map<MolecularFormula, ? extends Collection<FingerprintCandidate>> candidates, int chunkSize) {
        Stream<FingerprintCandidateWrapper> candidateWrappers = candidates.entrySet().stream()
                .flatMap(e -> e.getValue().stream().map(c -> FingerprintCandidateWrapper.of(e.getKey(), c)));

        Iterators.partition(candidateWrappers.iterator(), chunkSize).forEachRemaining(
                chunk -> {
                    try {
                        database.insertAll(chunk);
                    } catch (IOException e) {
                        throw new RuntimeException(e);
                    }
                });
    }

    private static void insertTags(Database<?> database, @NotNull String dbDate, @Nullable String dbFlavor, int fpId) throws IOException {
        database.insert(ChemicalNoSQLDatabase.Tag.of(ChemDbTags.TAG_DATE, dbDate));
        if (dbFlavor != null && !dbFlavor.isBlank())
            database.insert(ChemicalNoSQLDatabase.Tag.of(ChemDbTags.TAG_FLAVOR, dbFlavor));
        database.insert(ChemicalNoSQLDatabase.Tag.of(ChemDbTags.TAG_FP_ID, String.valueOf(fpId)));

    }
}<|MERGE_RESOLUTION|>--- conflicted
+++ resolved
@@ -27,11 +27,7 @@
 import de.unijena.bioinf.chemdb.nitrite.wrappers.FingerprintCandidateWrapper;
 import de.unijena.bioinf.spectraldb.SpectralNoSQLDBs;
 import de.unijena.bioinf.spectraldb.entities.Ms2ReferenceSpectrum;
-<<<<<<< HEAD
-import org.apache.commons.lang3.tuple.Pair;
-=======
 import de.unijena.bioinf.storage.db.nosql.Database;
->>>>>>> e48d6459
 import org.jetbrains.annotations.NotNull;
 import org.jetbrains.annotations.Nullable;
 
@@ -53,49 +49,21 @@
         return new ChemicalNitriteDatabase(file, version);
     }
 
-<<<<<<< HEAD
-    public static void importCompoundsAndFingerprintsLazy(
-            @NotNull SpectralNoSQLDatabase<?> database,
-            @NotNull Map<MolecularFormula, Iterable<FingerprintCandidate>> candidates,
-=======
     public static void importCandidatesAndSpectra(
             @NotNull ChemicalNoSQLDatabase<?> database,
             @NotNull Map<MolecularFormula, ? extends Collection<FingerprintCandidate>> candidates,
->>>>>>> e48d6459
             @Nullable Iterable<Ms2ReferenceSpectrum> spectra,
             @NotNull String dbDate, @Nullable String dbFlavor, int fpId,
             int chunkSize
     ) throws ChemicalDatabaseException {
         try {
-<<<<<<< HEAD
-            if (database instanceof WriteableChemicalDatabase) {
-                ((WriteableChemicalDatabase) database).updateTags(dbFlavor, fpId);
-            }
-
-            StreamSupport.stream(Iterables.partition(new FlatmapIterable<>(candidates), chunkSize).spliterator(), false)
-                    .forEach(chunk -> {
-                        try {
-                            //candidates
-                            database.getStorage().insertAll(chunk.stream().map(c -> FingerprintCandidateWrapper.of(c.getLeft(), c.getRight())).toList());
-                            //fingerprints
-                            database.getStorage().insertAll(chunk.stream().map(c -> FingerprintWrapper.of(c.getRight())).toList());
-                        } catch (IOException e) {
-                            throw new RuntimeException(e);
-                        }
-                    });
-=======
             insertTags(database.getStorage(), dbDate, dbFlavor, fpId);
 
             importCandidates(database.getStorage(), candidates, chunkSize);
->>>>>>> e48d6459
 
             if (spectra != null)
-<<<<<<< HEAD
-                SpectralUtils.importSpectra(database, spectra, chunkSize);
-=======
                 importSpectra(database, spectra, chunkSize);
 
->>>>>>> e48d6459
         } catch (RuntimeException e) {
             throw new ChemicalDatabaseException(e.getCause());
         } catch (IOException e) {
