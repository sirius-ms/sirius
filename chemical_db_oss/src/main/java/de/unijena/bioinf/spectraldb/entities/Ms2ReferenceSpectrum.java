/*
 *
 *  This file is part of the SIRIUS library for analyzing MS and MS/MS data
 *
 *  Copyright (C) 2023 Bright Giant GmbH
 *
 *  This library is free software; you can redistribute it and/or
 *  modify it under the terms of the GNU Lesser General Public
 *  License as published by the Free Software Foundation; either
 *  version 3 of the License, or (at your option) any later version.
 *
 *  This library is distributed in the hope that it will be useful,
 *  but WITHOUT ANY WARRANTY; without even the implied warranty of
 *  MERCHANTABILITY or FITNESS FOR A PARTICULAR PURPOSE.  See the GNU
 *  Lesser General Public License for more details.
 *
 *  You should have received a copy of the GNU General Public License along with SIRIUS.
 *  If not, see <https://www.gnu.org/licenses/lgpl-3.0.txt>
 */

package de.unijena.bioinf.spectraldb.entities;

import com.fasterxml.jackson.annotation.JsonIgnore;
import com.fasterxml.jackson.databind.annotation.JsonDeserialize;
import com.fasterxml.jackson.databind.annotation.JsonSerialize;
import com.fasterxml.jackson.databind.ser.std.ToStringSerializer;
import de.unijena.bioinf.ChemistryBase.chem.MolecularFormula;
import de.unijena.bioinf.ChemistryBase.chem.PrecursorIonType;
import de.unijena.bioinf.ChemistryBase.ms.CollisionEnergy;
import de.unijena.bioinf.ChemistryBase.ms.MsInstrumentation;
import de.unijena.bioinf.ChemistryBase.ms.utils.SimpleSpectrum;
import de.unijena.bioinf.ChemistryBase.utils.SimpleSerializers;
import de.unijena.bioinf.chemdb.DBLink;
import de.unijena.bionf.fastcosine.ReferenceLibrarySpectrum;
import jakarta.persistence.Id;
import lombok.*;

@Getter
@Setter
@NoArgsConstructor
@AllArgsConstructor
@Builder
public class Ms2ReferenceSpectrum implements ReferenceSpectrum {

    @Id
    private long uuid;

    /**
     * This is the InChiKey (2D) to map spectra to a standardized SIRIUS structure candidate.
     * In rare cases ot might not match the actual smiles of the measured compound due to standardization.
     * NOTE: Indexed field (mandatory)
     */
    private String candidateInChiKey;

    /**
     * The adduct / ion type / precursor type
     */
    @JsonSerialize(using = ToStringSerializer.class)
    @JsonDeserialize(using = SimpleSerializers.PrecursorIonTypeDeserializer.class)
    private PrecursorIonType precursorIonType;

    /**
     * NOTE: Indexed field (mandatory)
     */
    private double precursorMz;

    /**
     * NOTE: Indexed field (mandatory)
     */
    private double exactMass;

    private int msLevel = 0;

    /**
     * Collision energy in standard SIRIUS format.
     */
    @JsonSerialize(using = ToStringSerializer.class)
    @JsonDeserialize(using = SimpleSerializers.CollisionEnergyDeserializer.class)
    private CollisionEnergy collisionEnergy;

    /**
     * Collision energy from the source file.
     */
    private String ce;

    /**
     * Instrument type in standard SIRIUS format.
     */
    @JsonDeserialize(using = SimpleSerializers.MSInstrumentationDeserializer.class)
    private MsInstrumentation instrumentation;

    /**
     * Instrument type from the source file.
     */
    private String instrumentType;

    /**
     * Instrument from the source file.
     */
    private String instrument;

    /**
     * Molecular formula of the measured compound. Must match candidateInChiKey and smiles
     * NOTE: Indexed field (mandatory)
     */
    @JsonSerialize(using = ToStringSerializer.class)
    @JsonDeserialize(using = SimpleSerializers.MolecularFormulaDeserializer.class)
    private MolecularFormula formula;

    /**
     * Name of the spectrum.
     */
    private String name;

    /**
     * This is the representation of the structure that produced this spectrum.
     */
    private String smiles;

    /**
     * NOTE: filled while querying a SpectralLibrary
     */
    @JsonIgnore
    private String libraryName;
    /**
     * Identifier of the spectral library, e,g. nist or massbank id
     * Most libraries seem to use splash now anyway.
     * NOTE: Indexed field (mandatory)
     */
    private String libraryId;

    /**
     * NOTE: Indexed field (mandatory)
     */
    private String splash;

    /**
     * Original spectrum
     */
<<<<<<< HEAD
    //@JsonIgnore
=======
>>>>>>> 5fd0449e
    private SimpleSpectrum spectrum;

    /**
     * Processed spectrum for fast cosine calculation
     */
    private ReferenceLibrarySpectrum querySpectrum;

    private double retentionTime;

    @JsonIgnore
    public DBLink getSpectralDbLink() {
        return new DBLink(libraryName, libraryId);
    }


    @JsonIgnore
    public void setSpectralDbLink(DBLink spectralDbLink) {
        this.libraryName = spectralDbLink.getName();
        this.libraryId = spectralDbLink.getId();
    }

    @Override
    public String toString() {
        return "Ms2ReferenceSpectrum{" +
                "uuid='" + uuid + '\'' +
                ", splash='" + splash + '\'' +
                '}';
    }
}<|MERGE_RESOLUTION|>--- conflicted
+++ resolved
@@ -137,10 +137,6 @@
     /**
      * Original spectrum
      */
-<<<<<<< HEAD
-    //@JsonIgnore
-=======
->>>>>>> 5fd0449e
     private SimpleSpectrum spectrum;
 
     /**
