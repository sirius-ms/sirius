--- conflicted
+++ resolved
@@ -27,16 +27,11 @@
 import de.unijena.bioinf.spectraldb.LibraryHit;
 import de.unijena.bioinf.spectraldb.SpectralLibrary;
 import de.unijena.bioinf.spectraldb.SpectralLibrarySearchSettings;
-<<<<<<< HEAD
-import de.unijena.bioinf.spectraldb.entities.MergedReferenceSpectrum;
-import de.unijena.bioinf.spectraldb.entities.Ms2ReferenceSpectrum;
-=======
 import de.unijena.bioinf.spectraldb.SpectrumType;
 import de.unijena.bioinf.spectraldb.entities.MergedReferenceSpectrum;
 import de.unijena.bioinf.spectraldb.entities.Ms2ReferenceSpectrum;
 import de.unijena.bioinf.spectraldb.entities.ReferenceFragmentationTree;
 import de.unijena.bioinf.spectraldb.entities.ReferenceSpectrum;
->>>>>>> 5fd0449e
 import de.unijena.bionf.fastcosine.ReferenceLibrarySpectrum;
 import org.jdbi.v3.core.ConnectionFactory;
 import org.jdbi.v3.core.Jdbi;
@@ -108,27 +103,21 @@
     }
 
     @Override
-<<<<<<< HEAD
-=======
     public ReferenceFragmentationTree getReferenceTree(long uuid) throws ChemicalDatabaseException {
         throw new UnsupportedOperationException();
     }
 
     @Override
->>>>>>> 5fd0449e
     public Ms2ReferenceSpectrum getReferenceSpectrum(final long uuid) {
         return jdbi.withExtension(Dao.class, db -> db.findByUUID(uuid));
     }
 
     @Override
-<<<<<<< HEAD
-=======
     public ReferenceSpectrum getReferenceSpectrum(long uuid, SpectrumType spectrumType) throws ChemicalDatabaseException {
         throw new UnsupportedOperationException();
     }
 
     @Override
->>>>>>> 5fd0449e
     public Ms2ReferenceSpectrum queryAgainstIndividualSpectrum(long uuid) throws ChemicalDatabaseException {
         throw new UnsupportedOperationException();
     }
