--- conflicted
+++ resolved
@@ -97,7 +97,6 @@
     public ChemicalBlobDatabase(@NotNull Storage storage, @Nullable SpectralLibrary spectralLibrary) throws IOException {
         this(storage, null, spectralLibrary);
     }
-<<<<<<< HEAD
 
     public ChemicalBlobDatabase(@NotNull Storage storage, @Nullable Index index, @Nullable SpectralLibrary spectralLibrary) throws IOException {
         this(USE_EXTENDED_FINGERPRINTS ? CdkFingerprintVersion.getExtended() : CdkFingerprintVersion.getDefault(), storage, index, spectralLibrary);
@@ -107,17 +106,6 @@
         this(version, structureStorage, null, spectralLibrary);
     }
 
-=======
-
-    public ChemicalBlobDatabase(@NotNull Storage storage, @Nullable Index index, @Nullable SpectralLibrary spectralLibrary) throws IOException {
-        this(USE_EXTENDED_FINGERPRINTS ? CdkFingerprintVersion.getExtended() : CdkFingerprintVersion.getDefault(), storage, index, spectralLibrary);
-    }
-
-    public ChemicalBlobDatabase(FingerprintVersion version, @NotNull Storage structureStorage, @Nullable SpectralLibrary spectralLibrary) throws IOException {
-        this(version, structureStorage, null, spectralLibrary);
-    }
-
->>>>>>> e48d6459
     public ChemicalBlobDatabase(FingerprintVersion version, @NotNull Storage storage, @Nullable Index index, @Nullable SpectralLibrary spectralLibrary) throws IOException {
         super(null);
         this.storage = storage;
