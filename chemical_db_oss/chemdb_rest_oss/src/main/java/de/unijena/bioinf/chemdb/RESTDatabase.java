--- conflicted
+++ resolved
@@ -24,11 +24,8 @@
 import de.unijena.bioinf.ChemistryBase.chem.MolecularFormula;
 import de.unijena.bioinf.ChemistryBase.chem.PrecursorIonType;
 import de.unijena.bioinf.ChemistryBase.ms.Deviation;
-<<<<<<< HEAD
 import de.unijena.bioinf.ChemistryBase.utils.IOFunctions;
 import de.unijena.bioinf.auth.AuthService;
-=======
->>>>>>> 33503abd
 import de.unijena.bioinf.fingerid.utils.FingerIDProperties;
 import de.unijena.bioinf.jjobs.Partition;
 import de.unijena.bioinf.ms.rest.client.chemdb.ChemDBClient;
@@ -51,15 +48,9 @@
         FingerIDProperties.fingeridFullVersion();
     }
 
-<<<<<<< HEAD
-    private final CloseableHttpClient client;
+    private final HttpClient client;
 
     private StructureSearchClient chemDBClient;
-=======
-    private final HttpClient client;
-    private final String chemDbDate;
-    protected StructureSearchClient chemDBClient;
->>>>>>> 33503abd
     protected final ChemDBFileCache cache;
     protected long filter;
 
@@ -79,11 +70,7 @@
         }
     }
 
-<<<<<<< HEAD
-    public RESTDatabase(@Nullable BlobStorage cacheDir, long filter, @NotNull StructureSearchClient chemDBClient, @NotNull CloseableHttpClient client) {
-=======
-    public RESTDatabase(@Nullable BlobStorage cacheDir, long filter, String chemDbDate, @NotNull StructureSearchClient chemDBClient, @NotNull HttpClient client) {
->>>>>>> 33503abd
+    public RESTDatabase(@Nullable BlobStorage cacheDir, long filter, @NotNull StructureSearchClient chemDBClient, @NotNull HttpClient client) {
         this.filter = filter;
         this.chemDBClient = chemDBClient;
         this.client = client;
@@ -101,7 +88,6 @@
         });
     }
 
-<<<<<<< HEAD
 
     public RESTDatabase(long filter, @NotNull AuthService authService) {
         this(filter, URI.create(FingerIDProperties.siriusFallbackWebHost()), authService);
@@ -124,8 +110,6 @@
     }
 
 
-=======
->>>>>>> 33503abd
     @Override
     public List<FormulaCandidate> lookupMolecularFormulas(double mass, Deviation deviation, PrecursorIonType ionType) throws ChemicalDatabaseException {
         try {
