# This is the Gradle build system for JVM applications
# https://gradle.org/
# https://github.com/gradle/gradle
#image: gradle:alpine
default:
  image: git.bio.informatik.uni-jena.de:5050/bioinf-mit/docker-images/ubuntu-zulu-fx-gradle:18.04-15.0.3-6.9-5
# Disable the Gradle daemon for Continuous Integration servers as correctness
# is usually a priority over speed in CI environments. Using a fresh
# runtime for each build is more reliable since the runtime is completely
# isolated from any previous builds.
stages:
  - clean
  - prepare
  - build
  - beforetest
  - test
#  - build-cli
#  - build-multi-cli
#  - build-gui
  - publish

before_script:
  - eval `ssh-agent -s`
  - echo "$SSH_PRIVATE_KEY" | tr -d '\r' | ssh-add - > /dev/null # add ssh key
  - mkdir -p ~/.ssh
  - chmod 700 ~/.ssh
  - echo "$GITLAB_GITHUB_SIRIUS_PUBLIC_KEY" >> ~/.ssh/id_ed25519.pub
  - '[[ -f /.dockerenv ]] && echo -e "Host *\n\tStrictHostKeyChecking no\n\n" > ~/.ssh/config'

#distCliLinux64:
#  variables:
#    GRADLE_OPTS: "-Dorg.gradle.daemon=false"
#  stage: build
#  script:
#    - cd sirius_dist/sirius_cli_single_os
#    - gradle clean artifactoryPublish --refresh-dependencies -P "de.unijena.bioinf.build.artifactory.username=$ARTIFACTORY_USERNAME" -P "de.unijena.bioinf.build.artifactory.password=$ARTIFACTORY_TOKEN"
#  cache:
#    key: "$CI_COMMIT_REF_NAME"
#    policy: push
#  tags:
#    - kubernetes
#  only:
#    refs:
#      - master
#      - master-dist-tests
#      - stable
#    # stupid there is no exclude if only specific type was changed, so we have to use some heuristic to exclude README only changes
#    # from pipeline
#    changes:
#      - "**/*.{java,gradle,properties,yml,tex,png,ico,json,xml,html,csv,tsv,py}"
#      - "**/src/main/java/**/*"
#
#distGuiLinux64:
#  variables:
#    GRADLE_OPTS: "-Dorg.gradle.daemon=false"
#  stage: build
#  script:
#    - cd sirius_dist/sirius_gui_single_os
#    - gradle clean artifactoryPublish --refresh-dependencies -P "de.unijena.bioinf.build.artifactory.username=$ARTIFACTORY_USERNAME" -P "de.unijena.bioinf.build.artifactory.password=$ARTIFACTORY_TOKEN"
#  cache:
#    key: "$CI_COMMIT_REF_NAME"
#    policy: push
#  tags:
#    - kubernetes
#  only:
#    refs:
#      - master
#      - master-dist-tests
#      - stable
#    # stupid there is no exclude if only specific type was changed, so we have to use some heuristic to exclude README only changes
#    # from pipeline
#    changes:
#      - "**/*.{java,gradle,properties,yml,tex,png,ico,json,xml,html,csv,tsv,py}"
#      - "**/src/main/java/**/*"

###Meeting###
#haben tasks oder stages den gleichen Cache?
#wir wollen nicht für jeden Task ein neues Build anfertigen
#gruppieren, nicht build -> test -> build -> upload

#Test lokal ausführen mit gradle, gradle tasks nacheinander ablaufen und in Pipeline einfügen

#build aufrufen, dann compile und test
#hier wird gebuildet ohne test

#gradle kann auch pipeline aufgaben


#2 aufruf von SIRIUS in gradle oder Unittests

#3 test soll schauen ob distImage aktuell ist
#kann man dann lokal ausfürehn
#lokal beide tasks ausführen


beforetestDist:
  stage: beforetest
  script:
    - gradle :sirius_dist:sirius_cli_single_os:distImage
#    - cd sirius_cli/src/test
 #   - mkdir temp_results
  #  - cd temp_results
   # - mkdir mgf_temp_summary
 #   - mkdir mgf_temp_output
  #  - cd ../../../..
#    - ./sirius_dist/sirius_cli_single_os/build/distributions/sirius/bin/sirius login -u jonas.emmert@uni-jena.de -p
 #   - ./sirius_dist/sirius_cli_single_os/build/distributions/sirius/bin/sirius --input /builds/bioinf-mit/ms/sirius_frontend/sirius_doc/manual/demo-data/mgf/laudanosine.mgf --output /builds/bioinf-mit/ms/sirius_frontend/sirius_cli/src/test/temp_results/mgf_temp_output formula -p orbitrap fingerprint structure compound-classes write-summaries --output /builds/bioinf-mit/ms/sirius_frontend/sirius_cli/src/test/temp_results/mgf_temp_summary
#    - cd sirius_cli/src/test/java
#    - javac MgfTest.java
#    - java MgfTest
#    - gradle :sirius_dist:sirius_cli_single_os:build # includes the test
#    - cd sirius_cli/src/test
#    - rm -r temp_results
  cache:
    key: "$CI_COMMIT_REF_NAME"
    policy: push
  artifacts:
    paths:
      - hallo
  tags:
    - kubernetes
  only:
    refs:
      - master
      - master-dist-tests
      - stable

afterTestDist:
  stage: test
  script:
#    - hallo/sirius --input /builds/bioinf-mit/ms/sirius_frontend/sirius_doc/manual/demo-data/mgf/laudanosine.mgf --output /builds/bioinf-mit/ms/sirius_frontend/sirius_cli/src/test/temp_results/mgf_temp_output formula -p orbitrap fingerprint structure compound-classes write-summaries --output /builds/bioinf-mit/ms/sirius_frontend/sirius_cli/src/test/temp_results/mgf_temp_summary
    - gradle :sirius_dist:sirius_cli_single_os:distImageTest
  cache:
    key: "$CI_COMMIT_REF_NAME"
    policy: push
<<<<<<< HEAD
    tags:
      - kubernetes
    only:
      refs:
        - master
        - master-dist-tests
        - stable
=======
  artifacts:
    paths:
      - hallo/
  tags:
    - kubernetes
  only:
    refs:
      - master
      - master-dist-tests
      - stable
>>>>>>> d9e51826



#    # testing MGF data
#    - sirius --input sirius_doc/manual/demo-data/mgf/laudanosine.mgf formula -p orbitrap fingerprint structure compound-classes write-summaries --output sirius_cli/src/test/mgf_temp_summary
#    - cd sirius_cli/src/test/java/
#    - javac MgfTest.java
#    - java MgfTest
#    - cd..
#    - rmdir mgf_temp_summary
#    - cd..
#    - cd..
#    - cd..
#
#    # testing TXT data
#    - sirius -1 sirius_doc/manual/demo-data/txt/chelidonine_ms.txt -2 sirius_doc/manual/demo-data/txt/chelidonine_msms1.txt,sirius_doc/manual/demo-data/txt/chelidonine_msms2.txt -z 354.134704589844 formula -p orbitrap write-summaries --output sirius_cli/src/test/txt_temp_summary
#    - cd sirius_cli/src/test/java/
#    - javac TxtTest.java
#    - java TxtTest
#    - cd..
#    - rmdir txt_temp_summary
#    - cd..
#    - cd..
#    - cd..
#
#    # testing MS data (three different commands)
#    - sirius -i sirius_doc/manual/demo-data/ms/Bicuculline.ms formula -p orbitrap write-summaries --output sirius_cli/src/test/ms_temp_summary_fa
#    - sirius -i sirius_doc/manual/demo-data/ms/Bicuculline.ms formula -p orbitrap fingerprint structure compound-classes write-summaries --output sirius_cli/src/test/ms_temp_summary_cca
#    - sirius -i sirius_doc/manual/demo-data/ms/Bicuculline.ms --ignore-formula formula -p orbitrap -c 5 write-summaries --output sirius_cli/src/test/ms_temp_summary_if
#    - cd sirius_cli/src/test/java/
#    - javac MsTest.java
#    - java MsTest
#    - cd..
#    - rmdir ms_temp_summary_fa
#    - rmdir ms_temp_summary_cca
#    - rmdir ms_temp_summary_if
#    - cd..
#    - cd..
#    - cd..

#    - cd sirius_cli/src/test/java/
#    - javac BuildTest.java
#    - java BuildTest


#push to github for multiOS build
pushToGitHub:
  stage: publish
  script:
    - git config --global user.email "${GITLAB_GITHUB_SIRIUS_USERNAME}"
    - git config --global user.name "boeckergitlab"
    - git remote show origin
    - git remote set-url --push origin git@github.com:boecker-lab/sirius.git
    - git remote show origin
#   todo  re-insert before merge to master
#    - git push --follow-tags origin HEAD:$CI_COMMIT_REF_NAME
  cache:
    key: "$CI_COMMIT_REF_NAME"
    policy: push
  tags:
    - kubernetes
  only:
    refs:
      - stable
      - master-dist-tests
      - master<|MERGE_RESOLUTION|>--- conflicted
+++ resolved
@@ -116,7 +116,7 @@
     policy: push
   artifacts:
     paths:
-      - hallo
+      - hallo/
   tags:
     - kubernetes
   only:
@@ -133,15 +133,6 @@
   cache:
     key: "$CI_COMMIT_REF_NAME"
     policy: push
-<<<<<<< HEAD
-    tags:
-      - kubernetes
-    only:
-      refs:
-        - master
-        - master-dist-tests
-        - stable
-=======
   artifacts:
     paths:
       - hallo/
@@ -152,7 +143,6 @@
       - master
       - master-dist-tests
       - stable
->>>>>>> d9e51826
 
 
 
