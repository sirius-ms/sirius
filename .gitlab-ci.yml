# This is the Gradle build system for JVM applications
# https://gradle.org/
# https://github.com/gradle/gradle
#image: gradle:alpine

# Disable the Gradle daemon for Continuous Integration servers as correctness
# is usually a priority over speed in CI environments. Using a fresh
# runtime for each build is more reliable since the runtime is completely
# isolated from any previous builds.
stages:
  - clean
  - prepare
  - build-cli
  - build-multi-cli
  - build-gui
  - publish

#before_script:

#clean:
#  stage: clean
#  script: gradle clean
#  cache:
#    key: "$CI_COMMIT_REF_NAME"
#    policy: push
#  tags:
#    - gradle
doc:
  variables:
    GRADLE_OPTS: "-Dorg.gradle.daemon=false -Dorg.gradle.java.home=/vol/software/jvm/zulu14.29.23-ca-fx-jdk14.0.2-linux_x64"
  stage: prepare
  script:
    - cd sirius_doc
    - gradle artifactoryPublish
  cache:
    key: "$CI_COMMIT_REF_NAME"
    policy: push
  tags:
    - artifactory
    - gradle
    - biber-latex
  only:
    refs:
      - master
      - release-4
#todo artifactory publish

distCliLinux64:
  variables:
    GRADLE_OPTS: "-Dorg.gradle.daemon=false -Dorg.gradle.java.home=/vol/software/jvm/zulu14.29.23-ca-fx-jdk14.0.2-linux_x64"
  stage: build-cli
  needs: ["doc"]
  script:
    - cd sirius_dist/sirius_cli_single_os
    - gradle artifactoryPublish --refresh-dependencies
  cache:
    key: "$CI_COMMIT_REF_NAME"
    policy: push
  tags:
    - artifactory
    - gradle
    - linux64
  only:
    refs:
      - master
      - release-4

distGuiLinux64:
  variables:
    GRADLE_OPTS: "-Dorg.gradle.daemon=false -Dorg.gradle.java.home=/vol/software/jvm/zulu14.29.23-ca-fx-jdk14.0.2-linux_x64"
  stage: build-gui
  needs: ["distCliLinux64","doc"]
  script:
    - cd sirius_dist/sirius_gui_single_os
    - gradle artifactoryPublish --refresh-dependencies
  cache:
    key: "$CI_COMMIT_REF_NAME"
    policy: push
  tags:
    - artifactory
    - gradle
    - linux64
  only:
    refs:
      - master
      - release-4

distCliWin64:
  variables:
    GRADLE_OPTS: "-Dorg.gradle.daemon=false"
  stage: build-cli
  needs: ["doc"]
  script:
    - $env:path
    - cd sirius_dist/sirius_cli_single_os
    - gradle.bat artifactoryPublish --refresh-dependencies
  cache:
    key: "$CI_COMMIT_REF_NAME"
    policy: push
  tags:
    - artifactory
    - gradle
    - windows64
  only:
    refs:
      - master
      - release-4

distGuiWin64:
  variables:
    GRADLE_OPTS: "-Dorg.gradle.daemon=false"
  stage: build-gui
  needs: ["distCliWin64","doc"]
  script:
    - $env:path
    - cd sirius_dist/sirius_gui_single_os
    - gradle.bat artifactoryPublish --refresh-dependencies
  cache:
    key: "$CI_COMMIT_REF_NAME"
    policy: push
  tags:
    - artifactory
    - gradle
    - windows64
  only:
    refs:
      - master
      - release-4

distCliMacOSX:
  variables:
    GRADLE_OPTS: "-Dorg.gradle.daemon=false -Dorg.gradle.java.home=/Users/ladmin/gitlab/zulu14.29.23-ca-fx-jdk14.0.2-macosx_x64"
  stage: build-cli
  needs: ["doc"]
  script:
    - cd sirius_dist/sirius_cli_single_os
    - /Users/ladmin/gitlab/gradle-6.6.1/bin/gradle artifactoryPublish --refresh-dependencies
  cache:
    key: "$CI_COMMIT_REF_NAME"
    policy: push
  tags:
    - artifactory
    - gradle
    - macosx
  only:
    refs:
      - master
      - release-4

distGuiMacOX:
  variables:
    GRADLE_OPTS: "-Dorg.gradle.daemon=false -Dorg.gradle.java.home=/Users/ladmin/gitlab/zulu14.29.23-ca-fx-jdk14.0.2-macosx_x64"
  stage: build-gui
  needs: ["distCliMacOSX","doc"]
  script:
    - cd sirius_dist/sirius_gui_single_os
    - /Users/ladmin/gitlab/gradle-6.6.1/bin/gradle artifactoryPublish --refresh-dependencies
  cache:
    key: "$CI_COMMIT_REF_NAME"
    policy: push
  tags:
    - artifactory
    - gradle
    - macosx
  only:
    refs:
      - master
<<<<<<< HEAD
      - release-4.5
=======
      - release-4
>>>>>>> 6e4baefc

distCliMultiOS:
  variables:
    GRADLE_OPTS: "-Dorg.gradle.daemon=false -Dorg.gradle.java.home=/vol/software/jvm/zulu14.29.23-ca-fx-jdk14.0.2-linux_x64"
<<<<<<< HEAD
  stage: build-cli
=======
  stage: build-multi-cli
>>>>>>> 6e4baefc
  needs: ["distCliWin64","distCliMacOSX","distCliLinux64"]
  script:
    - cd sirius_dist/sirius_cli_multi_os
    - gradle artifactoryPublish --refresh-dependencies
  cache:
    key: "$CI_COMMIT_REF_NAME"
    policy: push
  tags:
    - artifactory
    - gradle
    - linux64
  only:
    refs:
      - master
<<<<<<< HEAD
      - release-4.5
=======
      - release-4
>>>>>>> 6e4baefc
<|MERGE_RESOLUTION|>--- conflicted
+++ resolved
@@ -165,20 +165,12 @@
   only:
     refs:
       - master
-<<<<<<< HEAD
-      - release-4.5
-=======
       - release-4
->>>>>>> 6e4baefc
 
 distCliMultiOS:
   variables:
     GRADLE_OPTS: "-Dorg.gradle.daemon=false -Dorg.gradle.java.home=/vol/software/jvm/zulu14.29.23-ca-fx-jdk14.0.2-linux_x64"
-<<<<<<< HEAD
-  stage: build-cli
-=======
   stage: build-multi-cli
->>>>>>> 6e4baefc
   needs: ["distCliWin64","distCliMacOSX","distCliLinux64"]
   script:
     - cd sirius_dist/sirius_cli_multi_os
@@ -193,8 +185,4 @@
   only:
     refs:
       - master
-<<<<<<< HEAD
-      - release-4.5
-=======
-      - release-4
->>>>>>> 6e4baefc
+      - release-4