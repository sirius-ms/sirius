--- conflicted
+++ resolved
@@ -4,11 +4,8 @@
 #image: gradle:alpine
 default:
   image: azul/zulu-openjdk:17-latest
-<<<<<<< HEAD
-=======
   tags: [$RUNNER_TAGS]
 
->>>>>>> b0198ded
 #  image: git.bio.informatik.uni-jena.de:5050/bioinf-mit/docker-images/ubuntu-zulu-fx-gradle:22.04-15.42.15-6.9.2-12
 # Disable the Gradle daemon for Continuous Integration servers as correctness
 # is usually a priority over speed in CI environments. Using a fresh
@@ -23,19 +20,7 @@
 
 before_script:
   - rm /etc/apt/sources.list.d/zulu-openjdk.list
-<<<<<<< HEAD
-  - apt-get update
-  - apt-get -y install openssh-client unzip liblapack-dev curl git
-  - dpkg-reconfigure -p critical ca-certificates
-  - eval `ssh-agent -s`
-  - echo "$SSH_PRIVATE_KEY" | tr -d '\r' | ssh-add - > /dev/null # add ssh key
-  - mkdir -p ~/.ssh
-  - chmod 700 ~/.ssh
-  - echo "$GITLAB_GITHUB_SIRIUS_PUBLIC_KEY" >> ~/.ssh/id_ed25519.pub
-  - '[[ -f /.dockerenv ]] && echo -e "Host *\n\tStrictHostKeyChecking no\n\n" > ~/.ssh/config'
-=======
   - 'command -v ssh-agent >/dev/null || ( apt-get update -y && apt-get install openssh-client wget gnupg unzip liblapack-dev curl git -y )'
->>>>>>> b0198ded
   - VSNAP=$(head -2 sirius_cli/src/main/resources/sirius_frontend.build.properties | tail -1 | cut -d '=' -f 2)
 
 
@@ -45,11 +30,7 @@
   script:
     - ./gradlew :sirius_dist:sirius_cli_single_os:publishSiriusMSPublicationToMavenLocal -P "build.sirius.starter.jdk.include=true"
     - mkdir maven_artifacts
-<<<<<<< HEAD
-    - mv ../../../../root/.m2/repository/de/unijena/bioinf/ms/siriusMS/$VSNAP maven_artifacts
-=======
     - mv ~/.m2/repository/de/unijena/bioinf/ms/siriusMS/$VSNAP maven_artifacts
->>>>>>> b0198ded
   cache:
     key: "$CI_COMMIT_REF_NAME"
     policy: push
@@ -57,11 +38,6 @@
     paths:
       - ./maven_artifacts/$VSNAP
     expire_in: 3 days
-<<<<<<< HEAD
-  tags:
-    - kubernetes
-=======
->>>>>>> b0198ded
   only:
     refs:
       - master
@@ -72,11 +48,7 @@
   script:
     - ./gradlew :sirius_dist:sirius_gui_dist:publishSiriusMSPublicationToMavenLocal -P "build.sirius.native.openjfx.exclude=true" -P "build.sirius.starter.jdk.include=true"
     - mkdir maven_artifacts
-<<<<<<< HEAD
-    - mv ../../../../root/.m2/repository/de/unijena/bioinf/ms/siriusMS/$VSNAP maven_artifacts
-=======
     - mv ~/.m2/repository/de/unijena/bioinf/ms/siriusMS/$VSNAP maven_artifacts
->>>>>>> b0198ded
   cache:
     key: "$CI_COMMIT_REF_NAME"
     policy: push
@@ -84,11 +56,6 @@
     paths:
       - ./maven_artifacts/$VSNAP
     expire_in: 3 days
-<<<<<<< HEAD
-  tags:
-    - kubernetes
-=======
->>>>>>> b0198ded
   only:
     refs:
       - master
@@ -125,11 +92,6 @@
   needs: [buildGUI]
   dependencies:
     - buildGUI
-<<<<<<< HEAD
-  tags:
-    - kubernetes
-=======
->>>>>>> b0198ded
   only:
     refs:
       - master
@@ -168,11 +130,6 @@
   needs: [buildGUI, testGUI]
   dependencies:
     - buildGUI
-<<<<<<< HEAD
-  tags:
-    - kubernetes
-=======
->>>>>>> b0198ded
   only:
     refs:
       - master
@@ -192,11 +149,6 @@
     key: "$CI_COMMIT_REF_NAME"
     policy: push
   needs: [testCLI, testGUI]
-<<<<<<< HEAD
-  tags:
-    - kubernetes
-=======
->>>>>>> b0198ded
   only:
     refs:
       - stable
