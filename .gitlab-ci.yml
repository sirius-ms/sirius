--- conflicted
+++ resolved
@@ -4,10 +4,6 @@
 #image: gradle:alpine
 default:
   image: git.bio.informatik.uni-jena.de:5050/bioinf-mit/docker-images/ubuntu-zulu-fx-gradle:18.04-15.0.3-6.9-5
-<<<<<<< HEAD
-
-=======
->>>>>>> 7dc202ab
 # Disable the Gradle daemon for Continuous Integration servers as correctness
 # is usually a priority over speed in CI environments. Using a fresh
 # runtime for each build is more reliable since the runtime is completely
