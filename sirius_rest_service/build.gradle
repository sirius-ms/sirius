--- conflicted
+++ resolved
@@ -79,22 +79,14 @@
     ////////////////////////////////////////////////////
 
     //getter setter constructor logger, save boilerplate
-<<<<<<< HEAD
-    implementation 'org.projectlombok:lombok'
-    annotationProcessor 'org.projectlombok:lombok'
-=======
     compileOnly'org.projectlombok:lombok:1.18.30'
     annotationProcessor 'org.projectlombok:lombok:1.18.30'
->>>>>>> b0198ded
 
 //    implementation 'io.micrometer:micrometer-core'
 //    implementation 'io.micrometer:micrometer-registry-prometheus'
     //must match minio version
     implementation 'com.squareup.okhttp3:okhttp:4.10.0'
-<<<<<<< HEAD
-=======
     implementation "jakarta.servlet:jakarta.servlet-api"
->>>>>>> b0198ded
 
     implementation 'com.google.jimfs:jimfs:1.3.0'
 
@@ -135,8 +127,6 @@
     launchScript()
 }
 
-<<<<<<< HEAD
-=======
 openApi {
     apiDocsUrl.set("http://localhost:8888/v3/api-docs")
     outputDir.set(file("$projectDir"))
@@ -148,7 +138,6 @@
     }
 }
 
->>>>>>> b0198ded
 artifactory {
     contextUrl = 'https://bio.informatik.uni-jena.de/repository/'
     publish {
