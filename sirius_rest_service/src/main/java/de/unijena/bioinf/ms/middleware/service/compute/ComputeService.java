/*
 *
 *  This file is part of the SIRIUS library for analyzing MS and MS/MS data
 *
 *  Copyright (C) 2013-2020 Kai Dührkop, Markus Fleischauer, Marcus Ludwig, Martin A. Hoffman, Fleming Kretschmer and Sebastian Böcker,
 *  Chair of Bioinformatics, Friedrich-Schiller University.
 *
 *  This program is free software; you can redistribute it and/or
 *  modify it under the terms of the GNU Affero General Public License
 *  as published by the Free Software Foundation; either
 *  version 3 of the License, or (at your option) any later version.
 *
 *  This program is distributed in the hope that it will be useful,
 *  but WITHOUT ANY WARRANTY; without even the implied warranty of
 *  MERCHANTABILITY or FITNESS FOR A PARTICULAR PURPOSE.  See the GNU
 *  Affero General Public License for more details.
 *
 *  You should have received a copy of the GNU Affero General Public License along with SIRIUS.  If not, see <https://www.gnu.org/licenses/agpl-3.0.txt>
 */

package de.unijena.bioinf.ms.middleware.service.compute;

import de.unijena.bioinf.jjobs.JJob;
import de.unijena.bioinf.ms.middleware.model.compute.AbstractImportSubmission;
import de.unijena.bioinf.ms.middleware.model.compute.CommandSubmission;
import de.unijena.bioinf.ms.middleware.model.compute.Job;
import de.unijena.bioinf.ms.middleware.model.compute.JobSubmission;
import de.unijena.bioinf.ms.middleware.model.projects.ImportResult;
import de.unijena.bioinf.ms.middleware.service.projects.Project;
import de.unijena.bioinf.ms.persistence.model.core.statistics.AggregationType;
import de.unijena.bioinf.ms.persistence.model.core.statistics.QuantMeasure;
import org.jetbrains.annotations.NotNull;
import org.jetbrains.annotations.Nullable;
import org.springframework.beans.factory.DisposableBean;
import org.springframework.data.domain.Page;
import org.springframework.data.domain.Pageable;

import java.util.EnumSet;
import java.util.List;

public interface ComputeService extends DisposableBean {

    Job createAndSubmitJob(@NotNull Project<?> psm, JobSubmission jobSubmission, @NotNull EnumSet<Job.OptField> optFields);

    Job createAndSubmitJob(@NotNull Project<?> psm, List<String> commandList, @Nullable Iterable<String> alignedFeatureIds,
                           @NotNull EnumSet<Job.OptField> optFields);

    ImportResult importPreprocessedData(@NotNull Project<?> project, AbstractImportSubmission<?> importSubmission);

    ImportResult importMsRunData(@NotNull Project<?> project, AbstractImportSubmission<?> importSubmission);

    Job createAndSubmitMsDataImportJob(@NotNull Project<?> psm, AbstractImportSubmission<?> importSubmission,
                                       @NotNull EnumSet<Job.OptField> optFields);

    Job createAndSubmitPeakListImportJob(@NotNull Project<?> psm, AbstractImportSubmission<?> importSubmission,
                                         @NotNull EnumSet<Job.OptField> optFields);

<<<<<<< HEAD
    Job createAndSubmitFoldChangeForBlankSubtractionJob(@NotNull Project<?> project, List<String> sampleRunIds, List<String> blankRunIds, List<String> controlRunIds,
                                     @NotNull EnumSet<Job.OptField> optFields);

    Job createAndSubmitFoldChangeJob(@NotNull Project<?> project, String left, String right, AggregationType aggregation, QuantificationType quantification, Class<?> target,
=======
    Job createAndSubmitFoldChangeJob(@NotNull Project<?> project, String left, String right, AggregationType aggregation, QuantMeasure quantification, Class<?> target,
>>>>>>> 828242d7
                                     @NotNull EnumSet<Job.OptField> optFields);

    Job createAndSubmitCommandJob(@NotNull Project<?> psm, CommandSubmission commandSubmission,
                                  @NotNull EnumSet<Job.OptField> optFields);

    Job deleteJob(@NotNull Project<?> psm, String jobId, boolean cancelIfRunning, boolean awaitDeletion,
                  @NotNull EnumSet<Job.OptField> optFields);

    List<Job> deleteJobs(@NotNull Project<?> psm, boolean cancelIfRunning, boolean awaitDeletion, boolean closeProject,
                         @NotNull EnumSet<Job.OptField> optFields);

    Job getJob(@NotNull Project<?> psm, String jobId, @NotNull EnumSet<Job.OptField> optFields);

    Page<Job> getJobs(@NotNull Project<?> psm, @NotNull Pageable pageable, @NotNull EnumSet<Job.OptField> optFields);

    boolean hasJobs(@NotNull Project<?> psm, boolean includeFinished);

    JJob<?> getJJob(@NotNull Project<?> psm, String jobId);

    boolean isInstanceComputing(@NotNull Project<?> psm, String alignedFeatureId);
}<|MERGE_RESOLUTION|>--- conflicted
+++ resolved
@@ -55,14 +55,10 @@
     Job createAndSubmitPeakListImportJob(@NotNull Project<?> psm, AbstractImportSubmission<?> importSubmission,
                                          @NotNull EnumSet<Job.OptField> optFields);
 
-<<<<<<< HEAD
     Job createAndSubmitFoldChangeForBlankSubtractionJob(@NotNull Project<?> project, List<String> sampleRunIds, List<String> blankRunIds, List<String> controlRunIds,
                                      @NotNull EnumSet<Job.OptField> optFields);
 
-    Job createAndSubmitFoldChangeJob(@NotNull Project<?> project, String left, String right, AggregationType aggregation, QuantificationType quantification, Class<?> target,
-=======
     Job createAndSubmitFoldChangeJob(@NotNull Project<?> project, String left, String right, AggregationType aggregation, QuantMeasure quantification, Class<?> target,
->>>>>>> 828242d7
                                      @NotNull EnumSet<Job.OptField> optFields);
 
     Job createAndSubmitCommandJob(@NotNull Project<?> psm, CommandSubmission commandSubmission,
