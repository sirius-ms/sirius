--- conflicted
+++ resolved
@@ -20,11 +20,8 @@
 
 package de.unijena.bioinf.ms.middleware.controller;
 
-<<<<<<< HEAD
 import de.unijena.bioinf.ms.frontend.subtools.lcms_align.DataSmoothing;
-=======
 import de.unijena.bioinf.babelms.inputresource.PathInputResource;
->>>>>>> e69ff91e
 import de.unijena.bioinf.ms.middleware.model.MultipartInputResource;
 import de.unijena.bioinf.ms.middleware.model.compute.ImportLocalFilesSubmission;
 import de.unijena.bioinf.ms.middleware.model.compute.ImportMultipartFilesSubmission;
@@ -44,7 +41,6 @@
 import org.springframework.web.multipart.MultipartFile;
 import org.springframework.web.server.ResponseStatusException;
 
-import java.io.File;
 import java.io.IOException;
 import java.nio.file.Path;
 import java.util.Arrays;
@@ -176,6 +172,7 @@
             sub.setNoise(noise);
             sub.setPersistence(persistence);
             sub.setMerge(merge);
+            sub.consumeResources(); //consume multipart resource withing this thread because its gone when moved to background thread.
             return computeService.createAndSubmitMsDataImportJob(p, sub, removeNone(optFields));
         } catch (Exception e) {
             throw new ResponseStatusException(HttpStatus.INTERNAL_SERVER_ERROR, "Error when loading lcms data.", e);
@@ -197,20 +194,19 @@
      * @param noise        Features must be larger than <value> * detected noise level.
      * @param persistence  Features must have larger persistence (intensity above valley) than <value> * max trace intensity.
      * @param merge        Merge neighboring features with valley less than <value> * intensity.
-
      */
     @PostMapping(value = "/{projectId}/import/ms-data-files", produces = MediaType.APPLICATION_JSON_VALUE, consumes = MediaType.MULTIPART_FORM_DATA_VALUE)
     public ImportResult importMsRunData(@PathVariable String projectId,
-                                @RequestBody MultipartFile[] inputFiles,
-                                @RequestParam(defaultValue = "true") boolean alignRuns,
-                                @RequestParam(defaultValue = "true") boolean allowMs1Only,
-                                @RequestParam(defaultValue = "AUTO") DataSmoothing filter,
-                                @RequestParam(defaultValue = "3.0") double sigma,
-                                @RequestParam(defaultValue = "20") int scale,
-                                @RequestParam(defaultValue = "10") double window,
-                                @RequestParam(defaultValue = "2.0") double noise,
-                                @RequestParam(defaultValue = "0.1") double persistence,
-                                @RequestParam(defaultValue = "0.8") double merge
+                                        @RequestBody MultipartFile[] inputFiles,
+                                        @RequestParam(defaultValue = "true") boolean alignRuns,
+                                        @RequestParam(defaultValue = "true") boolean allowMs1Only,
+                                        @RequestParam(defaultValue = "AUTO") DataSmoothing filter,
+                                        @RequestParam(defaultValue = "3.0") double sigma,
+                                        @RequestParam(defaultValue = "20") int scale,
+                                        @RequestParam(defaultValue = "10") double window,
+                                        @RequestParam(defaultValue = "2.0") double noise,
+                                        @RequestParam(defaultValue = "0.1") double persistence,
+                                        @RequestParam(defaultValue = "0.8") double merge
     ) {
         ImportMultipartFilesSubmission sub = new ImportMultipartFilesSubmission();
         sub.setInputFiles(List.of(inputFiles));
@@ -230,26 +226,42 @@
     /**
      * Import and Align full MS-Runs from various formats into the specified project as background job.
      * Possible formats (mzML, mzXML)
-     *
+     * <p>
      * ATTENTION: This is loading input files from the filesystem where the SIRIUS service is running,
      * not on the system where the client SDK is running.
      * Is more efficient than MultipartFile upload in cases where client (SDK) and server (SIRIUS service)
      * are running on the same host.
-     *
+     * <p>
      * DEPRECATED: This endpoint relies on the local filesystem and will likely be removed in later versions of this
      * API to allow for more flexible use cases. Use 'ms-data-files-job' instead.
      *
-     * @param projectId project-space to import into.
-     * @param optFields set of optional fields to be included. Use 'none' only to override defaults.
+     * @param projectId    Project-space to import into.
+     * @param alignRuns    Align LC/MS runs.
+     * @param allowMs1Only Import data without MS/MS.
+     * @param filter       Filter algorithm to suppress noise.
+     * @param sigma        Sigma (kernel width) for Gaussian filter algorithm.
+     * @param scale        Number of coefficients for wavelet filter algorithm.
+     * @param window       Wavelet window size (%) for wavelet filter algorithm.
+     * @param noise        Features must be larger than <value> * detected noise level.
+     * @param persistence  Features must have larger persistence (intensity above valley) than <value> * max trace intensity.
+     * @param merge        Merge neighboring features with valley less than <value> * intensity.
+     * @param optFields    Set of optional fields to be included. Use 'none' only to override defaults.
      * @return the import job.
      */
     @Deprecated(forRemoval = true)
     @PostMapping(value = "/{projectId}/jobs/import/ms-data-local-files-job", produces = MediaType.APPLICATION_JSON_VALUE, consumes = MediaType.APPLICATION_JSON_VALUE)
     public Job importMsRunDataAsJobLocally(@PathVariable String projectId,
-                                    @RequestBody String[] localFilePaths,
-                                    @RequestParam(defaultValue = "true") boolean alignRuns,
-                                    @RequestParam(defaultValue = "true") boolean allowMs1Only,
-                                    @RequestParam(defaultValue = "progress") EnumSet<Job.OptField> optFields
+                                           @RequestBody String[] localFilePaths,
+                                           @RequestParam(defaultValue = "true") boolean alignRuns,
+                                           @RequestParam(defaultValue = "true") boolean allowMs1Only,
+                                           @RequestParam(defaultValue = "AUTO") DataSmoothing filter,
+                                           @RequestParam(defaultValue = "3.0") double sigma,
+                                           @RequestParam(defaultValue = "20") int scale,
+                                           @RequestParam(defaultValue = "10") double window,
+                                           @RequestParam(defaultValue = "2.0") double noise,
+                                           @RequestParam(defaultValue = "0.1") double persistence,
+                                           @RequestParam(defaultValue = "0.8") double merge,
+                                           @RequestParam(defaultValue = "progress") EnumSet<Job.OptField> optFields
     ) {
         Project<?> p = projectsProvider.getProjectOrThrow(projectId);
         try {
@@ -257,6 +269,13 @@
             sub.setInputPaths(List.of(localFilePaths));
             sub.setAlignLCMSRuns(alignRuns);
             sub.setAllowMs1OnlyData(allowMs1Only);
+            sub.setFilter(filter);
+            sub.setSigma(sigma);
+            sub.setScale(scale);
+            sub.setWindow(window);
+            sub.setNoise(noise);
+            sub.setPersistence(persistence);
+            sub.setMerge(merge);
             return computeService.createAndSubmitMsDataImportJob(p, sub, removeNone(optFields));
         } catch (Exception e) {
             throw new ResponseStatusException(HttpStatus.INTERNAL_SERVER_ERROR, "Error when loading lcms data.", e);
@@ -266,30 +285,53 @@
     /**
      * Import and Align full MS-Runs from various formats into the specified project
      * Possible formats (mzML, mzXML)
-     *
+     * <p>
      * ATTENTION: This is loading input files from the filesystem where the SIRIUS service is running,
      * not on the system where the client SDK is running.
      * Is more efficient than MultipartFile upload in cases where client (SDK) and server (SIRIUS service)
      * are running on the same host.
-     *
+     * <p>
      * DEPRECATED: This endpoint relies on the local filesystem and will likely be removed in later versions of this
      * API to allow for more flexible use cases. Use 'ms-data-files' instead.
      *
-     * @param projectId  project-space to import into.
-     * @param localFilePaths files to import into project
+     * @param projectId      Project to import into.
+     * @param localFilePaths Local files to import into project
+     * @param alignRuns    Align LC/MS runs.
+     * @param allowMs1Only Import data without MS/MS.
+     * @param filter       Filter algorithm to suppress noise.
+     * @param sigma        Sigma (kernel width) for Gaussian filter algorithm.
+     * @param scale        Number of coefficients for wavelet filter algorithm.
+     * @param window       Wavelet window size (%) for wavelet filter algorithm.
+     * @param noise        Features must be larger than <value> * detected noise level.
+     * @param persistence  Features must have larger persistence (intensity above valley) than <value> * max trace intensity.
+     * @param merge        Merge neighboring features with valley less than <value> * intensity.
      */
     @Deprecated(forRemoval = true)
     @PostMapping(value = "/{projectId}/import/ms-local-data-files", produces = MediaType.APPLICATION_JSON_VALUE, consumes = MediaType.APPLICATION_JSON_VALUE)
     public ImportResult importMsRunDataLocally(@PathVariable String projectId,
-                                        @RequestBody String[] localFilePaths,
-                                        @RequestParam(defaultValue = "true") boolean alignRuns,
-                                        @RequestParam(defaultValue = "true") boolean allowMs1Only
+                                               @RequestBody String[] localFilePaths,
+                                               @RequestParam(defaultValue = "true") boolean alignRuns,
+                                               @RequestParam(defaultValue = "true") boolean allowMs1Only,
+                                               @RequestParam(defaultValue = "AUTO") DataSmoothing filter,
+                                               @RequestParam(defaultValue = "3.0") double sigma,
+                                               @RequestParam(defaultValue = "20") int scale,
+                                               @RequestParam(defaultValue = "10") double window,
+                                               @RequestParam(defaultValue = "2.0") double noise,
+                                               @RequestParam(defaultValue = "0.1") double persistence,
+                                               @RequestParam(defaultValue = "0.8") double merge
     ) {
         ImportLocalFilesSubmission sub = new ImportLocalFilesSubmission();
         sub.setInputPaths(List.of(localFilePaths));
         sub.setAlignLCMSRuns(alignRuns);
         sub.setAllowMs1OnlyData(allowMs1Only);
-        return projectsProvider.getProjectOrThrow(projectId).importMsRunData(sub.asPathInputResource(), alignRuns, allowMs1Only);
+        sub.setFilter(filter);
+        sub.setSigma(sigma);
+        sub.setScale(scale);
+        sub.setWindow(window);
+        sub.setNoise(noise);
+        sub.setPersistence(persistence);
+        sub.setMerge(merge);
+        return projectsProvider.getProjectOrThrow(projectId).importMsRunData(sub);
     }
 
 
