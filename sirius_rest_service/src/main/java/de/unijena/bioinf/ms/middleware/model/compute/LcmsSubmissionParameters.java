--- conflicted
+++ resolved
@@ -22,7 +22,6 @@
 
 import com.fasterxml.jackson.annotation.JsonIgnoreProperties;
 import com.fasterxml.jackson.annotation.JsonInclude;
-import de.unijena.bioinf.lcms.trace.filter.SavitzkyGolayFilter;
 import de.unijena.bioinf.ms.frontend.subtools.lcms_align.DataSmoothing;
 import io.swagger.v3.oas.annotations.media.Schema;
 import lombok.Getter;
@@ -72,19 +71,14 @@
     /**
      * Number of coefficients for wavelet filter algorithm.
      */
-    @Schema(requiredMode = Schema.RequiredMode.NOT_REQUIRED, defaultValue = "20", hidden = true)
-    protected int waveletScale = 20;
+    @Schema(requiredMode = Schema.RequiredMode.NOT_REQUIRED, defaultValue = "8", hidden = true)
+    protected int waveletScale = 8;
 
     /**
      * Wavelet window size (%) for wavelet filter algorithm.
      */
-<<<<<<< HEAD
     @Schema(requiredMode = Schema.RequiredMode.NOT_REQUIRED, defaultValue = "AUTO", enumAsRef = true)
-    protected SavitzkyGolayFilter.SGF savitzyGolayType;
-=======
-    @Schema(requiredMode = Schema.RequiredMode.NOT_REQUIRED, defaultValue = "11", hidden = true)
-    protected double waveletWindow = 11;
->>>>>>> 6d52cb53
+    protected SavitzkyGolayFilter.SGF savitzyGolayType = SavitzkyGolayFilter.SGF.AUTO;
 
 
 }