--- conflicted
+++ resolved
@@ -31,7 +31,7 @@
 import de.unijena.bioinf.jjobs.ProgressSupport;
 import de.unijena.bioinf.ms.frontend.subtools.lcms_align.LcmsAlignSubToolJobNoSql;
 import de.unijena.bioinf.ms.frontend.workflow.Workflow;
-import de.unijena.bioinf.ms.middleware.model.compute.ImportMultipartFilesSubmission;
+import de.unijena.bioinf.ms.middleware.model.compute.AbstractImportSubmission;
 import de.unijena.bioinf.ms.properties.PropertyManager;
 import de.unijena.bioinf.projectspace.Instance;
 import de.unijena.bioinf.projectspace.NoSQLProjectSpaceManager;
@@ -43,7 +43,6 @@
 import java.io.IOException;
 import java.nio.file.FileSystems;
 import java.nio.file.Path;
-import java.util.Collection;
 import java.util.List;
 import java.util.Objects;
 import java.util.Optional;
@@ -52,16 +51,8 @@
 @Slf4j
 public class ImportMsFromResourceWorkflow implements Workflow, ProgressSupport {
     protected final JobProgressMerger progressSupport = new JobProgressMerger(this);
-<<<<<<< HEAD
 
-    private final ImportMultipartFilesSubmission submission;
-
-    private final boolean clearInput;
-=======
-    private final boolean alignRuns;
-    private final boolean allowMs1OnlyData;
-    private Iterable<Instance> importedCompounds = null;
->>>>>>> e69ff91e
+    private final AbstractImportSubmission submission;
 
     private final LongList importedCompounds = new LongArrayList();
 
@@ -73,27 +64,13 @@
 
     private final NoSQLProjectSpaceManager psm;
 
-    private final Collection<PathInputResource> inputResources;
-
-<<<<<<< HEAD
-    // if the workflow is called as background computation, we get a NoSuchFile exception if the inputResources are wrapped in the submission.
-    // that is why we need an extra parameter (there is probably are more elegant solution to this issue?)
-    public ImportMsFromResourceWorkflow(ProjectSpaceManager psm, Collection<PathInputResource> inputResources, ImportMultipartFilesSubmission submission, boolean clearInput, boolean saveImportedCompounds) {
+    public ImportMsFromResourceWorkflow(ProjectSpaceManager psm, AbstractImportSubmission submission, boolean saveImportedCompounds) {
         if (!(psm instanceof NoSQLProjectSpaceManager)) {
             throw new IllegalArgumentException("Project space type not supported!");
         }
         this.psm = (NoSQLProjectSpaceManager) psm;
         this.submission = submission;
-        this.clearInput = clearInput;
         this.saveImportedCompounds = saveImportedCompounds;
-        this.inputResources = inputResources;
-=======
-    public ImportMsFromResourceWorkflow(ProjectSpaceManager psm, Collection<PathInputResource> inputResources, boolean allowMs1OnlyData, boolean alignRuns) {
-        this.psm = psm;
-        this.inputResources = inputResources;
-        this.alignRuns = alignRuns;
-        this.allowMs1OnlyData = allowMs1OnlyData;
->>>>>>> e69ff91e
     }
 
     @Override
@@ -123,41 +100,41 @@
 
     @Override
     public void run() {
-<<<<<<< HEAD
-        try {
-            importedCompounds.clear();
-            List<Path> inputFiles = inputResources.stream().map(PathInputResource::getResource).toList();
-            LcmsAlignSubToolJobNoSql importerJJob = new LcmsAlignSubToolJobNoSql(
-                    inputFiles,
-                    () -> psm,
-                    submission.isAlignLCMSRuns(),
-                    submission.isAllowMs1OnlyData(),
-                    submission.getFilter(),
-                    submission.getSigma(),
-                    submission.getScale(),
-                    submission.getWindow(),
-                    submission.getNoise(),
-                    submission.getPersistence(),
-                    submission.getMerge(),
-                    PropertyManager.DEFAULTS.createInstanceWithDefaults(AdductSettings.class).getDetectable(),
-                    saveImportedCompounds
-            );
-            SiriusJobs.getGlobalJobManager().submitJob(importerJJob).awaitResult();
-            importerJJob.addJobProgressListener(progressSupport);
-            importedCompounds.addAll(importerJJob.getImportedCompounds());
-        } catch (Exception e) {
-            throw new RuntimeException(e);
-        } finally {
-            if (clearInput) {
+        final List<PathInputResource> inputResources = submission.asPathInputResource();
+        if (inputResources != null && !inputResources.isEmpty()) {
+            try {
+                importedCompounds.clear();
+                List<Path> inputFiles = inputResources.stream().map(PathInputResource::getResource).toList();
+                LcmsAlignSubToolJobNoSql importerJJob = new LcmsAlignSubToolJobNoSql(
+                        inputFiles,
+                        () -> psm,
+                        submission.isAlignLCMSRuns(),
+                        submission.isAllowMs1OnlyData(),
+                        submission.getFilter(),
+                        submission.getSigma(),
+                        submission.getScale(),
+                        submission.getWindow(),
+                        submission.getNoise(),
+                        submission.getPersistence(),
+                        submission.getMerge(),
+                        PropertyManager.DEFAULTS.createInstanceWithDefaults(AdductSettings.class).getDetectable(),
+                        saveImportedCompounds
+                );
+                SiriusJobs.getGlobalJobManager().submitJob(importerJJob).awaitResult();
+                importerJJob.addJobProgressListener(progressSupport);
+                importedCompounds.addAll(importerJJob.getImportedCompounds());
+            } catch (Exception e) {
+                throw new RuntimeException(e);
+            } finally {
                 try {
-                    inputResources.forEach(r -> {
+                    inputResources.stream().filter(InputResource::isDeleteAfterImport).forEach(r -> {
                         try {
                             FileUtils.deleteRecursively(r.getResource());
                         } catch (IOException e) {
                             log.warn("Error when deleting lcms input data.", e);
                         }
                     });
-
+                    //close non-local fs
                     inputResources.stream().map(PathInputResource::getResource).map(Path::getFileSystem).distinct()
                             .filter(it -> !Objects.equals(it, FileSystems.getDefault()))
                             .forEach(fs -> {
@@ -170,65 +147,6 @@
                 } catch (Exception e) {
                     log.warn("Error when clearing lcms input data.", e);
                 }
-=======
-        if (inputResources != null && !inputResources.isEmpty()) {
-            Path workingDir = null;
-            try {
-                if (!alignRuns) {
-                    InstanceImporter.ImportInstancesJJob importerJJob = new InstanceImporter(psm, x -> true)
-                            .makeImportJJob(Collections.unmodifiableCollection(inputResources), true, allowMs1OnlyData);
-                    importerJJob.addJobProgressListener(progressSupport);
-                    importedCompounds = SiriusJobs.getGlobalJobManager().submitJob(importerJJob).awaitResult();
-                } else {
-                    //create working dir in same fs as input data. allows e.g. for in-memory fs for working dir.
-                    if (psm instanceof SiriusProjectSpaceManager spsm) {
-                        workingDir = FileUtils.newTempFile("lcms-align-working-dir_", "", inputResources.iterator().next().getResource().getFileSystem());
-                        LcmsAlignSubToolJobSiriusPs importerJJob = new LcmsAlignSubToolJobSiriusPs(
-                                workingDir,
-                                inputResources.stream().map(PathInputResource::getResource).collect(Collectors.toList()),
-                                () -> spsm, null, null);
-                        SiriusJobs.getGlobalJobManager().submitJob(importerJJob).awaitResult();
-                        importerJJob.addJobProgressListener(progressSupport);
-                        importedCompounds = new ArrayList<>(importerJJob.getImportedCompounds());
-                    } else if (psm instanceof NoSQLProjectSpaceManager spsm) {
-                        LcmsAlignSubToolJobNoSql importerJJob = new LcmsAlignSubToolJobNoSql(
-                                inputResources.stream().map(PathInputResource::getResource).collect(Collectors.toList()),
-                                () -> spsm, PropertyManager.DEFAULTS.createInstanceWithDefaults(AdductSettings.class).getDetectable());
-                        SiriusJobs.getGlobalJobManager().submitJob(importerJJob).awaitResult();
-                        importerJJob.addJobProgressListener(progressSupport);
-                        importedCompounds = new ArrayList<>(importerJJob.getImportedCompounds());
-                    } else {
-                        throw new IllegalArgumentException("Unknown project space implementation. Cannot import!");
-                    }
-                }
-            } catch (ExecutionException e) {
-                throw new RuntimeException(e);
-            } finally {
-                try {
-                    if (workingDir != null)
-                        FileUtils.deleteRecursively(workingDir);
-                } catch (IOException e) {
-                    log.warn("Error when deleting align working dir.", e);
-                }
-
-                inputResources.stream().filter(InputResource::isDeleteAfterImport).forEach(r -> {
-                    try {
-                        FileUtils.deleteRecursively(r.getResource());
-                    } catch (IOException e) {
-                        log.warn("Error when deleting input data.", e);
-                    }
-                });
-                //close non-local fs
-                inputResources.stream().map(PathInputResource::getResource).map(Path::getFileSystem).distinct()
-                        .filter(it -> !Objects.equals(it, FileSystems.getDefault()))
-                        .forEach(fs -> {
-                            try {
-                                fs.close();
-                            } catch (IOException e) {
-                                log.warn("Error when closing non default file system of lcms input data.", e);
-                            }
-                        });
->>>>>>> e69ff91e
             }
         }
     }
