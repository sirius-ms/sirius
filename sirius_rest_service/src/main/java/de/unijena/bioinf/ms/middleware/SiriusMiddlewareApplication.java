--- conflicted
+++ resolved
@@ -98,10 +98,7 @@
             try {
                 System.setProperty(APP_TYPE_PROPERTY_KEY, "SERVICE");
 
-<<<<<<< HEAD
-=======
 
->>>>>>> f4b8bc62
                 ApplicationCore.DEFAULT_LOGGER.info("Starting Application Core");
                 PropertyManager.setProperty("de.unijena.bioinf.sirius.BackgroundRuns.autoremove", "false");
 
