--- conflicted
+++ resolved
@@ -28,10 +28,7 @@
 import de.unijena.bioinf.ms.frontend.SiriusCLIApplication;
 import de.unijena.bioinf.ms.frontend.core.ApplicationCore;
 import de.unijena.bioinf.ms.frontend.core.Workspace;
-<<<<<<< HEAD
-=======
 import de.unijena.bioinf.ms.frontend.splash.Splash;
->>>>>>> b0198ded
 import de.unijena.bioinf.ms.frontend.subtools.CLIRootOptions;
 import de.unijena.bioinf.ms.frontend.subtools.config.DefaultParameterConfigLoader;
 import de.unijena.bioinf.ms.frontend.subtools.middleware.MiddlewareAppOptions;
@@ -52,11 +49,6 @@
 import org.springframework.boot.autoconfigure.SpringBootApplication;
 import org.springframework.boot.builder.SpringApplicationBuilder;
 import org.springframework.boot.context.ApplicationPidFileWriter;
-<<<<<<< HEAD
-import org.springframework.boot.web.context.WebServerPortFileWriter;
-import org.springframework.context.ConfigurableApplicationContext;
-
-=======
 import org.springframework.boot.system.ApplicationHome;
 import org.springframework.boot.web.context.WebServerInitializedEvent;
 import org.springframework.boot.web.context.WebServerPortFileWriter;
@@ -65,7 +57,6 @@
 import picocli.CommandLine;
 
 import java.io.BufferedReader;
->>>>>>> b0198ded
 import java.io.IOException;
 import java.nio.file.Files;
 import java.nio.file.Path;
@@ -114,9 +105,6 @@
 
                 System.setProperty(APP_TYPE_PROPERTY_KEY, "SERVICE");
 
-<<<<<<< HEAD
-                final ProjectSpaceManagerFactory<?, ?> psf = new ProjectSpaceManagerFactory.Default();
-=======
 
                 ApplicationCore.DEFAULT_LOGGER.info("Starting Application Core");
                 PropertyManager.setProperty("de.unijena.bioinf.sirius.BackgroundRuns.autoremove", "false");
@@ -143,7 +131,6 @@
                     splashScreen = new Splash(true);
                 }
 
->>>>>>> b0198ded
 
                 //parse args before spring app starts so we can manipulate app behaviour via command line
                 //Init without space factory, will be added later when spring is running.
@@ -152,34 +139,6 @@
                 measureTime("init Run");
                 RUN = new Run(new WorkflowBuilder(rootOptions, List.of(middlewareOpts)));
                 measureTime("Start Parse args");
-<<<<<<< HEAD
-                boolean b = RUN.parseArgs(args);
-                measureTime("Parse args Done!");
-
-                if (b) {
-                    // decides whether the app runs infinitely
-                    WebApplicationType webType = WebApplicationType.NONE;
-                    if (RUN.getFlow() instanceof MiddlewareAppOptions.Flow) //run rest service (infinitely)
-                        webType = WebApplicationType.SERVLET;
-
-                    measureTime("Configure Boot Environment");
-                    //configure boot app
-                    final SpringApplicationBuilder appBuilder = new SpringApplicationBuilder(SiriusMiddlewareApplication.class)
-                            .web(webType)
-                            .headless(webType.equals(WebApplicationType.NONE))
-                            .bannerMode(Banner.Mode.OFF);
-
-                    measureTime("Start Workflow");
-                    SpringApplication app = appBuilder.application();
-                    app.addListeners(new ApplicationPidFileWriter(Workspace.WORKSPACE.resolve("sirius.pid").toFile()));
-                    app.addListeners(new WebServerPortFileWriter(Workspace.WORKSPACE.resolve("sirius.port").toFile()));
-                    appContext = app.run(args);
-                    measureTime("Workflow DONE!");
-                    System.err.println("SIRIUS Service started successfully!");
-                } else {
-                    System.exit(0); //todo real error codes
-                }
-=======
                 RUN.parseArgs(args);
                 measureTime("Parse args Done");
 
@@ -203,7 +162,6 @@
                 app.addListeners(new WebServerPortFileWriter(Workspace.WORKSPACE.resolve("sirius.port").toFile()));
 
                 app.run(args);
->>>>>>> b0198ded
             } catch (IOException e) {
                 e.printStackTrace();
                 System.exit(1);// Zero because this is the help message case
