--- conflicted
+++ resolved
@@ -44,11 +44,7 @@
 public class AlignedFeature {
 
     @Schema(enumAsRef = true, name = "AlignedFeatureOptField", nullable = true)
-<<<<<<< HEAD
-    public enum OptField {none, msData, features, topAnnotations, topAnnotationsDeNovo}
-=======
-    public enum OptField {none, msData, topAnnotations, topAnnotationsDeNovo, computedTools}
->>>>>>> 91745707
+    public enum OptField {none, msData, features, topAnnotations, topAnnotationsDeNovo, computedTools}
 
     // identifier
     @NotNull
@@ -159,13 +155,10 @@
      */
     protected boolean computing;
 
-<<<<<<< HEAD
-=======
     @Schema(nullable = true, requiredMode = Schema.RequiredMode.NOT_REQUIRED, description =
                     "Specifies which tools have been executed for this feature. " +
                     "Can be used to estimate which results can be expected. " +
                             "Null if it was not requested und non-null otherwise.")
     @JsonIgnoreProperties(value = { "alignedFeatureId" })
     protected ComputedSubtools computedTools;
->>>>>>> 91745707
 }