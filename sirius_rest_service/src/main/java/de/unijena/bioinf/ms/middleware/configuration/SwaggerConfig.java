--- conflicted
+++ resolved
@@ -19,6 +19,7 @@
 
 package de.unijena.bioinf.ms.middleware.configuration;
 
+import de.unijena.bioinf.ms.frontend.core.ApplicationCore;
 import de.unijena.bioinf.ms.middleware.SiriusContext;
 import de.unijena.bioinf.ms.middleware.model.events.BackgroundComputationsStateEvent;
 import de.unijena.bioinf.ms.middleware.model.events.ProjectChangeEvent;
@@ -28,11 +29,7 @@
 import io.swagger.v3.oas.models.Components;
 import io.swagger.v3.oas.models.OpenAPI;
 import io.swagger.v3.oas.models.info.Info;
-<<<<<<< HEAD
-import io.swagger.v3.oas.models.info.License;
-=======
 import org.springdoc.core.customizers.OpenApiCustomizer;
->>>>>>> b0198ded
 import org.springframework.context.annotation.Bean;
 import org.springframework.context.annotation.Configuration;
 
@@ -54,23 +51,10 @@
     }
 
     private Info apiInfo() {
-        License l = new License();
-        l.setUrl("https://www.gnu.org/licenses/agpl-3.0.txt");
-        l.setName("GNU Affero General Public License v3.0");
-        l.setIdentifier("AGPL-3.0-only");
         return new Info()
 
                 .title("SIRIUS Nightsky API")
                 .description(
-<<<<<<< HEAD
-                        "OpenAPI REST API that provides the full functionality of SIRIUS and its web services as background service. " +
-                                "It is intended as entry-point for scripting languages and software integration SDKs." +
-                                "The provided OpenAPI specification allows to autogenerate clients for different programming languages."
-                )
-//                .termsOfServiceUrl("https://bio.informatik.uni-jena.de/software/sirius/")
-                .license(l)
-                .version(context.getApiVersion());
-=======
                         "REST API that provides the full functionality of SIRIUS and its web services as background service. " +
                         "It is intended as entry-point for scripting languages and software integration SDKs." +
                         "This API is exposed by " + ApplicationCore.VERSION_STRING()
@@ -80,7 +64,6 @@
 //                .licenseUrl("https://github.com/sirius-ms/sirius_frontend/blob/release-4.4/LICENSE.txt")
                 .version(context.getApiVersion());
 
->>>>>>> b0198ded
     }
 
     @Bean
