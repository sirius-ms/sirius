--- conflicted
+++ resolved
@@ -106,19 +106,13 @@
 import java.util.stream.Collectors;
 import java.util.stream.Stream;
 
-<<<<<<< HEAD
 import static org.springframework.http.HttpStatus.*;
-=======
-import static org.springframework.http.HttpStatus.BAD_REQUEST;
-import static org.springframework.http.HttpStatus.NOT_FOUND;
->>>>>>> 778d2a83
 
 
 public class NoSQLProjectImpl implements Project<NoSQLProjectSpaceManager> {
     @NotNull
     private final String projectId;
 
-    @Id
     @NotNull
     private final NoSQLProjectSpaceManager projectSpaceManager;
 
@@ -1128,7 +1122,7 @@
 
         return builder.build();
     }
-    
+
     private TagGroup convertToApiTagGroup(de.unijena.bioinf.ms.persistence.model.core.tags.TagGroup group) {
         return TagGroup.builder()
                 .name(group.getName())
