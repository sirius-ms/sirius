/*
 *
 *  This file is part of the SIRIUS library for analyzing MS and MS/MS data
 *
 *  Copyright (C) 2023 Bright Giant GmbH
 *
 *  This library is free software; you can redistribute it and/or
 *  modify it under the terms of the GNU Lesser General Public
 *  License as published by the Free Software Foundation; either
 *  version 3 of the License, or (at your option) any later version.
 *
 *  This library is distributed in the hope that it will be useful,
 *  but WITHOUT ANY WARRANTY; without even the implied warranty of
 *  MERCHANTABILITY or FITNESS FOR A PARTICULAR PURPOSE.  See the GNU
 *  Lesser General Public License for more details.
 *
 *  You should have received a copy of the GNU General Public License along with SIRIUS.
 *  If not, see <https://www.gnu.org/licenses/lgpl-3.0.txt>
 */

package de.unijena.bioinf.ms.middleware.service.projects;

import de.unijena.bioinf.ChemistryBase.chem.Charge;
import de.unijena.bioinf.ChemistryBase.chem.MolecularFormula;
import de.unijena.bioinf.ChemistryBase.chem.PrecursorIonType;
import de.unijena.bioinf.ChemistryBase.chem.RetentionTime;
import de.unijena.bioinf.ChemistryBase.ms.DetectedAdducts;
import de.unijena.bioinf.ChemistryBase.ms.*;
import de.unijena.bioinf.ChemistryBase.ms.ft.FTree;
import de.unijena.bioinf.ChemistryBase.ms.utils.SimpleSpectrum;
import de.unijena.bioinf.babelms.json.FTJsonWriter;
import de.unijena.bioinf.chemdb.CompoundCandidate;
import de.unijena.bioinf.chemdb.FingerprintCandidate;
import de.unijena.bioinf.ms.middleware.model.annotations.CanopusPrediction;
import de.unijena.bioinf.ms.middleware.model.annotations.FormulaCandidate;
import de.unijena.bioinf.ms.middleware.model.annotations.*;
import de.unijena.bioinf.ms.middleware.model.compounds.Compound;
import de.unijena.bioinf.ms.middleware.model.compounds.CompoundImport;
import de.unijena.bioinf.ms.middleware.model.compute.InstrumentProfile;
import de.unijena.bioinf.ms.middleware.model.features.*;
import de.unijena.bioinf.ms.middleware.model.spectra.AnnotatedSpectrum;
import de.unijena.bioinf.ms.middleware.model.spectra.BasicSpectrum;
import de.unijena.bioinf.ms.middleware.model.spectra.Spectrums;
import de.unijena.bioinf.ms.middleware.model.tags.*;
import de.unijena.bioinf.ms.middleware.service.annotations.AnnotationUtils;
import de.unijena.bioinf.ms.persistence.model.core.QualityReport;
import de.unijena.bioinf.ms.persistence.model.core.feature.Feature;
import de.unijena.bioinf.ms.persistence.model.core.feature.*;
import de.unijena.bioinf.ms.persistence.model.core.run.InstrumentConfig;
import de.unijena.bioinf.ms.persistence.model.core.run.LCMSRun;
import de.unijena.bioinf.ms.persistence.model.core.run.MergedLCMSRun;
import de.unijena.bioinf.ms.persistence.model.core.run.RetentionTimeAxis;
import de.unijena.bioinf.ms.persistence.model.core.spectrum.MSData;
import de.unijena.bioinf.ms.persistence.model.core.spectrum.MergedMSnSpectrum;
import de.unijena.bioinf.ms.persistence.model.core.trace.*;
import de.unijena.bioinf.ms.persistence.model.sirius.*;
import de.unijena.bioinf.ms.persistence.storage.SiriusProjectDocumentDatabase;
import de.unijena.bioinf.ms.persistence.storage.StorageUtils;
import de.unijena.bioinf.ms.rest.model.canopus.CanopusCfData;
import de.unijena.bioinf.ms.rest.model.canopus.CanopusNpcData;
import de.unijena.bioinf.ms.rest.model.fingerid.FingerIdData;
import de.unijena.bioinf.projectspace.NoSQLProjectSpaceManager;
import de.unijena.bioinf.sirius.FTreeMetricsHelper;
import de.unijena.bioinf.sirius.ProcessedPeak;
import de.unijena.bioinf.sirius.Sirius;
import de.unijena.bioinf.storage.db.nosql.Database;
import de.unijena.bioinf.storage.db.nosql.Filter;
import it.unimi.dsi.fastutil.doubles.DoubleArrayList;
import it.unimi.dsi.fastutil.doubles.DoubleList;
import it.unimi.dsi.fastutil.floats.FloatList;
import it.unimi.dsi.fastutil.ints.IntArrayList;
import it.unimi.dsi.fastutil.ints.IntList;
import it.unimi.dsi.fastutil.longs.Long2ObjectMap;
import it.unimi.dsi.fastutil.longs.Long2ObjectOpenHashMap;
import it.unimi.dsi.fastutil.longs.LongOpenHashSet;
import it.unimi.dsi.fastutil.longs.LongSet;
import lombok.SneakyThrows;
import org.apache.commons.lang3.tuple.Pair;
import org.apache.commons.text.similarity.LongestCommonSubsequence;
import org.jetbrains.annotations.NotNull;
import org.jetbrains.annotations.Nullable;
import org.slf4j.LoggerFactory;
import org.springframework.data.domain.Page;
import org.springframework.data.domain.PageImpl;
import org.springframework.data.domain.Pageable;
import org.springframework.data.domain.Sort;
import org.springframework.web.server.ResponseStatusException;

import java.io.IOException;
import java.io.StringWriter;
import java.util.*;
import java.util.function.BiFunction;
import java.util.function.Function;
import java.util.function.Predicate;
import java.util.stream.Collectors;
import java.util.stream.Stream;

import static org.springframework.http.HttpStatus.BAD_REQUEST;
import static org.springframework.http.HttpStatus.NOT_FOUND;


public class NoSQLProjectImpl implements Project<NoSQLProjectSpaceManager> {
    @NotNull
    private final String projectId;

    @NotNull
    private final NoSQLProjectSpaceManager projectSpaceManager;

    private final @NotNull BiFunction<Project<?>, String, Boolean> computeStateProvider;

    @SneakyThrows
    public NoSQLProjectImpl(@NotNull String projectId, @NotNull NoSQLProjectSpaceManager projectSpaceManager, @NotNull BiFunction<Project<?>, String, Boolean> computeStateProvider) {
        this.projectId = projectId;
        this.projectSpaceManager = projectSpaceManager;
        this.computeStateProvider = computeStateProvider;
    }

    //using private methods instead of references for easier refactoring or changes.
    // compiler will inline the method call since projectmanager is final.
    private Database<?> storage() {
        return projectSpaceManager.getProject().getStorage();
    }

    private SiriusProjectDocumentDatabase<? extends Database<?>> project() {
        return projectSpaceManager.getProject();
    }

    @Override
    public @NotNull String getProjectId() {
        return projectId;
    }

    @Override
    public @NotNull NoSQLProjectSpaceManager getProjectSpaceManager() {
        return projectSpaceManager;
    }

    @Override
    @SneakyThrows
    public Optional<QuantificationTable> getQuantificationForAlignedFeature(String alignedFeatureId, QuantificationTable.QuantificationType type) {
        if (type != QuantificationTable.QuantificationType.APEX_HEIGHT) return Optional.empty();
        Database<?> storage = storage();
        Optional<AlignedFeatures> maybeFeature = storage.getByPrimaryKey(Long.parseLong(alignedFeatureId), AlignedFeatures.class);
        if (maybeFeature.isEmpty()) return Optional.empty();
        AlignedFeatures feature = maybeFeature.get();
        storage.fetchAllChildren(feature, "alignedFeatureId", "features", Feature.class);
        // only use features with LC/MS information
        List<Feature> features = feature.getFeatures().stream().flatMap(List::stream).filter(x -> x.getApexIntensity() != null).toList();

        List<LCMSRun> samples = new ArrayList<>();
        for (Feature value : features) {
            samples.add(storage.getByPrimaryKey(value.getRunId(), LCMSRun.class).orElse(null));
        }

        QuantificationTable table = new QuantificationTable();
        table.setQuantificationType(type);
        table.setRowType(QuantificationTable.RowType.FEATURES);
        table.setColumnType(QuantificationTable.ColumnType.SAMPLES);
        table.setRowIds(new long[]{feature.getAlignedFeatureId()});
        table.setRowNames(new String[]{feature.getName()});
        table.setColumnIds(features.stream().mapToLong(AbstractFeature::getRunId).toArray());
        table.setColumnNames(samples.stream().map(x -> x == null ? "unknown" : x.getName()).toArray(String[]::new));
        double[] vec = new double[samples.size()];
        for (int k = 0; k < features.size(); ++k) {
            vec[k] = features.get(k).getApexIntensity();
        }
        table.setValues(new double[][]{vec});
        return Optional.of(table);
    }

    @Override
    @SneakyThrows
    public Optional<TraceSet> getTraceSetForAlignedFeature(String alignedFeatureId, boolean includeAll) {
        if (includeAll) return getCompleteTraceSetForAlignedFeature(alignedFeatureId);
        Database<?> storage = storage();
        Optional<AlignedFeatures> maybeFeature = storage.getByPrimaryKey(Long.parseLong(alignedFeatureId), AlignedFeatures.class);
        if (maybeFeature.isEmpty()) return Optional.empty();
        AlignedFeatures feature = maybeFeature.get();
        storage.fetchAllChildren(feature, "alignedFeatureId", "features", Feature.class);
        project().fetchMsData(feature);
        // only use features with LC/MS information
        List<Feature> features = feature.getFeatures().stream().flatMap(List::stream).filter(x -> x.getApexIntensity() != null).toList();

        List<LCMSRun> samples = new ArrayList<>();
        for (int k = 0; k < features.size(); ++k) {
            samples.add(storage.getByPrimaryKey(features.get(k).getRunId(), LCMSRun.class).orElse(null));
            storage.fetchChild(samples.get(k), "runId", "retentionTimeAxis", RetentionTimeAxis.class);
        }

        MergedLCMSRun merged = storage.getByPrimaryKey(feature.getRunId(), MergedLCMSRun.class).orElse(null);
        if (merged == null) return Optional.empty();
        storage.fetchChild(merged, "runId", "retentionTimeAxis", RetentionTimeAxis.class);
        if (merged.getRetentionTimeAxis().isEmpty()) return Optional.empty();
        RetentionTimeAxis mergedAxis = merged.getRetentionTimeAxis().get();
        TraceSet traceSet = new TraceSet();

        TraceRef ref = feature.getTraceRef();
        Optional<MergedTrace> maybeMergedTrace = storage.getByPrimaryKey(ref.getTraceId(), MergedTrace.class);
        if (maybeMergedTrace.isEmpty()) return Optional.empty();
        MergedTrace mergedTrace = maybeMergedTrace.get();

        Long2ObjectOpenHashMap<IntArrayList> ms2annotations = new Long2ObjectOpenHashMap<>();

        feature.getMSData().ifPresent(x -> {
            if (x.getMsnSpectra() != null) {
                for (MergedMSnSpectrum spec : x.getMsnSpectra()) {
                    long[] sampleIds = spec.getSampleIds();
                    int[][] scanIds = spec.getProjectedPrecursorScanIds();
                    for (int i = 0; i < sampleIds.length; ++i) {
                        ms2annotations.computeIfAbsent(sampleIds[i], (q) -> new IntArrayList()).addAll(IntList.of(scanIds[i]));
                    }
                }
            }
        });


        int firstTraceId = mergedTrace.getScanIndexOffset();
        List<TraceSet.Trace> traces = new ArrayList<>();
        {
            // add merged trace
            TraceSet.Trace mergedtrace = new TraceSet.Trace();
            mergedtrace.setMz(feature.getAverageMass());
            mergedtrace.setId(feature.getAlignedFeatureId());
            mergedtrace.setSampleId(merged.getRunId());
            mergedtrace.setSampleName(merged.getName());
            mergedtrace.setLabel(merged.getName());
            mergedtrace.setNormalizationFactor(1d);
            mergedtrace.setAnnotations(new TraceSet.Annotation[]{new TraceSet.Annotation(TraceSet.AnnotationType.FEATURE, "",
                    feature.getTraceRef().getApex(), feature.getTraceRef().getStart(), feature.getTraceRef().getEnd())});
            mergedtrace.setMerged(true);
            mergedtrace.setIntensities(mergedTrace.getIntensities().doubleStream().toArray());
            mergedtrace.setNoiseLevel((double) (mergedAxis.getNoiseLevelPerScan()[feature.getTraceRef().getScanIndexOffsetOfTrace() + feature.getTraceRef().getApex()]));
            traces.add(mergedtrace);
        }

        for (int k = 0; k < features.size(); ++k) {
            Optional<RawTraceRef> traceReference = features.get(k).getTraceReference();
            if (traceReference.isPresent()) {
                RawTraceRef r = traceReference.get();
                Optional<SourceTrace> sourceTrace = storage.getByPrimaryKey(r.getTraceId(), SourceTrace.class);
                if (sourceTrace.isPresent()) {
                    // remap trace
                    FloatList intensities = sourceTrace.get().getIntensities();
                    int offset = sourceTrace.get().getScanIndexOffset();

                    int len = intensities.size();
                    int startIdx = 0, shift = 0;
                    // this should never happen. Just in case the single trace appears before the merged trace
                    // we cut it of
                    if (offset < firstTraceId) {
                        startIdx = firstTraceId - offset;
                        shift = 0;
                        len -= startIdx;
                    }

                    // this might happen from time to time
                    if (offset > firstTraceId) {
                        startIdx = 0;
                        shift = offset - firstTraceId;
                        len += shift;
                    }

                    double[] vec = new double[len];
                    for (int i = startIdx; i < intensities.size(); ++i) {
                        vec[i + shift] = intensities.getFloat(i);
                    }

                    TraceSet.Trace trace = new TraceSet.Trace();
                    trace.setId(features.get(k).getFeatureId());
                    trace.setSampleId(features.get(k).getRunId());
                    trace.setSampleName(samples.get(k) == null ? "unknown" : samples.get(k).getName());

                    trace.setIntensities(vec);
                    trace.setLabel(trace.getSampleName());
                    trace.setMz(features.get(k).getAverageMass());

                    // add annotations
                    ArrayList<TraceSet.Annotation> annotations = new ArrayList<>();
                    // feature annotation
                    annotations.add(new TraceSet.Annotation(TraceSet.AnnotationType.FEATURE, "",
                            r.getApex() + shift, r.getStart() + shift, r.getEnd() + shift));

                    // ms2 annotations
                    IntArrayList scanIds = ms2annotations.get(features.get(k).getRunId());
                    if (scanIds != null) {
                        for (int id : scanIds) {
                            annotations.add(new TraceSet.Annotation(TraceSet.AnnotationType.MS2, "",
                                    id - r.getScanIndexOffsetOfTrace() + shift));

                        }
                    }
                    trace.setAnnotations(annotations.toArray(TraceSet.Annotation[]::new));
                    RetentionTimeAxis axis = samples.get(k).getRetentionTimeAxis().get();
                    trace.setNormalizationFactor(axis.getNormalizationFactor());
                    trace.setNoiseLevel((double) axis.getNoiseLevelPerScan()[r.getRawScanIndexOfset() + r.getRawApex()]);
                    traces.add(trace);
                }
            }
        }
        traceSet.setTraces(traces.toArray(TraceSet.Trace[]::new));

        TraceSet.Axes axes = new TraceSet.Axes();
        int traceTo = mergedTrace.getScanIndexOffset() + traces.stream().mapToInt(x -> x.getIntensities().length).max().orElse(0);
        /*
            Merged traces do not have scan numbers....
         */
        //axes.setScanNumber(Arrays.copyOfRange(mergedAxis.getScanNumbers(), firstTraceId, traceTo));
        //axes.setScanIds(Arrays.copyOfRange(mergedAxis.getScanIdentifiers(), firstTraceId, traceTo));
        traceTo = Math.max(traceTo, Math.min(mergedAxis.getRetentionTimes().length, firstTraceId + (int) Math.ceil(merged.getSampleStats().getMedianPeakWidthInSeconds() * 4 / (mergedAxis.getRetentionTimes()[1] - mergedAxis.getRetentionTimes()[0]))));
        axes.setRetentionTimeInSeconds(Arrays.copyOfRange(mergedAxis.getRetentionTimes(), firstTraceId, traceTo));
        traceSet.setAxes(axes);

        traceSet.setSampleName(merged.getName());
        traceSet.setSampleId(merged.getRunId());

        return Optional.of(traceSet);
    }

    /**
     * This method will collect all aligned features belonging to the same traceset
     */
    @SneakyThrows
    public Optional<TraceSet> getCompleteTraceSetForAlignedFeature(String alignedFeatureId) {
        Database<?> storage = storage();
        Optional<AlignedFeatures> maybeFeature = storage.getByPrimaryKey(Long.parseLong(alignedFeatureId), AlignedFeatures.class);
        if (maybeFeature.isEmpty()) return Optional.empty();
        final AlignedFeatures mainFeature = maybeFeature.get();

        // now get the corresponding merged trace
        MergedLCMSRun merged = storage.getByPrimaryKey(mainFeature.getRunId(), MergedLCMSRun.class).orElse(null);
        if (merged == null) return Optional.empty();
        storage.fetchChild(merged, "runId", "retentionTimeAxis", RetentionTimeAxis.class);
        if (merged.getRetentionTimeAxis().isEmpty()) return Optional.empty();
        RetentionTimeAxis mergedAxis = merged.getRetentionTimeAxis().get();
        TraceSet traceSet = new TraceSet();

        TraceRef ref = mainFeature.getTraceRef();
        Optional<MergedTrace> maybeMergedTrace = storage.getByPrimaryKey(ref.getTraceId(), MergedTrace.class);
        if (maybeMergedTrace.isEmpty()) return Optional.empty();
        MergedTrace mergedTrace = maybeMergedTrace.get();

        // now collect ALL features belonging to this trace
        List<AlignedFeatures> allMergedFeatures = new ArrayList<>(storage.findStr(Filter.where("traceRef.traceId").eq(ref.getTraceId()), AlignedFeatures.class).toList());
        allMergedFeatures.removeIf(x->x.getAlignedFeatureId()==mainFeature.getAlignedFeatureId());
        allMergedFeatures.addFirst(mainFeature);

        for (AlignedFeatures singleFeature : allMergedFeatures) {
            storage.fetchAllChildren(singleFeature, "alignedFeatureId", "features", Feature.class);
        }
        project().fetchMsData(mainFeature); // we only fetch ms data from main feature for now
        // only use features with LC/MS information
        //List<Feature> features = feature.getFeatures().stream().flatMap(List::stream).filter(x -> x.getApexIntensity() != null).toList();

        HashMap<Long, LCMSRun> samples = new HashMap<>();
        HashMap<Long, SourceTrace> sources = new HashMap<>();
        HashMap<Long, Set<Long>> sample2sources = new HashMap<>();

        HashMap<Long,List<Feature>> sample2Feature = new HashMap<>();
        for (int k = 0; k < allMergedFeatures.size(); ++k) {
            for (Feature sampleFeature : allMergedFeatures.get(k).getFeatures().orElse(Collections.emptyList())) {
                if (sampleFeature.getRunId() != null) {
                    sample2Feature.computeIfAbsent(sampleFeature.getRunId(), (x)->new ArrayList<>()).add(sampleFeature);
                    samples.computeIfAbsent(sampleFeature.getRunId(), (key) -> {
                        try {
                            return storage.getByPrimaryKey(key, LCMSRun.class).orElse(null);
                        } catch (IOException e) {
                            throw new RuntimeException(e);
                        }
                    });
                    Long tr = sampleFeature.getTraceReference().map(TraceRef::getTraceId).orElse(null);
                    if (tr != null) {
                        sources.computeIfAbsent(tr, (key) -> {
                            try {
                                return storage.getByPrimaryKey(key, SourceTrace.class).orElse(null);
                            } catch (IOException e) {
                                throw new RuntimeException(e);
                            }
                        });
                        sample2sources.computeIfAbsent(sampleFeature.getRunId(), (key)->new HashSet<>());
                        sample2sources.get(sampleFeature.getRunId()).add(tr);
                    }
                }
            }
        }
        for (LCMSRun r : samples.values()) {
            storage.fetchChild(r, "runId", "retentionTimeAxis", RetentionTimeAxis.class);
        }

        Long2ObjectOpenHashMap<IntArrayList> ms2annotations = new Long2ObjectOpenHashMap<>();

        mainFeature.getMSData().ifPresent(x -> {
            if (x.getMsnSpectra() != null) {
                for (MergedMSnSpectrum spec : x.getMsnSpectra()) {
                    long[] sampleIds = spec.getSampleIds();
                    int[][] scanIds = spec.getProjectedPrecursorScanIds();
                    for (int i = 0; i < sampleIds.length; ++i) {
                        ms2annotations.computeIfAbsent(sampleIds[i], (q) -> new IntArrayList()).addAll(IntList.of(scanIds[i]));
                    }
                }
            }
        });


        int firstTraceId = mergedTrace.getScanIndexOffset();
        List<TraceSet.Trace> traces = new ArrayList<>();
        {
            // add merged trace
            TraceSet.Trace mergedtrace = new TraceSet.Trace();
            mergedtrace.setMz(mainFeature.getAverageMass());
            mergedtrace.setId(mainFeature.getAlignedFeatureId());
            mergedtrace.setSampleId(merged.getRunId());
            mergedtrace.setSampleName(merged.getName());
            mergedtrace.setLabel(merged.getName());
            mergedtrace.setNormalizationFactor(1d);
            ArrayList<TraceSet.Annotation> anos=new ArrayList<>();
            for (AlignedFeatures features : allMergedFeatures) {
                String anoPrefix = features==mainFeature ? "[MAIN]" : "";
                anoPrefix += "["+features.getDataQuality().name().toUpperCase() + "]";
                anos.add(new TraceSet.Annotation(TraceSet.AnnotationType.FEATURE, anoPrefix + features.getAlignedFeatureId(),
                        features.getTraceRef().getApex(), features.getTraceRef().getStart(), features.getTraceRef().getEnd()));
            }
            mergedtrace.setAnnotations(anos.toArray(TraceSet.Annotation[]::new));
            mergedtrace.setMerged(true);
            mergedtrace.setIntensities(mergedTrace.getIntensities().doubleStream().toArray());
            mergedtrace.setNoiseLevel((double) (mergedAxis.getNoiseLevelPerScan()[mainFeature.getTraceRef().getScanIndexOffsetOfTrace() + mainFeature.getTraceRef().getApex()]));
            traces.add(mergedtrace);
        }
        final TraceSet.Trace primaryTrace = traces.get(0);
        Long[] sampleKeys = samples.keySet().toArray(Long[]::new);

        for (long sampleKey : sampleKeys) {
            List<SourceTrace> sourceTraces = sample2sources.getOrDefault(sampleKey, Collections.emptySet()).stream().map(sources::get).toList();
            final double[] traceIntensities = new double[primaryTrace.getIntensities().length];
            for (SourceTrace t : sourceTraces) {
                if (sourceTraces.size()>1) {
                    LoggerFactory.getLogger(NoSQLProjectImpl.class).warn("It is unusual to have two source traces for the same sample in the same merged trace...");
                }
                int offset = t.getScanIndexOffset() - mergedTrace.getScanIndexOffset();
                FloatList fl = t.getIntensities();
                for (int k=0; k < fl.size(); ++k) {
                    final int targetLocation = offset+k;
                    if (targetLocation >= 0 && targetLocation < traceIntensities.length) {
                        traceIntensities[targetLocation] += fl.getFloat(k);
                    }
                }
            }

            TraceSet.Trace trace = new TraceSet.Trace();
            trace.setId(-1);
            trace.setSampleId(sampleKey);
            trace.setSampleName(samples.get(sampleKey) == null ? "unknown" : samples.get(sampleKey).getName());

            trace.setIntensities(traceIntensities);
            trace.setLabel(trace.getSampleName());
            trace.setMz(sourceTraces.stream().mapToDouble(AbstractTrace::getAverageMz).average().orElse(mainFeature.getAverageMass()));

            // add annotations
            ArrayList<TraceSet.Annotation> annotations = new ArrayList<>();
            // feature annotation
            for (Feature features : sample2Feature.get(sampleKey)) {
                if (features.getTraceReference().isEmpty()) continue;
                RawTraceRef reference = features.getTraceReference().get();
                int apex = (reference.getApex()+ reference.getScanIndexOffsetOfTrace())-mergedTrace.getScanIndexOffset();
                int left = (reference.getStart()+ reference.getScanIndexOffsetOfTrace())-mergedTrace.getScanIndexOffset();
                int right = (reference.getEnd()+ reference.getScanIndexOffsetOfTrace())-mergedTrace.getScanIndexOffset();

                annotations.add(new TraceSet.Annotation(TraceSet.AnnotationType.FEATURE,
                        (features.getAlignedFeatureId()==mainFeature.getAlignedFeatureId()) ? "[MAIN]"+String.valueOf(features.getAlignedFeatureId()) : String.valueOf(features.getAlignedFeatureId()),
                        apex, left, right));
            }

            // ms2 annotations
            IntArrayList scanIds = ms2annotations.get(sampleKey);
            if (scanIds != null) {
                for (int id : scanIds) {
                    annotations.add(new TraceSet.Annotation(TraceSet.AnnotationType.MS2, "",
                            id + mainFeature.getTraceRef().getScanIndexOffsetOfTrace() - mergedTrace.getScanIndexOffset()));
                }
            }
            trace.setAnnotations(annotations.toArray(TraceSet.Annotation[]::new));
            RetentionTimeAxis axis = samples.get(sampleKey).getRetentionTimeAxis().get();
            trace.setNormalizationFactor(axis.getNormalizationFactor());
            trace.setNoiseLevel(/*(double) axis.getNoiseLevelPerScan()[mainFeature.getTraceRef().absoluteApexId()]*/0d); // this value makes no sense for projected anyways
            traces.add(trace);
        }
        traceSet.setTraces(traces.toArray(TraceSet.Trace[]::new));

        TraceSet.Axes axes = new TraceSet.Axes();
        int traceTo = mergedTrace.getScanIndexOffset() + traces.stream().mapToInt(x -> x.getIntensities().length).max().orElse(0);
        /*
            Merged traces do not have scan numbers....
         */
        //axes.setScanNumber(Arrays.copyOfRange(mergedAxis.getScanNumbers(), firstTraceId, traceTo));
        //axes.setScanIds(Arrays.copyOfRange(mergedAxis.getScanIdentifiers(), firstTraceId, traceTo));
        traceTo = Math.max(traceTo, Math.min(mergedAxis.getRetentionTimes().length, firstTraceId + (int) Math.ceil(merged.getSampleStats().getMedianPeakWidthInSeconds() * 4 / (mergedAxis.getRetentionTimes()[1] - mergedAxis.getRetentionTimes()[0]))));
        axes.setRetentionTimeInSeconds(Arrays.copyOfRange(mergedAxis.getRetentionTimes(), firstTraceId, traceTo));
        traceSet.setAxes(axes);

        traceSet.setSampleName(merged.getName());
        traceSet.setSampleId(merged.getRunId());

        return Optional.of(traceSet);
    }

    @Override
    @SneakyThrows
    public Optional<TraceSet> getTraceSetForCompound(String compoundId, Optional<String> currentFeatureId) {
        Database<?> storage = storage();
        Optional<de.unijena.bioinf.ms.persistence.model.core.Compound> maybeCompound = storage.getByPrimaryKey(Long.parseLong(compoundId), de.unijena.bioinf.ms.persistence.model.core.Compound.class);
        if (maybeCompound.isEmpty()) return Optional.empty();
        de.unijena.bioinf.ms.persistence.model.core.Compound compound = maybeCompound.get();
        storage.fetchAllChildren(compound, "compoundId", "adductFeatures", AlignedFeatures.class);
        ArrayList<AbstractAlignedFeatures> allFeatures = new ArrayList<>();
        List<String> labels = new ArrayList<>();
        Long fid = currentFeatureId.map(Long::valueOf).orElse(null);
        for (AlignedFeatures f : compound.getAdductFeatures().stream().flatMap(Collection::stream).toList()) {
            if (f.getApexIntensity() == null) continue; // ignore features without lcms information
            String prefix = "[CORRELATED]";
            if (fid!=null && fid==f.getAlignedFeatureId()) {
                prefix = "[MAIN]";
            }
            String mainLabel;
            if (f.getDetectedAdducts() == null || f.getDetectedAdducts().getAllAdducts().isEmpty()) {
                mainLabel = prefix + " " + PrecursorIonType.unknown(f.getCharge());
            } else {
                mainLabel = prefix + " " + f.getDetectedAdducts().getAllAdducts().stream().sorted()
                        .map(PrecursorIonType::toString)
                        .map(s -> s.replaceAll("\\s+",""))
                        .collect(Collectors.joining(" | "));
            }

            storage.fetchAllChildren(f, "alignedFeatureId", "isotopicFeatures", AlignedIsotopicFeatures.class);
            allFeatures.add(f);
            labels.add(mainLabel + String.format(Locale.US, " (%.2f m/z) ", f.getAverageMass()));
            List<AlignedIsotopicFeatures> isotopes = f.getIsotopicFeatures().orElse(new ArrayList<>()).stream().filter(x -> x.getApexIntensity() != null).sorted(Comparator.comparingDouble(AbstractFeature::getAverageMass)).toList();
            for (int k = 0; k < isotopes.size(); ++k) {
                allFeatures.add(isotopes.get(k));
                labels.add(mainLabel + String.format(Locale.US, " (%.2f m/z) ", isotopes.get(k).getAverageMass()) + (k + 1) + "-th isotope");
            }
        }
        if (allFeatures.isEmpty()) return Optional.empty();

        TraceSet traceSet = new TraceSet();
        MergedLCMSRun merged = storage.getByPrimaryKey(allFeatures.get(0).getRunId(), MergedLCMSRun.class).orElse(null);
        if (merged == null) return Optional.empty();
        storage.fetchChild(merged, "runId", "retentionTimeAxis", RetentionTimeAxis.class);
        if (merged.getRetentionTimeAxis().isEmpty()) return Optional.empty();

        traceSet.setSampleId(merged.getRunId());
        traceSet.setSampleName(merged.getName());

        int startIndexOfTraces = Integer.MAX_VALUE;
        for (AbstractAlignedFeatures f : allFeatures) {
            startIndexOfTraces = Math.min(startIndexOfTraces, f.getTraceRef().getScanIndexOffsetOfTrace());
        }
        RetentionTimeAxis mergedAxis = merged.getRetentionTimeAxis().get();
        int maximumIndex = mergedAxis.getRetentionTimes().length;
        ArrayList<TraceSet.Trace> traces = new ArrayList<>();
        for (int k = 0; k < allFeatures.size(); ++k) {
            AbstractAlignedFeatures f = allFeatures.get(k);
            String label = labels.get(k);
            TraceRef r = f.getTraceRef();
            MergedTrace mergedTrace = storage.getByPrimaryKey(r.getTraceId(), MergedTrace.class).orElse(null);
            if (mergedTrace == null) continue;
            maximumIndex = Math.min(maximumIndex, mergedTrace.getScanIndexOffset() + mergedTrace.getIntensities().size());
            TraceSet.Trace trace = new TraceSet.Trace();
            trace.setMz(f.getAverageMass());
            trace.setId(f instanceof AlignedIsotopicFeatures ? ((AlignedIsotopicFeatures) f).getAlignedIsotopeFeatureId() : (f instanceof AlignedFeatures ? ((AlignedFeatures) f).getAlignedFeatureId() : 0));
            trace.setLabel(label);

            int shift = mergedTrace.getScanIndexOffset() - startIndexOfTraces;
            FloatList fs = mergedTrace.getIntensities();
            int len = fs.size() + shift;
            double[] vec = new double[len];
            for (int i = 0; i < fs.size(); ++i) {
                vec[i + shift] = fs.getFloat(i);
            }
            trace.setIntensities(vec);

            // add annotations
            ArrayList<TraceSet.Annotation> annotations = new ArrayList<>();
            // feature annotation
            annotations.add(new TraceSet.Annotation(TraceSet.AnnotationType.FEATURE, label,
                    r.getApex() + shift, r.getStart() + shift, r.getEnd() + shift));

            trace.setAnnotations(annotations.toArray(TraceSet.Annotation[]::new));
            traces.add(trace);

        }
        TraceSet.Axes axes = new TraceSet.Axes();

        /*
         * little dirty trick: to make the plots look nicer, we set the minimum width of the retention time
         * axis to 4xwidth. It would be nicer doing this in the UI directly, but then we would have to add
         * another API endpoint which would be a bit stupid for such a single number...
         */
        maximumIndex = Math.max(maximumIndex, Math.min(mergedAxis.getRetentionTimes().length, (startIndexOfTraces + (int) Math.ceil(merged.getSampleStats().getMedianPeakWidthInSeconds() * 4 / (mergedAxis.getRetentionTimes()[1] - mergedAxis.getRetentionTimes()[0])))));
        axes.setRetentionTimeInSeconds(Arrays.copyOfRange(mergedAxis.getRetentionTimes(), startIndexOfTraces, maximumIndex));
        traceSet.setAxes(axes);

        traceSet.setTraces(traces.toArray(TraceSet.Trace[]::new));

        return Optional.of(traceSet);
    }

    private Pair<String[], Database.SortOrder[]> sort(Sort sort, Pair<String, Database.SortOrder> defaults, Function<String, String> translator) {
        if (sort == null || sort.isEmpty() || sort == Sort.unsorted())
            return Pair.of(new String[]{defaults.getLeft()}, new Database.SortOrder[]{defaults.getRight()});

        List<String> properties = new ArrayList<>();
        List<Database.SortOrder> orders = new ArrayList<>();
        sort.stream().forEach(s -> {
            properties.add(translator.apply(s.getProperty()));
            orders.add(s.getDirection().isAscending() ? Database.SortOrder.ASCENDING : Database.SortOrder.DESCENDING);
        });
        return Pair.of(properties.toArray(String[]::new), orders.toArray(Database.SortOrder[]::new));
    }

    private Pair<String[], Database.SortOrder[]> sortRun(Sort sort) {
        return sort(sort, Pair.of("name", Database.SortOrder.ASCENDING), Function.identity());
    }

    private Pair<String[], Database.SortOrder[]> sortCompound(Sort sort) {
        return sort(sort, Pair.of("name", Database.SortOrder.ASCENDING), s -> switch (s) {
            case "rtStartSeconds" -> "rt.start";
            case "rtEndSeconds" -> "rt.end";
            default -> s;
        });
    }

    private Pair<String[], Database.SortOrder[]> sortFeature(Sort sort) {
        return sort(sort, Pair.of("name", Database.SortOrder.ASCENDING), s -> switch (s) {
            case "rtStartSeconds" -> "retentionTime.start";
            case "rtEndSeconds" -> "retentionTime.end";
            case "ionMass" -> "averageMass";
            default -> s;
        });
    }

    private Pair<String[], Database.SortOrder[]> sortMatch(Sort sort) {
        return sort(sort, Pair.of("searchResult.rank", Database.SortOrder.ASCENDING), s -> switch (s) {
            case "rank" -> "searchResult.rank";
            case "similarity" -> "searchResult.similarity.similarity";
            case "sharedPeaks" -> "searchResult.similarity.sharedPeaks";
            default -> s;
        });
    }

    private Filter spectralMatchFilter(String alignedFeatureId, int minSharedPeaks, double minSimilarity) {
        long longId = Long.parseLong(alignedFeatureId);
        return Filter.and(
                Filter.where("alignedFeatureId").eq(longId),
                Filter.where("searchResult.similarity.sharedPeaks").gte(minSharedPeaks),
                Filter.where("searchResult.similarity.similarity").gte(minSimilarity)
        );
    }

    private Filter spectralMatchInchiFilter(String alignedFeatureId, String candidateInchi, int minSharedPeaks, double minSimilarity) {
        long longId = Long.parseLong(alignedFeatureId);
        return Filter.and(
                Filter.where("alignedFeatureId").eq(longId),
                Filter.where("searchResult.candidateInChiKey").eq(candidateInchi),
                Filter.where("searchResult.similarity.sharedPeaks").gte(minSharedPeaks),
                Filter.where("searchResult.similarity.similarity").gte(minSimilarity)
        );
    }

    private Pair<String[], Database.SortOrder[]> sortFormulaCandidate(Sort sort) {
        return sort(sort, Pair.of("formulaRank", Database.SortOrder.ASCENDING), Function.identity());
    }

    private Pair<String[], Database.SortOrder[]> sortStructureMatch(Sort sort) {
        return sort(sort, Pair.of("structureRank", Database.SortOrder.ASCENDING), Function.identity());
    }

    private Compound convertCompound(de.unijena.bioinf.ms.persistence.model.core.Compound compound,
                                     @NotNull EnumSet<Compound.OptField> optFields,
                                     @NotNull EnumSet<AlignedFeature.OptField> optFeatureFields) {
        Compound.CompoundBuilder builder = Compound.builder()
                .compoundId(String.valueOf(compound.getCompoundId()))
                .name(compound.getName())
                .neutralMass(compound.getNeutralMass());

        RetentionTime rt = compound.getRt();
        if (rt != null) {
            if (Double.isFinite(rt.getStartTime()) && Double.isFinite(rt.getEndTime())) {
                builder.rtStartSeconds(rt.getStartTime());
                builder.rtEndSeconds(rt.getEndTime());
            } else {
                builder.rtStartSeconds(rt.getMiddleTime());
                builder.rtEndSeconds(rt.getMiddleTime());
            }
        }

        // merge optional field config
        final EnumSet<AlignedFeature.OptField> mergedFeatureFields = EnumSet.copyOf(optFeatureFields);
        if (optFields.contains(Compound.OptField.consensusAnnotations))
            mergedFeatureFields.add(AlignedFeature.OptField.topAnnotations);
        if (optFields.contains(Compound.OptField.consensusAnnotationsDeNovo))
            mergedFeatureFields.add(AlignedFeature.OptField.topAnnotationsDeNovo);

        // features
        List<AlignedFeature> features = compound.getAdductFeatures().stream().flatMap(featuresList-> featuresList.stream()
                .map(f -> convertToApiFeature(f, mergedFeatureFields))).toList();
        builder.features(features);

        if (optFields.contains(Compound.OptField.consensusAnnotations))
            builder.consensusAnnotations(AnnotationUtils.buildConsensusAnnotationsCSI(features));
        if (optFields.contains(Compound.OptField.consensusAnnotationsDeNovo))
            builder.consensusAnnotationsDeNovo(AnnotationUtils.buildConsensusAnnotationsDeNovo(features));
        if (optFields.contains(Compound.OptField.customAnnotations))
            builder.customAnnotations(ConsensusAnnotationsCSI.builder().build()); //todo implement custom annotations -> storage needed

        //remove optionals if not requested
        if (!optFeatureFields.contains(AlignedFeature.OptField.topAnnotations))
            features.forEach(f -> f.setTopAnnotations(null));
        if (!optFeatureFields.contains(AlignedFeature.OptField.topAnnotationsDeNovo))
            features.forEach(f -> f.setTopAnnotationsDeNovo(null));

        return builder.build();
    }

    private de.unijena.bioinf.ms.persistence.model.core.Compound convertCompound(CompoundImport compoundImport, @Nullable InstrumentProfile profile) {
        List<AlignedFeatures> features = compoundImport.getFeatures().stream()
                .map(f -> convertToProjectFeature(f, profile))
                .toList();

        de.unijena.bioinf.ms.persistence.model.core.Compound.CompoundBuilder builder = de.unijena.bioinf.ms.persistence.model.core.Compound.builder()
                .name(compoundImport.getName())
                .adductFeatures(features);

        if (features.size() == 1) {
            RetentionTime rt = features.getFirst().getRetentionTime();
            if (rt != null)
                builder.rt(rt);
        } else {
            List<RetentionTime> rts = features.stream().map(AlignedFeatures::getRetentionTime).filter(Objects::nonNull).toList();
            double start = rts.stream().mapToDouble(rt -> rt.isInterval() ? rt.getStartTime() : rt.getRetentionTimeInSeconds()).min().orElse(Double.NaN);
            double end = rts.stream().mapToDouble(rt -> rt.isInterval() ? rt.getEndTime() : rt.getRetentionTimeInSeconds()).max().orElse(Double.NaN);

            if (Double.isFinite(start) && Double.isFinite(end))
                builder.rt(new RetentionTime(start, end));
        }

        features.stream()
                .filter(AlignedFeatures::hasSingleAdduct)
                .mapToDouble(af -> af.getDetectedAdducts().getAllAdducts().getFirst().precursorMassToMeasuredNeutralMass(af.getAverageMass()))
                .average().ifPresent(builder::neutralMass);

        return builder.build();
    }

    private AlignedFeatures convertToProjectFeature(FeatureImport featureImport, @Nullable InstrumentProfile profile) {

        AlignedFeatures.AlignedFeaturesBuilder<?, ?> builder = AlignedFeatures.builder()
                .name(featureImport.getName())
                .externalFeatureId(featureImport.getExternalFeatureId())
                .averageMass(featureImport.getIonMass());

        if (featureImport.getDataQuality() != null)
            builder.dataQuality(featureImport.getDataQuality());

        MSData.MSDataBuilder msDataBuilder = MSData.builder();
        builder.charge((byte) featureImport.getCharge());

        if (featureImport.getMergedMs1() != null) {
            SimpleSpectrum mergedMs1 = new SimpleSpectrum(featureImport.getMergedMs1().getMasses(), featureImport.getMergedMs1().getIntensities());
            msDataBuilder.mergedMs1Spectrum(mergedMs1);
        } else if (featureImport.getMs1Spectra() != null && !featureImport.getMs1Spectra().isEmpty()) {
            Sirius sirius = StorageUtils.siriusProvider().sirius(profile != null ? profile.name() : MsInstrumentation.Unknown.getRecommendedProfile());
            List<ProcessedPeak> mergeMSPeaks = sirius.getMs2Preprocessor().preprocess(FeatureImports.toExperiment(featureImport)).getMergedPeaks();
            msDataBuilder.mergedMs1Spectrum(de.unijena.bioinf.ChemistryBase.ms.utils.Spectrums.from(mergeMSPeaks));
        }

        if (featureImport.getMs2Spectra() != null && !featureImport.getMs2Spectra().isEmpty()) {
            List<MutableMs2Spectrum> msnSpectra = new ArrayList<>();
            DoubleList pmz = new DoubleArrayList();
            for (int i = 0; i < featureImport.getMs2Spectra().size(); i++) {
                BasicSpectrum spectrum = featureImport.getMs2Spectra().get(i);
                MutableMs2Spectrum mutableMs2 = new MutableMs2Spectrum(spectrum);
                mutableMs2.setMsLevel(spectrum.getMsLevel());
                if (spectrum.getScanNumber() != null) {
                    mutableMs2.setScanNumber(spectrum.getScanNumber());
                }
                if (spectrum.getCollisionEnergy() != null) {
                    mutableMs2.setCollisionEnergy(spectrum.getCollisionEnergy());
                }
                if (spectrum.getPrecursorMz() != null) {
                    mutableMs2.setPrecursorMz(spectrum.getPrecursorMz());
                    pmz.add(spectrum.getPrecursorMz());
                }
                msnSpectra.add(mutableMs2);
                {
                    final Charge c = new Charge(featureImport.getCharge());
                    msDataBuilder.msnSpectra(msnSpectra.stream()
                            .peek(spec -> spec.setIonization(c))
                            .map(MergedMSnSpectrum::fromMs2Spectrum).toList());
                }
            }
            SimpleSpectrum merged = de.unijena.bioinf.ChemistryBase.ms.utils.Spectrums.getNormalizedSpectrum(de.unijena.bioinf.ChemistryBase.ms.utils.Spectrums.mergeSpectra(new Deviation(10), true, false, msnSpectra), Normalization.Sum);
            msDataBuilder.mergedMSnSpectrum(merged);
        }
        MSData msData = msDataBuilder.build();
        builder.msData(msData);

        if (msData != null) {
            builder.hasMs1(msData.getMergedMs1Spectrum() != null);
            builder.hasMsMs((msData.getMsnSpectra() != null && !msData.getMsnSpectra().isEmpty()) || (msData.getMergedMSnSpectrum() != null));
        }

        builder.retentionTime(RetentionTime.of(featureImport.getRtStartSeconds(),featureImport.getRtEndSeconds(),featureImport.getRtApexSeconds()));

        if (featureImport.getDetectedAdducts() != null && !featureImport.getDetectedAdducts().isEmpty()) {
            de.unijena.bioinf.ms.persistence.model.core.feature.DetectedAdducts da = new de.unijena.bioinf.ms.persistence.model.core.feature.DetectedAdducts();
            featureImport.getDetectedAdducts().stream().map(PrecursorIonType::fromString).distinct().forEach(ionType ->
                    da.addAll(DetectedAdduct.builder().adduct(ionType).source(DetectedAdducts.Source.INPUT_FILE).build()));
            builder.detectedAdducts(da);
        }
        return builder.build();
    }

    private AlignedFeature convertToApiFeature(AlignedFeatures features, @NotNull EnumSet<AlignedFeature.OptField> optFields) {
        final String fid = String.valueOf(features.getAlignedFeatureId());
        AlignedFeature.AlignedFeatureBuilder builder = AlignedFeature.builder()
                .alignedFeatureId(fid)
                .name(features.getName())
                .externalFeatureId(features.getExternalFeatureId())
                .compoundId(features.getCompoundId() == null ? null : features.getCompoundId().toString())
                .ionMass(features.getAverageMass())
                .quality(features.getDataQuality())
                .hasMs1(features.isHasMs1())
                .hasMsMs(features.isHasMsMs())
                .computing(computeStateProvider.apply(this, fid))
<<<<<<< HEAD
                .rtFWHM(features.getFwhm())
                .charge(features.getCharge())
                .apexIntensity(features.getApexIntensity())
                .areaUnderCurve(features.getAreaUnderCurve());
        if (features.getDetectedAdducts() != null)
            builder.detectedAdducts(features.getDetectedAdducts().getAllAdducts().stream()
                    .map(PrecursorIonType::toString)
=======
                .charge(features.getCharge());
        if (features.getDetectedAdducts() != null) {
            de.unijena.bioinf.ms.persistence.model.core.feature.DetectedAdducts adducts = features.getDetectedAdducts().clone();
            adducts.removeAllWithSource(DetectedAdducts.Source.SPECTRAL_LIBRARY_SEARCH);
            adducts.removeAllWithSource(DetectedAdducts.Source.MS1_PREPROCESSOR); //todo do not remove if detection runs during import.
            builder.detectedAdducts(adducts.getAllAdducts().stream().map(PrecursorIonType::toString)
>>>>>>> b940932b
                    .collect(Collectors.toSet()));
        } else {
            builder.detectedAdducts(Set.of());
        }
        RetentionTime rt = features.getRetentionTime();
        if (rt != null) {
            if (rt.isInterval() && Double.isFinite(rt.getStartTime()) && Double.isFinite(rt.getEndTime())) {
                builder.rtStartSeconds(rt.getStartTime());
                builder.rtApexSeconds(rt.getMiddleTime());
                builder.rtEndSeconds(rt.getEndTime());
            } else {
                builder.rtStartSeconds(rt.getMiddleTime());
                builder.rtApexSeconds(rt.getMiddleTime());
                builder.rtEndSeconds(rt.getMiddleTime());
            }
        }

        if (optFields.contains(AlignedFeature.OptField.msData)) {
            project().fetchMsData(features);
            features.getMSData().map(this::convertMSData).ifPresent(builder::msData);
        }
        if (optFields.contains(AlignedFeature.OptField.features)) {
            project().fetchFeatures(features);
            features.getFeatures().map(f -> f.stream().map(this::convertToApiFeature0).toList()).ifPresent(builder::features);
        }
        if (optFields.contains(AlignedFeature.OptField.topAnnotations))
            builder.topAnnotations(extractTopCsiNovoAnnotations(features.getAlignedFeatureId()));
        if (optFields.contains(AlignedFeature.OptField.topAnnotationsDeNovo))
            builder.topAnnotationsDeNovo(extractTopDeNovoAnnotations(features.getAlignedFeatureId()));

        return builder.build();
    }

    private de.unijena.bioinf.ms.middleware.model.features.Feature convertToApiFeature0(Feature feature) {
        de.unijena.bioinf.ms.middleware.model.features.Feature.FeatureBuilder builder = de.unijena.bioinf.ms.middleware.model.features.Feature.builder()
                .featureId(Long.toString(feature.getFeatureId()))
                .alignedFeatureId(Long.toString(feature.getAlignedFeatureId()))
                .runId(Long.toString(feature.getRunId()))
                .averageMz(feature.getAverageMass())
                .rtFWHM(feature.getFwhm())
                .apexIntensity(feature.getApexIntensity())
                .areaUnderCurve(feature.getAreaUnderCurve());

        RetentionTime rt = feature.getRetentionTime();
        if (rt != null) {
            if (rt.isInterval() && Double.isFinite(rt.getStartTime()) && Double.isFinite(rt.getEndTime())) {
                builder.rtStartSeconds(rt.getStartTime());
                builder.rtApexSeconds(rt.getMiddleTime());
                builder.rtEndSeconds(rt.getEndTime());
            } else {
                builder.rtStartSeconds(rt.getMiddleTime());
                builder.rtApexSeconds(rt.getMiddleTime());
                builder.rtEndSeconds(rt.getMiddleTime());
            }
        }

        return builder.build();
    }

    @SneakyThrows
    private Run convertToApiRun(LCMSRun run, EnumSet<Run.OptField> optFields, @Nullable Long2ObjectMap<de.unijena.bioinf.ms.persistence.model.core.tags.TagCategory> categories) {
        Run.RunBuilder builder = Run.builder()
                .runId(Long.toString(run.getRunId()))
                .name(run.getName());

        if (run.getChromatography() != null) builder.chromatography(run.getChromatography().getFullName());
        if (run.getFragmentation() != null) builder.fragmentation(run.getFragmentation().getFullName());
        if (run.getIonization() != null) builder.ionization(run.getIonization().getFullName());
        if (run.getMassAnalyzers() != null && !run.getMassAnalyzers().isEmpty()) builder.massAnalyzers(run.getMassAnalyzers().stream().map(InstrumentConfig::getFullName).toList());

        if (optFields.contains(Run.OptField.tags) && categories != null) {
            builder.tags(storage().findStr(Filter.and(
                        Filter.where("taggedObjectId").eq(run.getRunId()),
                        Filter.where("categoryId").in(categories.keySet().toArray(Long[]::new))
                    ), de.unijena.bioinf.ms.persistence.model.core.tags.Tag.class)
                    .map(tag -> convertToApiTag(tag, categories.get(tag.getCategoryId())))
                    .collect(Collectors.toMap(Tag::getCategoryName, Function.identity())));
        }

        return builder.build();
    }

    private Tag convertToApiTag(de.unijena.bioinf.ms.persistence.model.core.tags.Tag tag, de.unijena.bioinf.ms.persistence.model.core.tags.TagCategory category) {
        if (!tag.getValue().getClass().equals(category.getValueType().getValueClass())) {
            throw new IllegalStateException("Unexpected value: " + tag.getValue().getClass());
        }
        return switch (category.getValueType()) {
            case NONE -> Tag.builder().categoryName(category.getName()).build();
            case BOOL -> Tag.BoolTag.builder().categoryName(category.getName()).value((Boolean) tag.getValue()).build();
            case INT -> Tag.IntTag.builder().categoryName(category.getName()).value((Integer) tag.getValue()).build();
            case DOUBLE -> Tag.DoubleTag.builder().categoryName(category.getName()).value((Double) tag.getValue()).build();
            case STRING -> Tag.StringTag.builder().categoryName(category.getName()).value((String) tag.getValue()).build();
        };
    }

    private de.unijena.bioinf.ms.persistence.model.core.tags.Tag convertToProjectTag(Tag tag, long taggedObjectId, long categoryId, String taggedObjectClass) {
        de.unijena.bioinf.ms.persistence.model.core.tags.Tag.TagBuilder builder = de.unijena.bioinf.ms.persistence.model.core.tags.Tag.builder()
                .taggedObjectId(taggedObjectId)
                .categoryId(categoryId)
                .taggedObjectClass(taggedObjectClass);

        if (tag instanceof Tag.ValueTag<?>) {
            builder.value(((Tag.ValueTag<?>) tag).getValue());
        }

        return builder.build();
    }

    private Optional<TagCategory> convertToApiCategory(de.unijena.bioinf.ms.persistence.model.core.tags.TagCategory category) {
        TagCategory.TagCategoryBuilder builder =  TagCategory.builder()
                .name(category.getName())
                .categoryType(category.getCategoryType())
                .valueType(switch (category.getValueType()) {
                    case NONE -> TagCategory.ValueType.NONE;
                    case BOOL -> TagCategory.ValueType.BOOLEAN;
                    case INT -> TagCategory.ValueType.INTEGER;
                    case DOUBLE -> TagCategory.ValueType.DOUBLE;
                    case STRING -> TagCategory.ValueType.STRING;
                });

        if (category.getValueType() != de.unijena.bioinf.ms.persistence.model.core.tags.TagCategory.ValueType.NONE) {
            if (category.getValueRange() == null) {
                return Optional.empty();
            }

            builder.valueRange(switch (category.getValueRange()) {
                case FIXED -> TagCategory.ValueRange.FIXED;
                case VARIABLE -> TagCategory.ValueRange.VARIABLE;
            });

            if (category.getValueRange() == de.unijena.bioinf.ms.persistence.model.core.tags.TagCategory.ValueRange.FIXED) {
                List<?> values = category.getPossibleValues();
                if (values == null || values.isEmpty()) {
                    return Optional.empty();
                }
            }

        }

        if (category.getValueRange() == de.unijena.bioinf.ms.persistence.model.core.tags.TagCategory.ValueRange.FIXED) {
            List<?> values = category.getPossibleValues();
            if (values == null || values.isEmpty()) {
                return Optional.empty();
            }
            for (Object value : values) {
                if (value.getClass() != category.getValueType().getValueClass()) {
                    return Optional.empty();
                }
            }
            builder.possibleValues(values);
        }

        return Optional.of(builder.build());
    }

    private de.unijena.bioinf.ms.persistence.model.core.tags.TagCategory convertToProjectCategory(TagCategory category) {
        de.unijena.bioinf.ms.persistence.model.core.tags.TagCategory.ValueType valueType = switch (category.getValueType()) {
            case NONE -> de.unijena.bioinf.ms.persistence.model.core.tags.TagCategory.ValueType.NONE;
            case BOOLEAN -> de.unijena.bioinf.ms.persistence.model.core.tags.TagCategory.ValueType.BOOL;
            case INTEGER -> de.unijena.bioinf.ms.persistence.model.core.tags.TagCategory.ValueType.INT;
            case DOUBLE -> de.unijena.bioinf.ms.persistence.model.core.tags.TagCategory.ValueType.DOUBLE;
            case STRING -> de.unijena.bioinf.ms.persistence.model.core.tags.TagCategory.ValueType.STRING;
        };

        de.unijena.bioinf.ms.persistence.model.core.tags.TagCategory.TagCategoryBuilder builder = de.unijena.bioinf.ms.persistence.model.core.tags.TagCategory.builder()
                .name(category.getName())
                .categoryType(category.getCategoryType())
                .valueType(valueType);

        if (category.getValueType() != TagCategory.ValueType.NONE) {

            builder.valueRange(switch (category.getValueRange()) {
                case FIXED -> de.unijena.bioinf.ms.persistence.model.core.tags.TagCategory.ValueRange.FIXED;
                case VARIABLE -> de.unijena.bioinf.ms.persistence.model.core.tags.TagCategory.ValueRange.VARIABLE;
            });

            if (category.getValueRange() == TagCategory.ValueRange.FIXED) {
                List<?> values = category.getPossibleValues();
                if (values == null || values.isEmpty()) {
                    throw new ResponseStatusException(BAD_REQUEST, "No values provided for fixed-range category " + category.getName() + ".");
                }
                for (Object value : values) {
                    if (value.getClass() != valueType.getValueClass()) {
                        throw new ResponseStatusException(BAD_REQUEST, "Wrong values provided for fixed-range category " + category.getName() + ".");
                    }
                }
                builder.possibleValues(values);
            }
        }

        return builder.build();
    }

    private FeatureAnnotations extractTopCsiNovoAnnotations(long longAFIf) {
        return extractTopAnnotations(longAFIf, CsiStructureMatch.class);
    }

    private FeatureAnnotations extractTopDeNovoAnnotations(long longAFIf) {
        return extractTopAnnotations(longAFIf, DenovoStructureMatch.class);

    }

    private FeatureAnnotations extractTopAnnotations(long longAFIf, Class<? extends StructureMatch> clzz) {
        final FeatureAnnotations cSum = new FeatureAnnotations();

        StructureMatch structureMatch = project().findByFeatureIdStr(longAFIf, clzz, "structureRank", Database.SortOrder.ASCENDING)
                .findFirst().orElse(null);


        de.unijena.bioinf.ms.persistence.model.sirius.FormulaCandidate formulaCandidate;
        if (structureMatch != null) {
            formulaCandidate = project().findByFormulaIdStr(structureMatch.getFormulaId(), de.unijena.bioinf.ms.persistence.model.sirius.FormulaCandidate.class)
                    .findFirst().orElseThrow();

            //set Structure match
            cSum.setStructureAnnotation(convertStructureMatch(structureMatch, EnumSet.of(StructureCandidateScored.OptField.dbLinks, StructureCandidateScored.OptField.libraryMatches)));

            if (structureMatch instanceof CsiStructureMatch) //csi only but not denovo
                project().findByFeatureIdStr(longAFIf, CsiStructureSearchResult.class)
                        .findFirst().ifPresent(it -> {
                            cSum.setConfidenceExactMatch(it.getConfidenceExact());
                            cSum.setConfidenceApproxMatch(it.getConfidenceApprox());
                            cSum.setExpansiveSearchState(it.getExpansiveSearchConfidenceMode());
                            //todo add searched database and expanded databases
                        });
        } else {
            Pair<String[], Database.SortOrder[]> formSort = sortFormulaCandidate(null); //null == default
            formulaCandidate = project().findByFeatureIdStr(longAFIf, de.unijena.bioinf.ms.persistence.model.sirius.FormulaCandidate.class, formSort.getLeft()[0], formSort.getRight()[0])
                    .findFirst().orElse(null); //todo should we call a page of size one instead?
        }

        //get Canopus result. either for
        if (formulaCandidate != null) {
            cSum.setFormulaAnnotation(convertFormulaCandidate(formulaCandidate));
//            if (structureMatch != null)
//                cSum.getFormulaAnnotation().setTopCSIScore(structureMatch.getCsiScore());
            project().findByFormulaIdStr(formulaCandidate.getFormulaId(), de.unijena.bioinf.ms.persistence.model.sirius.CanopusPrediction.class)
                    .findFirst().map(cc -> CompoundClasses.of(cc.getNpcFingerprint(), cc.getCfFingerprint()))
                    .ifPresent(cSum::setCompoundClassAnnotation);
        }
        return cSum;
    }

    private MsData convertMSData(MSData msData) {
        MsData.MsDataBuilder builder = MsData.builder();
        if (msData.getMergedMs1Spectrum() != null)
            builder.mergedMs1(Spectrums.createMs1(msData.getMergedMs1Spectrum()));
        if (msData.getMergedMSnSpectrum() != null)
            builder.mergedMs2(Spectrums.createMergedMsMs(msData.getMergedMSnSpectrum(), msData.getMsnSpectra().get(0).getMergedPrecursorMz()));

        builder.ms2Spectra(msData.getMsnSpectra() != null ? msData.getMsnSpectra().stream().map(Spectrums::createMsMs).toList() : List.of());
        //MS1Spectra are not set since they are not stored in default MSData object.
        return builder.build();
    }

    private static final EnumSet<FormulaCandidate.OptField> needTree = EnumSet.of(
            FormulaCandidate.OptField.fragmentationTree, FormulaCandidate.OptField.annotatedSpectrum,
            FormulaCandidate.OptField.isotopePattern, FormulaCandidate.OptField.lipidAnnotation,
            FormulaCandidate.OptField.statistics
    );

    private FormulaCandidate convertFormulaCandidate(de.unijena.bioinf.ms.persistence.model.sirius.FormulaCandidate candidate) {
        return convertFormulaCandidate(null, candidate, EnumSet.noneOf(FormulaCandidate.OptField.class));
    }

    private FormulaCandidate convertFormulaCandidate(@Nullable MSData msData, de.unijena.bioinf.ms.persistence.model.sirius.FormulaCandidate candidate, EnumSet<FormulaCandidate.OptField> optFields) {
        final long fid = candidate.getFormulaId();
        FormulaCandidate.FormulaCandidateBuilder builder = FormulaCandidate.builder()
                .formulaId(String.valueOf(fid))
                .molecularFormula(candidate.getMolecularFormula().toString())
                .adduct(candidate.getAdduct().toString())
                .rank(candidate.getFormulaRank())
                .siriusScore(candidate.getSiriusScore())
                .isotopeScore(candidate.getIsotopeScore())
                .treeScore(candidate.getTreeScore())
                .zodiacScore(candidate.getZodiacScore());

        //todo post 6.0: we need the scores in the gui without the tree -> do we want to store stats separately from the tree?
        final FTree ftree = optFields.stream().anyMatch(needTree::contains)
                ? project().findByFormulaIdStr(fid, FTreeResult.class).findFirst().map(FTreeResult::getFTree).orElse(null)
                : null;

        if (ftree != null) {
            if (optFields.contains(FormulaCandidate.OptField.statistics)) {
                FTreeMetricsHelper scores = new FTreeMetricsHelper(ftree);
                builder.numOfExplainablePeaks(scores.getNumberOfExplainablePeaks())
                        .numOfExplainedPeaks(scores.getNumOfExplainedPeaks())
                        .totalExplainedIntensity(scores.getExplainedIntensityRatio())
                        .medianMassDeviation(scores.getMedianMassDeviation());
            }
            if (optFields.contains(FormulaCandidate.OptField.fragmentationTree))
                builder.fragmentationTree(FragmentationTree.fromFtree(ftree));
            if (optFields.contains(FormulaCandidate.OptField.lipidAnnotation))
                builder.lipidAnnotation(AnnotationUtils.asLipidAnnotation(ftree));
            if (optFields.contains(FormulaCandidate.OptField.annotatedSpectrum))
                //todo this is not efficient an loads spectra a second time as well as the whole experiment. we need no change spectra annotation code to improve this.
                builder.annotatedSpectrum(findAnnotatedMsMsSpectrum(-1, null, candidate.getFormulaId(), candidate.getAlignedFeatureId()));
            if (msData != null && optFields.contains(FormulaCandidate.OptField.isotopePattern)) {
                SimpleSpectrum isotopePattern = msData.getIsotopePattern();
                if (isotopePattern != null) {
                    builder.isotopePatternAnnotation(Spectrums.createIsotopePatternAnnotation(isotopePattern, ftree));
                }
            }
        }


        if (optFields.contains(FormulaCandidate.OptField.predictedFingerprint))
            project().findByFormulaIdStr(fid, CsiPrediction.class).findFirst()
                    .map(fpp -> fpp.getFingerprint().toProbabilityArray()).ifPresent(builder::predictedFingerprint);


        if (optFields.contains(FormulaCandidate.OptField.canopusPredictions) || optFields.contains(FormulaCandidate.OptField.compoundClasses)) {
            project().findByFormulaIdStr(fid, de.unijena.bioinf.ms.persistence.model.sirius.CanopusPrediction.class)
                    .findFirst().ifPresent(cr -> {
                        if (optFields.contains(FormulaCandidate.OptField.canopusPredictions))
                            builder.canopusPrediction(CanopusPrediction.of(cr.getNpcFingerprint(), cr.getCfFingerprint()));
                        if (optFields.contains(FormulaCandidate.OptField.compoundClasses))
                            builder.compoundClasses(CompoundClasses.of(cr.getNpcFingerprint(), cr.getCfFingerprint()));
                    });
        }
        return builder.build();

    }

    @SneakyThrows
    @Override
    public Page<Compound> findCompounds(Pageable pageable,
                                        @NotNull EnumSet<Compound.OptField> optFields,
                                        @NotNull EnumSet<AlignedFeature.OptField> optFeatureFields) {
        Pair<String[], Database.SortOrder[]> sort = sortCompound(pageable.getSort());
        Stream<de.unijena.bioinf.ms.persistence.model.core.Compound> stream;
        if (pageable.isPaged()) {
            stream = storage().findAllStr(de.unijena.bioinf.ms.persistence.model.core.Compound.class, pageable.getOffset(), pageable.getPageSize(), sort.getLeft(), sort.getRight());
        } else {
            stream = storage().findAllStr(de.unijena.bioinf.ms.persistence.model.core.Compound.class, sort.getLeft(), sort.getRight());
        }
        stream = stream.peek(project()::fetchAdductFeatures);

        if (optFeatureFields.contains(AlignedFeature.OptField.msData)) {
            stream = stream.peek(c -> c.getAdductFeatures().ifPresent(features -> features.forEach(project()::fetchMsData)));
        }

        List<Compound> compounds = stream.map(c -> convertCompound(c, optFields, optFeatureFields)).toList();

        long total = storage().countAll(de.unijena.bioinf.ms.persistence.model.core.Compound.class);

        return new PageImpl<>(compounds, pageable, total);
    }

    @SneakyThrows
    @Override
    public List<Compound> addCompounds(@NotNull List<CompoundImport> compounds, InstrumentProfile profile, @NotNull EnumSet<Compound.OptField> optFields, @NotNull EnumSet<AlignedFeature.OptField> optFieldsFeatures) {
        List<de.unijena.bioinf.ms.persistence.model.core.Compound> dbc = compounds.stream().map(ci -> convertCompound(ci, profile)).toList();
        project().importCompounds(dbc);
        return dbc.stream().map(c -> convertCompound(c, optFields, optFieldsFeatures)).toList();
    }

    @SneakyThrows
    @Override
    public Compound findCompoundById(String compoundId, @NotNull EnumSet<Compound.OptField> optFields, @NotNull EnumSet<AlignedFeature.OptField> optFeatureFields) {
        long id = Long.parseLong(compoundId);
        return storage().getByPrimaryKey(id, de.unijena.bioinf.ms.persistence.model.core.Compound.class)
                .map(c -> {
                    project().fetchAdductFeatures(c);
                    if (optFeatureFields.contains(AlignedFeature.OptField.msData)) {
                        c.getAdductFeatures().ifPresent(features -> features.forEach(project()::fetchMsData));
                    }
                    return convertCompound(c, optFields, optFeatureFields);
                })
                .orElseThrow(() -> new ResponseStatusException(NOT_FOUND, "There is no compound '" + compoundId + "' in project " + projectId + "."));
    }

    @SneakyThrows
    @Override
    public void deleteCompoundById(String compoundId) {
        project().cascadeDeleteCompound(Long.parseLong(compoundId));
    }


    @SneakyThrows
    @Override
    public AlignedFeatureQuality findAlignedFeaturesQualityById(String alignedFeatureId) {
        return storage().getByPrimaryKey(Long.parseLong(alignedFeatureId), QualityReport.class).map(this::convertToFeatureQuality)
                .orElseThrow(() -> new ResponseStatusException(NOT_FOUND, "Not Quality information found for feature '" + alignedFeatureId + "' in project " + projectId + "."));
    }

    @SneakyThrows
    @Override
    public Page<AlignedFeatureQuality> findAlignedFeaturesQuality(Pageable pageable) {
        Stream<QualityReport> stream;
        if (pageable.isUnpaged() && pageable.getSort().isUnsorted()) {
            stream = storage().findAllStr(QualityReport.class);
        } else {
            Pair<String[], Database.SortOrder[]> sort = sortFeature(pageable.getSort());
            stream = storage().findAllStr(QualityReport.class, pageable.getOffset(), pageable.getPageSize(), sort.getLeft(), sort.getRight());
        }

        List<AlignedFeatureQuality> features = stream.map(this::convertToFeatureQuality).toList();

        long total = storage().countAll(QualityReport.class);

        return new PageImpl<>(features, pageable, total);
    }

    private AlignedFeatureQuality convertToFeatureQuality(QualityReport report) {
        return AlignedFeatureQuality.builder()
                .alignedFeatureId(String.valueOf(report.getAlignedFeatureId()))
                .overallQuality(report.getOverallQuality())
                .categories(report.getCategories())
                .build();
    }

    @SneakyThrows
    @Override
    public Page<AlignedFeature> findAlignedFeatures(Pageable pageable, @NotNull EnumSet<AlignedFeature.OptField> optFields) {
        Stream<AlignedFeatures> stream;
        if (pageable.isUnpaged() && pageable.getSort().isUnsorted()) {
            stream = storage().findAllStr(AlignedFeatures.class);
        } else {
            Pair<String[], Database.SortOrder[]> sort = sortFeature(pageable.getSort());
            stream = storage().findAllStr(AlignedFeatures.class, pageable.getOffset(), pageable.getPageSize(), sort.getLeft(), sort.getRight());
        }

        List<AlignedFeature> features = stream.map(alf -> convertToApiFeature(alf, optFields)).toList();

        long total = storage().countAll(AlignedFeatures.class);

        return new PageImpl<>(features, pageable, total);
    }

    @Override
    public List<AlignedFeature> addAlignedFeatures(@NotNull List<FeatureImport> features, @Nullable InstrumentProfile profile, @NotNull EnumSet<AlignedFeature.OptField> optFields) {
        LongestCommonSubsequence lcs = new LongestCommonSubsequence();
        String name = features.stream().map(FeatureImport::getName)
                .filter(Objects::nonNull)
                .filter(Predicate.not(String::isBlank))
                .reduce((a, b) -> lcs.longestCommonSubsequence(a, b).toString())
                .filter(Predicate.not(String::isBlank))
                .orElse(null);

        CompoundImport ci = CompoundImport.builder().name(name).features(features).build();
        Compound compound = addCompounds(List.of(ci), profile, EnumSet.of(Compound.OptField.none), optFields).stream().findFirst().orElseThrow(
                () -> new ResponseStatusException(NOT_FOUND, "Compound could not be imported to " + projectId + ".")
        );
        return compound.getFeatures();
    }

    @SneakyThrows
    @Override
    public AlignedFeature findAlignedFeaturesById(String alignedFeatureId, @NotNull EnumSet<AlignedFeature.OptField> optFields) {
        long id = Long.parseLong(alignedFeatureId);
        return storage().getByPrimaryKey(id, AlignedFeatures.class)
                .map(a -> convertToApiFeature(a, optFields)).orElseThrow(() -> new ResponseStatusException(NOT_FOUND, "There is no aligned feature '" + alignedFeatureId + "' in project " + projectId + "."));
    }

    @SneakyThrows
    @Override
    public void deleteAlignedFeaturesById(String alignedFeatureId) {
        project().cascadeDeleteAlignedFeatures(Long.parseLong(alignedFeatureId));
    }

    @Override
    @SneakyThrows
    public void deleteAlignedFeaturesByIds(List<String> alignedFeatureIds) {
        project().cascadeDeleteAlignedFeatures(alignedFeatureIds.stream().map(Long::parseLong).sorted().toList());
    }

    @SneakyThrows
    @Override
    public Page<Run> findRuns(Pageable pageable, @NotNull EnumSet<Run.OptField> optFields) {
        long total;
        List<Run> objects;
        final Long2ObjectMap<de.unijena.bioinf.ms.persistence.model.core.tags.TagCategory> categories;
        if (optFields.contains(Run.OptField.tags)) {
            categories = new Long2ObjectOpenHashMap<>();
            storage().findAllStr(de.unijena.bioinf.ms.persistence.model.core.tags.TagCategory.class).forEach(category -> categories.put(category.getCategoryId(), category));
        } else {
            categories = null;
        }
        if (pageable.isUnpaged() && pageable.getSort().isUnsorted()) {
            objects = storage().findAllStr(LCMSRun.class).map(run -> convertToApiRun(run, optFields, categories)).toList();
            total = objects.size();
        } else {
            Pair<String[], Database.SortOrder[]> sort = sortRun(pageable.getSort());
            objects = storage().findAllStr(LCMSRun.class, pageable.getOffset(), pageable.getPageSize(), sort.getLeft(), sort.getRight()).map(run -> convertToApiRun(run, optFields, categories)).toList();
            total = storage().countAll(LCMSRun.class);
        }
        return new PageImpl<>(objects, pageable, total);
    }

    @SneakyThrows
    @Override
    public Run findRunById(String runId, @NotNull EnumSet<Run.OptField> optFields) {
        final Long2ObjectMap<de.unijena.bioinf.ms.persistence.model.core.tags.TagCategory> categories;
        if (optFields.contains(Run.OptField.tags)) {
            categories = new Long2ObjectOpenHashMap<>();
            storage().findAllStr(de.unijena.bioinf.ms.persistence.model.core.tags.TagCategory.class).forEach(category -> categories.put(category.getCategoryId(), category));
        } else {
            categories = null;
        }
        return storage().getByPrimaryKey(Long.parseLong(runId), LCMSRun.class)
                .map(run -> convertToApiRun(run, optFields, categories))
                .orElseThrow(() -> new ResponseStatusException(NOT_FOUND, "There is no run '" + runId + "' in project " + projectId + "."));
    }

    private Page<Run> findRunsByFilter(Pageable pageable, Filter filter, EnumSet<Run.OptField> optFields) throws IOException {
        long total;
        List<Run> objects;

        final Long2ObjectMap<de.unijena.bioinf.ms.persistence.model.core.tags.TagCategory> categories = new Long2ObjectOpenHashMap<>();
        storage().findAllStr(de.unijena.bioinf.ms.persistence.model.core.tags.TagCategory.class).forEach(category -> {
            categories.put(category.getCategoryId(), category);
        });

        if (pageable.isUnpaged() && pageable.getSort().isUnsorted()) {
            objects = storage().findStr(filter, LCMSRun.class)
                    .map(run -> convertToApiRun(run, optFields, categories)).toList();
            total = objects.size();
        } else {
            Pair<String[], Database.SortOrder[]> sort = sortRun(pageable.getSort());
            objects = storage().findStr(filter, LCMSRun.class, pageable.getOffset(), pageable.getPageSize(), sort.getLeft(), sort.getRight())
                    .map(run -> convertToApiRun(run, optFields, categories)).toList();
            total = storage().count(filter, LCMSRun.class);
        }

        return new PageImpl<>(objects, pageable, total);
    }

    @SneakyThrows
    @Override
    @SuppressWarnings("unchecked")
    public <T, O extends Enum<O>> Page<T> findObjectsByTag(Class<?> taggable, String categoryName, TagFilter filter, Pageable pageable, @NotNull EnumSet<O> optFields) {
        Class<?> taggedObjectClass = getTaggedObjectClass(taggable);

        final Map<String, de.unijena.bioinf.ms.persistence.model.core.tags.TagCategory> categories = new HashMap<>();
        storage().findAllStr(de.unijena.bioinf.ms.persistence.model.core.tags.TagCategory.class).forEach(category -> {
            categories.put(category.getName(), category);
        });

        if (!categories.containsKey(categoryName)) {
            throw new ResponseStatusException(NOT_FOUND, "There is no category '" + categoryName + "' in project " + projectId + ".");
        }
        de.unijena.bioinf.ms.persistence.model.core.tags.TagCategory category = categories.get(categoryName);

        if ((filter instanceof TagFilter.BoolTagFilter && category.getValueType() != de.unijena.bioinf.ms.persistence.model.core.tags.TagCategory.ValueType.BOOL) ||
                (filter instanceof TagFilter.IntTagFilter && category.getValueType() != de.unijena.bioinf.ms.persistence.model.core.tags.TagCategory.ValueType.INT) ||
                (filter instanceof TagFilter.DoubleTagFilter && category.getValueType() != de.unijena.bioinf.ms.persistence.model.core.tags.TagCategory.ValueType.DOUBLE) ||
                (filter instanceof TagFilter.StringTagFilter && category.getValueType() != de.unijena.bioinf.ms.persistence.model.core.tags.TagCategory.ValueType.STRING)
        ) {
            throw new ResponseStatusException(BAD_REQUEST, "Filter not applicable to category " + category.getName() + " in project " + projectId + ".");
        }

        List<Filter> tagFilters = new ArrayList<>();
        tagFilters.add(Filter.where("taggedObjectClass").eq(taggedObjectClass.toString()));
        tagFilters.add(Filter.where("categoryId").eq(category.getCategoryId()));

        if (filter instanceof TagFilter.BoolTagFilter boolF) {
            tagFilters.add(Filter.where("value").eq(boolF.isValue()));
        } else if (filter instanceof TagFilter.ComparableTagFilter<? extends Comparable<?>> numF) {
            if (numF.getEquals() != null) {
                tagFilters.add(Filter.where("value").eq(numF.getEquals()));
            }
            if (numF.getGreaterThan() != null) {
                tagFilters.add(Filter.where("value").gt(numF.getGreaterThan()));
            }
            if (numF.getGreaterThanEquals() != null) {
                tagFilters.add(Filter.where("value").gte(numF.getGreaterThanEquals()));
            }
            if (numF.getLessThan() != null) {
                tagFilters.add(Filter.where("value").lt(numF.getLessThan()));
            }
            if (numF.getLessThanEquals() != null) {
                tagFilters.add(Filter.where("value").lte(numF.getLessThanEquals()));
            }
        } else if (filter instanceof TagFilter.StringTagFilter stringF) {
            if (stringF.getEquals() != null) {
                tagFilters.add(Filter.where("value").eq(stringF.getEquals()));
            }
            if (stringF.getNotEquals() != null) {
                tagFilters.add(Filter.where("value").notEq(stringF.getNotEquals()));
            }
            if (stringF.getContains() != null) {
                tagFilters.add(Filter.where("value").text(stringF.getContains()));
            }
            if (stringF.getRegexMatch() != null) {
                tagFilters.add(Filter.where("value").regex(stringF.getRegexMatch()));
            }
        }

        Long[] objectIds = storage().findStr(Filter.and(tagFilters.toArray(Filter[]::new)), de.unijena.bioinf.ms.persistence.model.core.tags.Tag.class)
                .map(de.unijena.bioinf.ms.persistence.model.core.tags.Tag::getTaggedObjectId).toArray(Long[]::new);

        if (objectIds.length == 0)
            return Page.empty();

        Filter objectFilter;
        if (filter instanceof TagFilter.TaggedFilter && !((TagFilter.TaggedFilter) filter).isValue()) {
            objectFilter = Filter.where("runId").notIn(objectIds);
        } else {
            objectFilter = Filter.where("runId").in(objectIds);
        }

        return (Page<T>) findRunsByFilter(pageable, objectFilter, (EnumSet<Run.OptField>) optFields);
    }

    private Class<?> getTaggedObjectClass(Class<?> taggable) {
        if (taggable.equals(Run.class)) {
            return LCMSRun.class;
        }
        throw new IllegalStateException("Unknown taggable: " + taggable);
    }

    @SneakyThrows
    @Override
    public List<Tag> addTagsToObject(Class<?> taggable, String objectId, List<Tag> tags) {
        Class<?> taggedObjectClass = getTaggedObjectClass(taggable);
        long objId = Long.parseLong(objectId);
        if (storage().getByPrimaryKey(objId, taggedObjectClass).isEmpty())
            throw new ResponseStatusException(NOT_FOUND, "There is no object '" + objectId + "' in project " + projectId + ".");

        final Map<String, de.unijena.bioinf.ms.persistence.model.core.tags.TagCategory> categories = new HashMap<>();
        final Long2ObjectMap<de.unijena.bioinf.ms.persistence.model.core.tags.TagCategory> categories2 = new Long2ObjectOpenHashMap<>();
        storage().findAllStr(de.unijena.bioinf.ms.persistence.model.core.tags.TagCategory.class).forEach(category -> {
            categories.put(category.getName(), category);
            categories2.put(category.getCategoryId(), category);
        });

        Optional<Tag> unkownCategory = tags.stream().filter(tag -> !categories.containsKey(tag.getCategoryName())).findFirst();
        if (unkownCategory.isPresent()) {
            throw new ResponseStatusException(NOT_FOUND, "There is no category '" + unkownCategory.get().getCategoryName() + "' in project " + projectId + ".");
        }

        Optional<Tag> mismatchingValueType = tags.stream().filter(tag -> {
            de.unijena.bioinf.ms.persistence.model.core.tags.TagCategory category = categories.get(tag.getCategoryName());
            return switch (category.getValueType()) {
                case STRING -> !(tag instanceof Tag.StringTag);
                case BOOL -> !(tag instanceof Tag.BoolTag);
                case INT -> !(tag instanceof Tag.IntTag);
                case DOUBLE -> !(tag instanceof Tag.DoubleTag);
                default -> tag instanceof Tag.ValueTag<?>;
            };
        }).findFirst();
        if (mismatchingValueType.isPresent()) {
            throw new ResponseStatusException(BAD_REQUEST, "Wrong tag type '" + mismatchingValueType.get().getClass() + " for category " + mismatchingValueType.get().getCategoryName() + ".");
        }

        Optional<Tag> mismatchingValueRange = tags.stream().filter(tag -> {
            de.unijena.bioinf.ms.persistence.model.core.tags.TagCategory category = categories.get(tag.getCategoryName());
            return  category.getValueType() != de.unijena.bioinf.ms.persistence.model.core.tags.TagCategory.ValueType.NONE &&
                    category.getValueRange() == de.unijena.bioinf.ms.persistence.model.core.tags.TagCategory.ValueRange.FIXED &&
                    !category.getPossibleValues().contains(((Tag.ValueTag<?>) tag).getValue());
        }).findFirst();
        if (mismatchingValueRange.isPresent()) {
            throw new ResponseStatusException(BAD_REQUEST, "Forbidden value '" + ((Tag.ValueTag<?>) mismatchingValueRange.get()).getValue() + " for category " + mismatchingValueRange.get().getCategoryName() + ".");
        }

        Map<String, de.unijena.bioinf.ms.persistence.model.core.tags.Tag> existingTags = storage().findStr(Filter.where("taggedObjectId").eq(objId), de.unijena.bioinf.ms.persistence.model.core.tags.Tag.class)
                .collect(Collectors.toMap(tag -> categories2.get(tag.getCategoryId()).getName(), Function.identity()));
        List<de.unijena.bioinf.ms.persistence.model.core.tags.Tag> upsertTags = new ArrayList<>();
        List<de.unijena.bioinf.ms.persistence.model.core.tags.Tag> insertTags = new ArrayList<>();

        for (Tag tag : tags) {
            if (existingTags.containsKey(tag.getCategoryName())) {
                de.unijena.bioinf.ms.persistence.model.core.tags.Tag old = existingTags.get(tag.getCategoryName());
                de.unijena.bioinf.ms.persistence.model.core.tags.TagCategory category = categories.get(tag.getCategoryName());
                if (category.getValueType() != de.unijena.bioinf.ms.persistence.model.core.tags.TagCategory.ValueType.NONE && !Objects.equals(old.getValue(), ((Tag.ValueTag<?>) tag).getValue())) {
                    old.setValue(((Tag.ValueTag<?>) tag).getValue());
                    upsertTags.add(old);
                }
            } else {
                insertTags.add(convertToProjectTag(tag, objId, categories.get(tag.getCategoryName()).getCategoryId(), taggedObjectClass.toString()));
            }
        }

        storage().upsertAll(upsertTags);
        storage().insertAll(insertTags);

        return Stream.concat(upsertTags.stream(), insertTags.stream()).map(tag -> convertToApiTag(tag, categories2.get(tag.getCategoryId()))).toList();
    }

    @SneakyThrows
    @Override
    public void deleteTagsFromObject(Class<?> taggable, String objectId, List<String> categoryNames) {
        Class<?> taggedObjectClass = getTaggedObjectClass(taggable);
        for (de.unijena.bioinf.ms.persistence.model.core.tags.TagCategory category : storage ().find(Filter.where("name").in(categoryNames.toArray(String[]::new)), de.unijena.bioinf.ms.persistence.model.core.tags.TagCategory.class)) {
            storage().removeAll(Filter.and(
                    Filter.where("taggedObjectId").eq(Long.parseLong(objectId)),
                    Filter.where("categoryId").eq(category.getCategoryId())
            ), de.unijena.bioinf.ms.persistence.model.core.tags.Tag.class);
        }
    }

    @SneakyThrows
    @Override
    public List<TagCategory> findCategories() {
        return storage().findAllStr(de.unijena.bioinf.ms.persistence.model.core.tags.TagCategory.class)
                .map(this::convertToApiCategory).filter(Optional::isPresent).map(Optional::get).toList();
    }

    @SneakyThrows
    @Override
    public List<TagCategory> findCategoriesByType(String categoryType) {
        return storage().findStr(Filter.where("categoryType").eq(categoryType), de.unijena.bioinf.ms.persistence.model.core.tags.TagCategory.class)
                .map(this::convertToApiCategory).filter(Optional::isPresent).map(Optional::get).toList();
    }

    @SneakyThrows
    @Override
    public TagCategory findCategoryByName(String categoryName) {
        return storage().findStr(Filter.where("name").eq(categoryName), de.unijena.bioinf.ms.persistence.model.core.tags.TagCategory.class)
                .findFirst()
                .map(cat -> convertToApiCategory(cat).orElseThrow(() -> new ResponseStatusException(NOT_FOUND, "There is no tag category '" + categoryName + "' in project " + projectId + ".")))
                .orElseThrow(() -> new ResponseStatusException(NOT_FOUND, "There is no tag category '" + categoryName + "' in project " + projectId + "."));
    }

    @SneakyThrows
    @Override
    public List<TagCategory> addCategories(List<TagCategory> categories) {
        Set<String> existingNames = storage().findAllStr(de.unijena.bioinf.ms.persistence.model.core.tags.TagCategory.class)
                .map(de.unijena.bioinf.ms.persistence.model.core.tags.TagCategory::getName)
                .collect(Collectors.toSet());
        List<de.unijena.bioinf.ms.persistence.model.core.tags.TagCategory> filtered = categories.stream()
                .filter(category -> !existingNames.contains(category.getName()))
                .map(this::convertToProjectCategory).toList();
        storage().insertAll(filtered);
        return filtered.stream().map(this::convertToApiCategory).filter(Optional::isPresent).map(Optional::get).toList();
    }

    @SneakyThrows
    @Override
    public void deleteCategories(List<String> categoryNames) {
        List<de.unijena.bioinf.ms.persistence.model.core.tags.TagCategory> categories = storage().findStr(Filter.where("name").in(categoryNames.toArray(String[]::new)), de.unijena.bioinf.ms.persistence.model.core.tags.TagCategory.class).toList();
        for (de.unijena.bioinf.ms.persistence.model.core.tags.TagCategory category : categories) {
            storage().removeAll(Filter.where("categoryId").eq(category.getCategoryId()), de.unijena.bioinf.ms.persistence.model.core.tags.Tag.class);
        }
        storage().removeAll(categories);
    }

    private SpectralLibraryMatchSummary summarize(Filter filter) throws IOException {
        LongSet refSpecSet = new LongOpenHashSet();
        long total = 0;
        Set<String> compoundSet = new HashSet<>();
        SpectraMatch bestMatch = null;
        for (SpectraMatch match : project().getStorage().find(filter, SpectraMatch.class, "searchResult.similarity.similarity", Database.SortOrder.DESCENDING)) {
            refSpecSet.add(match.getUuid());
            compoundSet.add(match.getCandidateInChiKey());
            if (bestMatch == null) {
                bestMatch = match;
            } else if (
                    Math.abs(bestMatch.getSimilarity().similarity - match.getSimilarity().similarity) < 1E-3 &&
                            bestMatch.getSimilarity().sharedPeaks < match.getSimilarity().sharedPeaks
            ) {
                bestMatch = match;
            } else if (bestMatch.getSimilarity().similarity < match.getSimilarity().similarity) {
                bestMatch = match;
            }
        }

        return SpectralLibraryMatchSummary.builder()
                .bestMatch(bestMatch != null ? SpectralLibraryMatch.of(bestMatch) : null)
                .spectralMatchCount(total)
                .referenceSpectraCount(refSpecSet.size())
                .databaseCompoundCount(compoundSet.size()).build();
    }

    @SneakyThrows
    @Override
    public SpectralLibraryMatchSummary summarizeLibraryMatchesByFeatureId(String alignedFeatureId, int minSharedPeaks, double minSimilarity) {
        Filter filter = spectralMatchFilter(alignedFeatureId, minSharedPeaks, minSimilarity);
        return summarize(filter);
    }

    @SneakyThrows
    @Override
    public SpectralLibraryMatchSummary summarizeLibraryMatchesByFeatureIdAndInchi(String alignedFeatureId, String candidateInchi, int minSharedPeaks, double minSimilarity) {
        Filter filter = spectralMatchInchiFilter(alignedFeatureId, candidateInchi, minSharedPeaks, minSimilarity);
        return summarize(filter);
    }

    private Page<SpectralLibraryMatch> findLibMatches(Filter filter, Pageable pageable) throws IOException {
        Pair<String[], Database.SortOrder[]> sort = sortMatch(pageable.getSort());

        Stream<SpectraMatch> matches;
        if (pageable.isPaged()) {
            matches = project().getStorage().findStr(filter, SpectraMatch.class, pageable.getOffset(), pageable.getPageSize(), sort.getLeft(), sort.getRight()
            );
        } else {
            matches = project().getStorage().findStr(filter, SpectraMatch.class, sort.getLeft(), sort.getRight());
        }

        long total = project().getStorage().count(filter, SpectraMatch.class);

        return new PageImpl<>(matches.map(SpectralLibraryMatch::of).toList(), pageable, total);
    }

    @SneakyThrows
    @Override
    public Page<SpectralLibraryMatch> findLibraryMatchesByFeatureId(String alignedFeatureId, int minSharedPeaks, double minSimilarity, Pageable pageable) {
        Filter filter = spectralMatchFilter(alignedFeatureId, minSharedPeaks, minSimilarity);
        return findLibMatches(filter, pageable);
    }

    @SneakyThrows
    @Override
    public Page<SpectralLibraryMatch> findLibraryMatchesByFeatureIdAndInchi(String alignedFeatureId, String candidateInchi, int minSharedPeaks, double minSimilarity, Pageable pageable) {
        Filter filter = spectralMatchInchiFilter(alignedFeatureId, candidateInchi, minSharedPeaks, minSimilarity);
        return findLibMatches(filter, pageable);
    }

    @SneakyThrows
    @Override
    public SpectralLibraryMatch findLibraryMatchesByFeatureIdAndMatchId(String alignedFeatureId, String matchId) {
        long specMatchId = Long.parseLong(matchId);
        return storage().getByPrimaryKey(specMatchId, SpectraMatch.class).map(SpectralLibraryMatch::of)
                .orElseThrow(() -> new ResponseStatusException(NOT_FOUND, "Not Spectral match with ID '" + matchId + "' Exists."));
    }

    @SneakyThrows
    @Override
    public Page<FormulaCandidate> findFormulaCandidatesByFeatureId(String alignedFeatureId, Pageable pageable, @NotNull EnumSet<FormulaCandidate.OptField> optFields) {
        long longAFId = Long.parseLong(alignedFeatureId);
        Pair<String[], Database.SortOrder[]> sort = sortFormulaCandidate(pageable.getSort());

        //load ms data only once per formula candidate
        final MSData msData = Stream.of(/*FormulaCandidate.OptField.annotatedSpectrum,*/ FormulaCandidate.OptField.isotopePattern).anyMatch(optFields::contains)
                ? project().findByFeatureIdStr(longAFId, MSData.class).findFirst().orElse(null) : null;

        List<FormulaCandidate> candidates;
        if (pageable.isPaged()) {
            candidates = project().findByFeatureIdStr(longAFId, de.unijena.bioinf.ms.persistence.model.sirius.FormulaCandidate.class, pageable.getOffset(), pageable.getPageSize(), sort.getLeft()[0], sort.getRight()[0])
                    .map(fc -> convertFormulaCandidate(msData, fc, optFields)).toList();
        } else {
            candidates = project().findByFeatureIdStr(longAFId, de.unijena.bioinf.ms.persistence.model.sirius.FormulaCandidate.class, sort.getLeft()[0], sort.getRight()[0])
                    .map(fc -> convertFormulaCandidate(msData, fc, optFields)).toList();
        }
        long total = project().countByFeatureId(longAFId, de.unijena.bioinf.ms.persistence.model.sirius.FormulaCandidate.class);

        return new PageImpl<>(candidates, pageable, total);
    }

    @SneakyThrows
    @Override
    public FormulaCandidate findFormulaCandidateByFeatureIdAndId(String formulaId, String alignedFeatureId, @NotNull EnumSet<FormulaCandidate.OptField> optFields) {
        long longFId = Long.parseLong(formulaId);
        long longAFId = Long.parseLong(alignedFeatureId);

        final MSData msData = Stream.of(/*FormulaCandidate.OptField.annotatedSpectrum,*/ FormulaCandidate.OptField.isotopePattern).anyMatch(optFields::contains)
                ? project().findByFeatureIdStr(longAFId, MSData.class).findFirst().orElse(null) : null;

        return project().findByFormulaIdStr(longFId, de.unijena.bioinf.ms.persistence.model.sirius.FormulaCandidate.class)
                .peek(fc -> {
                    if (fc.getAlignedFeatureId() != longAFId)
                        throw new ResponseStatusException(BAD_REQUEST, "Formula candidate exists but FormulaID does not belong to the requested FeatureID. Are you using the correct Ids?");
                }).map(fc -> convertFormulaCandidate(msData, fc, optFields)).findFirst().orElse(null);
    }

    @Override
    public Page<StructureCandidateScored> findStructureCandidatesByFeatureIdAndFormulaId(String formulaId, String alignedFeatureId, Pageable pageable, @NotNull EnumSet<StructureCandidateScored.OptField> optFields) {
        return findStructureCandidatesByFeatureIdAndFormulaId(CsiStructureMatch.class, formulaId, alignedFeatureId, pageable, optFields);
    }

    @Override
    public Page<StructureCandidateScored> findDeNovoStructureCandidatesByFeatureIdAndFormulaId(String formulaId, String alignedFeatureId, Pageable pageable, @NotNull EnumSet<StructureCandidateScored.OptField> optFields) {
        return findStructureCandidatesByFeatureIdAndFormulaId(DenovoStructureMatch.class, formulaId, alignedFeatureId, pageable, optFields);
    }

    private <T extends StructureMatch> Page<StructureCandidateScored> findStructureCandidatesByFeatureIdAndFormulaId(Class<T> clzz, String formulaId, String alignedFeatureId, Pageable pageable, @NotNull EnumSet<StructureCandidateScored.OptField> optFields) {
        long longAFId = Long.parseLong(alignedFeatureId);
        long longFId = Long.parseLong(formulaId);
        Pair<String[], Database.SortOrder[]> sort = sortStructureMatch(pageable.getSort());
        List<StructureCandidateScored> candidates = project().findByFeatureIdAndFormulaIdStr(longAFId, longFId, clzz, pageable.getOffset(), pageable.getPageSize(), sort.getLeft()[0], sort.getRight()[0])
                .map(s -> convertStructureMatch(s, optFields)).map(s -> (StructureCandidateScored) s).toList();

        long total = project().countByFeatureId(longFId, clzz);

        return new PageImpl<>(candidates, pageable, total);
    }


    @Override
    public Page<StructureCandidateFormula> findStructureCandidatesByFeatureId(String alignedFeatureId, Pageable pageable, @NotNull EnumSet<StructureCandidateScored.OptField> optFields) {
        return findStructureCandidatesByFeatureId(CsiStructureMatch.class, alignedFeatureId, pageable, optFields);
    }

    @Override
    public Page<StructureCandidateFormula> findDeNovoStructureCandidatesByFeatureId(String alignedFeatureId, Pageable pageable, @NotNull EnumSet<StructureCandidateScored.OptField> optFields) {
        return findStructureCandidatesByFeatureId(DenovoStructureMatch.class, alignedFeatureId, pageable, optFields);
    }

    private <T extends StructureMatch> Page<StructureCandidateFormula> findStructureCandidatesByFeatureId(Class<T> clzz, String alignedFeatureId, Pageable pageable, @NotNull EnumSet<StructureCandidateScored.OptField> optFields) {
        long longAFId = Long.parseLong(alignedFeatureId);
        Pair<String[], Database.SortOrder[]> sort = sortStructureMatch(pageable.getSort());

        Long2ObjectMap<de.unijena.bioinf.ms.persistence.model.sirius.FormulaCandidate> fidToFC = new Long2ObjectOpenHashMap<>();

        List<StructureCandidateFormula> candidates = project().findByFeatureIdStr(longAFId, clzz, pageable.getOffset(), pageable.getPageSize(), sort.getLeft()[0], sort.getRight()[0])
                .map(candidate -> {
                    de.unijena.bioinf.ms.persistence.model.sirius.FormulaCandidate fc = fidToFC
                            .computeIfAbsent(candidate.getFormulaId(), k -> project()
                                    .findByFormulaIdStr(k, de.unijena.bioinf.ms.persistence.model.sirius.FormulaCandidate.class)
                                    .findFirst().orElseThrow());
                    return convertStructureMatch(fc.getMolecularFormula(), fc.getAdduct(), candidate, optFields);
                }).toList();

        long total = project().countByFeatureId(longAFId, clzz);
        return new PageImpl<>(candidates, pageable, total);
    }


    @Override
    public StructureCandidateScored findTopStructureCandidateByFeatureId(String alignedFeatureId, @NotNull EnumSet<StructureCandidateScored.OptField> optFields) {
        long longAFId = Long.parseLong(alignedFeatureId);
        Pair<String[], Database.SortOrder[]> sort = sortStructureMatch(Sort.by(Sort.Direction.DESC, "csiScore"));
        return project().findByFeatureIdStr(longAFId, CsiStructureMatch.class, sort.getLeft()[0], sort.getRight()[0])
                .findFirst().map(s -> convertStructureMatch(s, optFields)).orElse(null);
    }

    @Override
    public StructureCandidateScored findStructureCandidateById(@NotNull String inchiKey, @NotNull String formulaId, @NotNull String alignedFeatureId, @NotNull EnumSet<StructureCandidateScored.OptField> optFields) {
        long longAFId = Long.parseLong(alignedFeatureId);
        long longFId = Long.parseLong(formulaId);
        CsiStructureMatch match = project().findByFeatureIdAndFormulaIdAndInChIStr(longAFId, longFId, inchiKey, CsiStructureMatch.class)
                .findFirst().orElseThrow(() -> new ResponseStatusException(NOT_FOUND, "Structure Candidate with InChIKey: " + inchiKey + "| formulaId: " + formulaId + "| alignedFeatureId: " + alignedFeatureId + " could not be found!"));
        return convertStructureMatch(match, optFields);
    }

    private StructureCandidateFormula convertStructureMatch(MolecularFormula molecularFormula, PrecursorIonType adduct, StructureMatch match, EnumSet<StructureCandidateScored.OptField> optFields) {
        StructureCandidateFormula sSum = convertStructureMatch(match, optFields);
        if (molecularFormula != null)
            sSum.setMolecularFormula(molecularFormula.toString());
        if (adduct != null)
            sSum.setAdduct(adduct.toString());
        return sSum;
    }

    private StructureCandidateFormula convertStructureMatch(StructureMatch match, EnumSet<StructureCandidateScored.OptField> optFields) {
        final StructureCandidateFormula sSum = new StructureCandidateFormula();
        //FP
        if (match.getCandidate() == null)
            project().fetchFingerprintCandidate(match, optFields.contains(StructureCandidateScored.OptField.fingerprint));

        if (optFields.contains(StructureCandidateScored.OptField.fingerprint))
            sSum.setFingerprint(AnnotationUtils.asBinaryFingerprint(match.getCandidate().getFingerprint()));

        sSum.setFormulaId(String.valueOf(match.getFormulaId()));
        sSum.setRank(match.getStructureRank());
        // scores
        sSum.setCsiScore(match.getCsiScore());
        sSum.setTanimotoSimilarity(match.getTanimotoSimilarity());

        if (match instanceof CsiStructureMatch csi)
            sSum.setMcesDistToTopHit(csi.getMcesDistToTopHit());
//        else if (match instanceof DenovoStructureMatch mn)
        //todo do we want to add dnn score for denovo?


        //Structure information
        //check for "null" strings since the database might not be perfectly curated
        final String n = match.getCandidate().getName();
        if (n != null && !n.isEmpty() && !n.equals("null"))
            sSum.setStructureName(n);

        sSum.setSmiles(match.getCandidate().getSmiles());
        sSum.setInchiKey(match.getCandidateInChiKey());
        sSum.setXlogP(match.getCandidate().getXlogp());

        //meta data
        if (optFields.contains(StructureCandidateScored.OptField.dbLinks))
            sSum.setDbLinks(match.getCandidate().getLinks());

        // spectral library matches
        if (optFields.contains(StructureCandidateScored.OptField.libraryMatches)) {
            List<SpectralLibraryMatch> libraryMatches = project().findByInChIStr(sSum.getInchiKey(), SpectraMatch.class)
                    .map(SpectralLibraryMatch::of).toList();
            sSum.setSpectralLibraryMatches(libraryMatches);
        }

        return sSum;
    }

    @Override
    public AnnotatedSpectrum findAnnotatedSpectrumByStructureId(int specIndex, @Nullable String inchiKey, @NotNull String formulaId, @NotNull String alignedFeatureId) {
        long longFId = Long.parseLong(formulaId);
        long longAFId = Long.parseLong(alignedFeatureId);
        return findAnnotatedMsMsSpectrum(specIndex, inchiKey, longFId, longAFId);
    }

    @SneakyThrows
    private AnnotatedSpectrum findAnnotatedMsMsSpectrum(int specIndex, @Nullable String inchiKey, long formulaId, long alignedFeatureId) {
        //todo we want to do this without ms2 experiment
        Ms2Experiment exp = project().findAlignedFeatureAsMsExperiment(alignedFeatureId)
                .orElseThrow(() -> new ResponseStatusException(BAD_REQUEST, "Could not load ms data needed to create annotated spectrum for id: " + alignedFeatureId));

        FTree ftree = project().findByFormulaIdStr(formulaId, FTreeResult.class).findFirst().map(FTreeResult::getFTree)
                .orElse(null);

        //todo we retrieve the complete candidate just for the smile. Maybe add smiles to match?
        String smiles = storage().getByPrimaryKey(inchiKey, FingerprintCandidate.class)
                .map(CompoundCandidate::getSmiles)
                .orElse(null);

        if (specIndex < 0)
            return Spectrums.createMergedMsMsWithAnnotations(exp, ftree, smiles);
        else
            return Spectrums.createMsMsWithAnnotations(exp.getMs2Spectra().get(specIndex), ftree, smiles);
    }

    @SneakyThrows
    @Override
    public AnnotatedMsMsData findAnnotatedMsMsDataByStructureId(@Nullable String inchiKey, @NotNull String formulaId, @NotNull String alignedFeatureId) {
        long longFId = Long.parseLong(formulaId);
        long longAFId = Long.parseLong(alignedFeatureId);

        //todo we want to do this without ms2 experiment
        Ms2Experiment exp = project().findAlignedFeatureAsMsExperiment(longAFId)
                .orElseThrow(() -> new ResponseStatusException(BAD_REQUEST, "Could not load ms data needed to create annotated spectrum for id: " + alignedFeatureId));

        FTree ftree = project().findByFormulaIdStr(longFId, FTreeResult.class).findFirst().map(FTreeResult::getFTree)
                .orElse(null);

        //todo we retrieve the complete candidate just for the smile. Maybe add smiles to match?
        String smiles = storage().getByPrimaryKey(inchiKey, FingerprintCandidate.class)
                .map(CompoundCandidate::getSmiles)
                .orElse(null);

        return AnnotatedMsMsData.of(exp, ftree, smiles);
    }

    @SneakyThrows
    @Override
    public String getFingerIdDataCSV(int charge) {
        Optional<FingerIdData> dataOpt = projectSpaceManager.getProject().findFingerprintData(FingerIdData.class, charge);
        if (dataOpt.isEmpty())
            return null;
        StringWriter writer = new StringWriter();
        FingerIdData.write(writer, dataOpt.get()); //sneaky throws because it's a string writer and no real io.
        return writer.toString();
    }

    @SneakyThrows
    @Override
    public String getCanopusClassyFireDataCSV(int charge) {
        Optional<CanopusCfData> dataOpt = projectSpaceManager.getProject().findFingerprintData(CanopusCfData.class, charge);
        if (dataOpt.isEmpty())
            return null;
        StringWriter writer = new StringWriter();
        CanopusCfData.write(writer, dataOpt.get()); //sneaky throws because it's a string writer and no real io.
        return writer.toString();
    }

    @SneakyThrows
    @Override
    public String getCanopusNpcDataCSV(int charge) {
        Optional<CanopusNpcData> dataOpt = projectSpaceManager.getProject().findFingerprintData(CanopusNpcData.class, charge);
        if (dataOpt.isEmpty())
            return null;
        StringWriter writer = new StringWriter();
        CanopusNpcData.write(writer, dataOpt.get()); //sneaky throws because it's a string writer and no real io.
        return writer.toString();
    }

    @SneakyThrows
    @Override
    public String findSiriusFtreeJsonById(String formulaId, String alignedFeatureId) {
        long formId = Long.parseLong(formulaId);
        return project().findByFormulaIdStr(formId, FTreeResult.class).findFirst()
                .map(ftreeRes -> {
                    if (ftreeRes.getAlignedFeatureId() != Long.parseLong(alignedFeatureId))
                        throw new ResponseStatusException(BAD_REQUEST, "Tree exists but FormulaID does not belong to the requested FeatureID. Are you using the correct Ids?");
                    return new FTJsonWriter().treeToJsonString(ftreeRes.getFTree());
                }).orElse(null);
    }
}<|MERGE_RESOLUTION|>--- conflicted
+++ resolved
@@ -831,22 +831,15 @@
                 .hasMs1(features.isHasMs1())
                 .hasMsMs(features.isHasMsMs())
                 .computing(computeStateProvider.apply(this, fid))
-<<<<<<< HEAD
                 .rtFWHM(features.getFwhm())
                 .charge(features.getCharge())
                 .apexIntensity(features.getApexIntensity())
                 .areaUnderCurve(features.getAreaUnderCurve());
-        if (features.getDetectedAdducts() != null)
-            builder.detectedAdducts(features.getDetectedAdducts().getAllAdducts().stream()
-                    .map(PrecursorIonType::toString)
-=======
-                .charge(features.getCharge());
         if (features.getDetectedAdducts() != null) {
             de.unijena.bioinf.ms.persistence.model.core.feature.DetectedAdducts adducts = features.getDetectedAdducts().clone();
             adducts.removeAllWithSource(DetectedAdducts.Source.SPECTRAL_LIBRARY_SEARCH);
             adducts.removeAllWithSource(DetectedAdducts.Source.MS1_PREPROCESSOR); //todo do not remove if detection runs during import.
             builder.detectedAdducts(adducts.getAllAdducts().stream().map(PrecursorIonType::toString)
->>>>>>> b940932b
                     .collect(Collectors.toSet()));
         } else {
             builder.detectedAdducts(Set.of());
