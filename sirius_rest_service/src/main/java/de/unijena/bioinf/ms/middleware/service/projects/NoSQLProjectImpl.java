/*
 *
 *  This file is part of the SIRIUS library for analyzing MS and MS/MS data
 *
 *  Copyright (C) 2023 Bright Giant GmbH
 *
 *  This library is free software; you can redistribute it and/or
 *  modify it under the terms of the GNU Lesser General Public
 *  License as published by the Free Software Foundation; either
 *  version 3 of the License, or (at your option) any later version.
 *
 *  This library is distributed in the hope that it will be useful,
 *  but WITHOUT ANY WARRANTY; without even the implied warranty of
 *  MERCHANTABILITY or FITNESS FOR A PARTICULAR PURPOSE.  See the GNU
 *  Lesser General Public License for more details.
 *
 *  You should have received a copy of the GNU General Public License along with SIRIUS.
 *  If not, see <https://www.gnu.org/licenses/lgpl-3.0.txt>
 */

package de.unijena.bioinf.ms.middleware.service.projects;

import de.unijena.bioinf.ChemistryBase.chem.MolecularFormula;
import de.unijena.bioinf.ChemistryBase.chem.PrecursorIonType;
import de.unijena.bioinf.ChemistryBase.chem.RetentionTime;
import de.unijena.bioinf.ChemistryBase.ms.DetectedAdducts;
import de.unijena.bioinf.ChemistryBase.ms.*;
import de.unijena.bioinf.ChemistryBase.ms.ft.FTree;
import de.unijena.bioinf.ChemistryBase.ms.utils.SimpleSpectrum;
import de.unijena.bioinf.babelms.json.FTJsonWriter;
import de.unijena.bioinf.chemdb.CompoundCandidate;
import de.unijena.bioinf.chemdb.FingerprintCandidate;
import de.unijena.bioinf.ms.middleware.model.annotations.CanopusPrediction;
import de.unijena.bioinf.ms.middleware.model.annotations.FormulaCandidate;
import de.unijena.bioinf.ms.middleware.model.annotations.*;
import de.unijena.bioinf.ms.middleware.model.compounds.Compound;
import de.unijena.bioinf.ms.middleware.model.compounds.CompoundImport;
import de.unijena.bioinf.ms.middleware.model.features.*;
import de.unijena.bioinf.ms.middleware.model.spectra.AnnotatedSpectrum;
import de.unijena.bioinf.ms.middleware.model.spectra.BasicSpectrum;
import de.unijena.bioinf.ms.middleware.model.spectra.Spectrums;
import de.unijena.bioinf.ms.middleware.service.annotations.AnnotationUtils;
import de.unijena.bioinf.ms.persistence.model.core.QualityReport;
import de.unijena.bioinf.ms.persistence.model.core.feature.*;
import de.unijena.bioinf.ms.persistence.model.core.run.LCMSRun;
import de.unijena.bioinf.ms.persistence.model.core.run.MergedLCMSRun;
import de.unijena.bioinf.ms.persistence.model.core.run.RetentionTimeAxis;
import de.unijena.bioinf.ms.persistence.model.core.spectrum.MSData;
import de.unijena.bioinf.ms.persistence.model.core.spectrum.MergedMSnSpectrum;
import de.unijena.bioinf.ms.persistence.model.core.trace.MergedTrace;
import de.unijena.bioinf.ms.persistence.model.core.trace.RawTraceRef;
import de.unijena.bioinf.ms.persistence.model.core.trace.SourceTrace;
import de.unijena.bioinf.ms.persistence.model.core.trace.TraceRef;
import de.unijena.bioinf.ms.persistence.model.sirius.*;
import de.unijena.bioinf.ms.persistence.storage.SiriusProjectDocumentDatabase;
import de.unijena.bioinf.ms.rest.model.canopus.CanopusCfData;
import de.unijena.bioinf.ms.rest.model.canopus.CanopusNpcData;
import de.unijena.bioinf.ms.rest.model.fingerid.FingerIdData;
import de.unijena.bioinf.projectspace.NoSQLProjectSpaceManager;
import de.unijena.bioinf.sirius.FTreeMetricsHelper;
import de.unijena.bioinf.storage.db.nosql.Database;
import it.unimi.dsi.fastutil.doubles.DoubleArrayList;
import it.unimi.dsi.fastutil.doubles.DoubleList;
import it.unimi.dsi.fastutil.floats.FloatList;
import it.unimi.dsi.fastutil.ints.IntArrayList;
import it.unimi.dsi.fastutil.ints.IntList;
import it.unimi.dsi.fastutil.longs.Long2ObjectMap;
import it.unimi.dsi.fastutil.longs.Long2ObjectOpenHashMap;
import lombok.SneakyThrows;
import org.apache.commons.lang3.tuple.Pair;
import org.apache.commons.text.similarity.LongestCommonSubsequence;
import org.jetbrains.annotations.NotNull;
import org.jetbrains.annotations.Nullable;
import org.springframework.data.domain.Page;
import org.springframework.data.domain.PageImpl;
import org.springframework.data.domain.Pageable;
import org.springframework.data.domain.Sort;
import org.springframework.http.HttpStatus;
import org.springframework.web.server.ResponseStatusException;

import java.io.StringWriter;
import java.util.*;
import java.util.function.BiFunction;
import java.util.function.Function;
import java.util.stream.Collectors;
import java.util.stream.Stream;

import static org.springframework.http.HttpStatus.NOT_FOUND;


public class NoSQLProjectImpl implements Project<NoSQLProjectSpaceManager> {
    @NotNull
    private final String projectId;

    @NotNull
    private final NoSQLProjectSpaceManager projectSpaceManager;

    private final @NotNull BiFunction<Project<?>, String, Boolean> computeStateProvider;

    @SneakyThrows
    public NoSQLProjectImpl(@NotNull String projectId, @NotNull NoSQLProjectSpaceManager projectSpaceManager, @NotNull BiFunction<Project<?>, String, Boolean> computeStateProvider) {
        this.projectId = projectId;
        this.projectSpaceManager = projectSpaceManager;
        this.computeStateProvider = computeStateProvider;
    }

    //using private methods instead of references for easier refactoring or changes.
    // compiler will inline the method call since projectmanager is final.
    private Database<?> storage() {
        return projectSpaceManager.getProject().getStorage();
    }

    private SiriusProjectDocumentDatabase<? extends Database<?>> project() {
        return projectSpaceManager.getProject();
    }

    @Override
    public @NotNull String getProjectId() {
        return projectId;
    }

    @Override
    public @NotNull NoSQLProjectSpaceManager getProjectSpaceManager() {
        return projectSpaceManager;
    }

    @Override
    @SneakyThrows
    public Optional<QuantificationTable> getQuantificationForAlignedFeature(String alignedFeatureId, QuantificationTable.QuantificationType type) {
        if (type != QuantificationTable.QuantificationType.APEX_HEIGHT) return Optional.empty();
        Database<?> storage = storage();
        Optional<AlignedFeatures> maybeFeature = storage.getByPrimaryKey(Long.parseLong(alignedFeatureId), AlignedFeatures.class);
        if (maybeFeature.isEmpty()) return Optional.empty();
        AlignedFeatures feature = maybeFeature.get();
        storage.fetchAllChildren(feature, "alignedFeatureId", "features", Feature.class);
        // only use features with LC/MS information
        List<Feature> features = feature.getFeatures().stream().flatMap(List::stream).filter(x -> x.getApexIntensity() != null).toList();
        List<LCMSRun> samples = new ArrayList<>();
        for (Feature value : features) {
            samples.add(storage.getByPrimaryKey(value.getRunId(), LCMSRun.class).orElse(null));
        }

        QuantificationTable table = new QuantificationTable();
        table.setQuantificationType(type);
        table.setRowType(QuantificationTable.RowType.FEATURES);
        table.setColumnType(QuantificationTable.ColumnType.SAMPLES);
        table.setRowIds(new long[]{feature.getAlignedFeatureId()});
        table.setRowNames(new String[]{feature.getName()});
        table.setColumnIds(features.stream().mapToLong(AbstractFeature::getRunId).toArray());
        table.setColumnNames(samples.stream().map(x->x==null ? "unknown" : x.getName()).toArray(String[]::new));
        double[] vec = new double[samples.size()];
        for (int k=0; k < features.size(); ++k) {
            vec[k] = features.get(k).getApexIntensity();
        }
        table.setValues(new double[][]{vec});
        return Optional.of(table);
    }

    @Override
    @SneakyThrows
    public Optional<TraceSet> getTraceSetForAlignedFeature(String alignedFeatureId) {
        Database<?> storage = storage();
        Optional<AlignedFeatures> maybeFeature = storage.getByPrimaryKey(Long.parseLong(alignedFeatureId), AlignedFeatures.class);
        if (maybeFeature.isEmpty()) return Optional.empty();
        AlignedFeatures feature = maybeFeature.get();
        storage.fetchAllChildren(feature, "alignedFeatureId", "features", Feature.class);
        project().fetchMsData(feature);

        // only use features with LC/MS information
        List<Feature> features = feature.getFeatures().stream().flatMap(List::stream).filter(x -> x.getApexIntensity() != null).toList();
        List<LCMSRun> samples = new ArrayList<>();
        for (int k=0; k < features.size(); ++k) {
            samples.add(storage.getByPrimaryKey(features.get(k).getRunId(), LCMSRun.class).orElse(null));
            storage.fetchChild(samples.get(k), "runId", "retentionTimeAxis", RetentionTimeAxis.class);
        }

        MergedLCMSRun merged = storage.getByPrimaryKey(feature.getRunId(), MergedLCMSRun.class).orElse(null);
        if (merged==null) return Optional.empty();
        storage.fetchChild(merged, "runId", "retentionTimeAxis", RetentionTimeAxis.class);
        if (merged.getRetentionTimeAxis().isEmpty()) return Optional.empty();
        RetentionTimeAxis mergedAxis = merged.getRetentionTimeAxis().get();
        TraceSet traceSet = new TraceSet();

        TraceRef ref = feature.getTraceRef();
        Optional<MergedTrace> maybeMergedTrace = storage.getByPrimaryKey(ref.getTraceId(), MergedTrace.class);
        if (maybeMergedTrace.isEmpty()) return Optional.empty();
        MergedTrace mergedTrace = maybeMergedTrace.get();

        Long2ObjectOpenHashMap<IntArrayList> ms2annotations = new Long2ObjectOpenHashMap<>();

        feature.getMSData().ifPresent(x->{
            if (x.getMsnSpectra()!=null) {
                for (MergedMSnSpectrum spec : x.getMsnSpectra()) {
                    long[] sampleIds = spec.getSampleIds();
                    int[][] scanIds = spec.getProjectedPrecursorScanIds();
                    for (int i = 0; i < sampleIds.length; ++i) {
                        ms2annotations.computeIfAbsent(sampleIds[i], (q) -> new IntArrayList()).addAll(IntList.of(scanIds[i]));
                    }
                }
            }
        });


        int firstTraceId = mergedTrace.getScanIndexOffset();
        List<TraceSet.Trace> traces = new ArrayList<>();
        {
            // add merged trace
            TraceSet.Trace mergedtrace = new TraceSet.Trace();
            mergedtrace.setMz(feature.getAverageMass());
            mergedtrace.setId(feature.getAlignedFeatureId());
            mergedtrace.setSampleId(merged.getRunId());
            mergedtrace.setSampleName(merged.getName());
            mergedtrace.setLabel(merged.getName());
            mergedtrace.setNormalizationFactor(1d);
            mergedtrace.setAnnotations(new TraceSet.Annotation[]{new TraceSet.Annotation(TraceSet.AnnotationType.FEATURE, "",
                    feature.getTraceRef().getApex(), feature.getTraceRef().getStart(), feature.getTraceRef().getEnd())});
            mergedtrace.setMerged(true);
            mergedtrace.setIntensities(mergedTrace.getIntensities().doubleStream().toArray());
            mergedtrace.setNoiseLevel((double)(mergedAxis.getNoiseLevelPerScan()[feature.getTraceRef().getScanIndexOffsetOfTrace()+feature.getTraceRef().getApex()]));
            traces.add(mergedtrace);
        }

        for (int k=0; k < features.size(); ++k) {
            Optional<RawTraceRef> traceReference = features.get(k).getTraceReference();
            if (traceReference.isPresent()) {
                RawTraceRef r = traceReference.get();
                Optional<SourceTrace> sourceTrace = storage.getByPrimaryKey(r.getTraceId(), SourceTrace.class);
                if (sourceTrace.isPresent()) {
                    // remap trace
                    FloatList intensities = sourceTrace.get().getIntensities();
                    int offset = sourceTrace.get().getScanIndexOffset();

                    int len = intensities.size();
                    int startIdx=0, shift=0;
                    // this should never happen. Just in case the single trace appears before the merged trace
                    // we cut it of
                    if (offset < firstTraceId) {
                        startIdx = firstTraceId-offset;
                        shift = 0;
                        len -= startIdx;
                    }

                    // this might happen from time to time
                    if (offset > firstTraceId) {
                        startIdx = 0;
                        shift = offset - firstTraceId;
                        len += shift;
                    }

                    double[] vec = new double[len];
                    for (int i=startIdx; i < intensities.size(); ++i) {
                        vec[i+shift] = intensities.getFloat(i);
                    }

                    TraceSet.Trace trace = new TraceSet.Trace();
                    trace.setId(features.get(k).getFeatureId());
                    trace.setSampleId(features.get(k).getRunId());
                    trace.setSampleName(samples.get(k)==null ? "unknown" : samples.get(k).getName());

                    trace.setIntensities(vec);
                    trace.setLabel(trace.getSampleName());
                    trace.setMz(features.get(k).getAverageMass());

                    // add annotations
                    ArrayList<TraceSet.Annotation> annotations = new ArrayList<>();
                    // feature annotation
                    annotations.add(new TraceSet.Annotation(TraceSet.AnnotationType.FEATURE, "",
                            r.getApex() + shift, r.getStart() + shift, r.getEnd() + shift));

                    // ms2 annotations
                    IntArrayList scanIds = ms2annotations.get(features.get(k).getRunId());
                    if (scanIds!=null) {
                        for (int id : scanIds)  {
                            annotations.add(new TraceSet.Annotation(TraceSet.AnnotationType.MS2, "",
                                    id - r.getScanIndexOffsetOfTrace() + shift));

                        }
                    }
                    trace.setAnnotations(annotations.toArray(TraceSet.Annotation[]::new));
                    RetentionTimeAxis axis = samples.get(k).getRetentionTimeAxis().get();
                    trace.setNormalizationFactor(axis.getNormalizationFactor());
                    trace.setNoiseLevel((double)axis.getNoiseLevelPerScan()[r.getRawScanIndexOfset()+r.getRawApex()]);
                    traces.add(trace);
                }
            }
        }
        traceSet.setTraces(traces.toArray(TraceSet.Trace[]::new));

        TraceSet.Axes axes = new TraceSet.Axes();
        final int traceTo = mergedTrace.getScanIndexOffset()+traces.stream().mapToInt(x->x.getIntensities().length).max().orElse(0);
        /*
            Merged traces do not have scan numbers....
         */
        //axes.setScanNumber(Arrays.copyOfRange(mergedAxis.getScanNumbers(), firstTraceId, traceTo));
        //axes.setScanIds(Arrays.copyOfRange(mergedAxis.getScanIdentifiers(), firstTraceId, traceTo));
        axes.setRetentionTimeInSeconds(Arrays.copyOfRange(mergedAxis.getRetentionTimes(), firstTraceId, traceTo));
        traceSet.setAxes(axes);

        traceSet.setSampleName(merged.getName());
        traceSet.setSampleId(merged.getRunId());

        return Optional.of(traceSet);
    }

    @Override
    @SneakyThrows
    public Optional<TraceSet> getTraceSetForCompound(String compoundId) {
        Database<?> storage1 = storage();
        Database<?> storage = storage1;
        Optional<de.unijena.bioinf.ms.persistence.model.core.Compound> maybeCompound = storage.getByPrimaryKey(Long.parseLong(compoundId), de.unijena.bioinf.ms.persistence.model.core.Compound.class);
        if (maybeCompound.isEmpty()) return Optional.empty();
        de.unijena.bioinf.ms.persistence.model.core.Compound compound = maybeCompound.get();
        storage.fetchAllChildren(compound, "compoundId", "adductFeatures", AlignedFeatures.class);
        ArrayList<AbstractAlignedFeatures> allFeatures = new ArrayList<>();
        List<String> labels = new ArrayList<>();
<<<<<<< HEAD
        for (AlignedFeatures f : compound.getAdductFeatures().stream().flatMap(Collection::stream).toList()) {
            if (f.getApexIntensity() == null) continue; // ignore features without lcms information
=======
        for (AlignedFeatures f : compound.getAdductFeatures().orElse(new ArrayList<>())) {
            if (f.getApexIntensity()==null) continue; // ignore features without lcms information
>>>>>>> 26ee41a4

            String mainLabel;
            if (f.getDetectedAdducts().getAllAdducts().size()==1) {
                mainLabel = f.getDetectedAdducts().getAllAdducts().get(0).toString();
            } else mainLabel = "[M + ?]" + (f.getCharge() > 0 ? "+" : "-");

            storage.fetchAllChildren(f, "alignedFeatureId", "isotopicFeatures", AlignedIsotopicFeatures.class);
            allFeatures.add(f);
            labels.add(mainLabel + String.format(Locale.US, " (%.2f m/z) ", f.getAverageMass()));
            List<AlignedIsotopicFeatures> isotopes = f.getIsotopicFeatures().orElse(new ArrayList<>()).stream().filter(x -> x.getApexIntensity() != null).sorted(Comparator.comparingDouble(AbstractFeature::getAverageMass)).toList();
            for (int k=0; k < isotopes.size(); ++k) {
                allFeatures.add(isotopes.get(k));
                labels.add(mainLabel + String.format(Locale.US, " (%.2f m/z) ", isotopes.get(k).getAverageMass()) + (k+1)+"-th isotope");
            }
        }
        if (allFeatures.isEmpty()) return Optional.empty();

        TraceSet traceSet = new TraceSet();
        MergedLCMSRun merged = storage.getByPrimaryKey(allFeatures.get(0).getRunId(), MergedLCMSRun.class).orElse(null);
        if (merged==null) return Optional.empty();
        storage.fetchChild(merged, "runId", "retentionTimeAxis", RetentionTimeAxis.class);
        if (merged.getRetentionTimeAxis().isEmpty()) return Optional.empty();
        RetentionTimeAxis mergedAxis = merged.getRetentionTimeAxis().get();
        TraceSet.Axes axes = new TraceSet.Axes();
        axes.setScanIds(mergedAxis.getScanIdentifiers());
        axes.setRetentionTimeInSeconds(mergedAxis.getRetentionTimes());
        traceSet.setAxes(axes);

        traceSet.setSampleId(merged.getRunId());
        traceSet.setSampleName(merged.getName());

        int startIndexOfTraces = Integer.MAX_VALUE;
        for (AbstractAlignedFeatures f : allFeatures) {
            startIndexOfTraces = Math.min(startIndexOfTraces, f.getTraceRef().getScanIndexOffsetOfTrace());
        }

        ArrayList<TraceSet.Trace> traces = new ArrayList<>();
        for (int k=0; k < allFeatures.size(); ++k) {
            AbstractAlignedFeatures f = allFeatures.get(k);
            String label = labels.get(k);
            TraceRef r = f.getTraceRef();
            MergedTrace mergedTrace = storage1.getByPrimaryKey(r.getTraceId(), MergedTrace.class).orElse(null);
            if (mergedTrace==null) continue;

            TraceSet.Trace trace = new TraceSet.Trace();
            trace.setMz(f.getAverageMass());
            trace.setId(f instanceof AlignedIsotopicFeatures ? ((AlignedIsotopicFeatures) f).getAlignedIsotopeFeatureId() : (f instanceof AlignedFeatures ? ((AlignedFeatures) f).getAlignedFeatureId() : 0));
            trace.setLabel(label);

            int shift = mergedTrace.getScanIndexOffset() - startIndexOfTraces;
            FloatList fs = mergedTrace.getIntensities();
            int len = fs.size() + shift;
            double[] vec = new double[len];
            for (int i=0; i < fs.size(); ++i) {
                vec[i+shift] = fs.getFloat(i);
            }
            trace.setIntensities(vec);

            // add annotations
            ArrayList<TraceSet.Annotation> annotations = new ArrayList<>();
            // feature annotation
            annotations.add(new TraceSet.Annotation(TraceSet.AnnotationType.FEATURE, label,
                    r.getApex() + shift, r.getStart() + shift, r.getEnd() + shift));

            trace.setAnnotations(annotations.toArray(TraceSet.Annotation[]::new));
            traces.add(trace);

        }

        traceSet.setTraces(traces.toArray(TraceSet.Trace[]::new));

        return Optional.of(traceSet);
    }

    private Pair<String, Database.SortOrder> sort(Sort sort, Pair<String, Database.SortOrder> defaults, Function<String, String> translator) {
        if (sort == null)
            return defaults;

        if (sort == Sort.unsorted())
            return defaults;

        Optional<Sort.Order> order = sort.stream().findFirst();
        if (order.isEmpty())
            return defaults;

        String property = order.get().getProperty();
        if (property.isEmpty() || property.isBlank()) {
            return defaults;
        }

        Database.SortOrder so = order.get().getDirection().isAscending() ? Database.SortOrder.ASCENDING : Database.SortOrder.DESCENDING;
        return Pair.of(translator.apply(property), so);
    }

    private Pair<String, Database.SortOrder> sortCompound(Sort sort) {
        return sort(sort, Pair.of("name", Database.SortOrder.ASCENDING), s -> switch (s) {
            case "rtStartSeconds" -> "rt.start";
            case "rtEndSeconds" -> "rt.end";
            default -> s;
        });
    }

    private Pair<String, Database.SortOrder> sortFeature(Sort sort) {
        return sort(sort, Pair.of("name", Database.SortOrder.ASCENDING), s -> switch (s) {
            case "rtStartSeconds" -> "retentionTime.start";
            case "rtEndSeconds" -> "retentionTime.end";
            case "ionMass" -> "averageMass";
            default -> s;
        });
    }

    private Pair<String, Database.SortOrder> sortMatch(Sort sort) {
        return sort(sort, Pair.of("searchResult.rank", Database.SortOrder.ASCENDING), s -> switch (s) {
            case "rank" -> "searchResult.rank";
            case "similarity" -> "searchResult.similarity.similarity";
            case "sharedPeaks" -> "similarity.sharedPeaks";
            default -> s;
        });
    }

    private Pair<String, Database.SortOrder> sortFormulaCandidate(Sort sort) {
        return sort(sort, Pair.of("formulaRank", Database.SortOrder.ASCENDING), Function.identity());
    }

    private Pair<String, Database.SortOrder> sortStructureMatch(Sort sort) {
        return sort(sort, Pair.of("structureRank", Database.SortOrder.ASCENDING), Function.identity());
    }

    private Compound convertCompound(de.unijena.bioinf.ms.persistence.model.core.Compound compound,
                                     @NotNull EnumSet<Compound.OptField> optFields,
                                     @NotNull EnumSet<AlignedFeature.OptField> optFeatureFields) {
        Compound.CompoundBuilder builder = Compound.builder()
                .compoundId(String.valueOf(compound.getCompoundId()))
                .name(compound.getName())
                .neutralMass(compound.getNeutralMass());

        RetentionTime rt = compound.getRt();
        if (rt != null) {
            if (Double.isFinite(rt.getStartTime()) && Double.isFinite(rt.getEndTime())) {
                builder.rtStartSeconds(rt.getStartTime());
                builder.rtEndSeconds(rt.getEndTime());
            } else {
                builder.rtStartSeconds(rt.getMiddleTime());
                builder.rtEndSeconds(rt.getMiddleTime());
            }
        }

        compound.getAdductFeatures().ifPresent(features -> builder.features(features.stream()
                .map(f -> convertToApiFeature(f, optFeatureFields)).toList()));

        return builder.build();
    }

    private de.unijena.bioinf.ms.persistence.model.core.Compound convertCompound(CompoundImport compoundImport) {
        List<AlignedFeatures> features = compoundImport.getFeatures().stream().map(this::convertToProjectFeature).toList();

        de.unijena.bioinf.ms.persistence.model.core.Compound.CompoundBuilder builder = de.unijena.bioinf.ms.persistence.model.core.Compound.builder()
                .name(compoundImport.getName())
                .adductFeatures(features);

        List<RetentionTime> rts = features.stream().map(AlignedFeatures::getRetentionTime).filter(Objects::nonNull).toList();
        double start = rts.stream().mapToDouble(RetentionTime::getStartTime).min().orElse(Double.NaN);
        double end = rts.stream().mapToDouble(RetentionTime::getEndTime).min().orElse(Double.NaN);

        if (Double.isFinite(start) && Double.isFinite(end)) {
            builder.rt(new RetentionTime(start, end));
        }

        features.stream().mapToDouble(AlignedFeatures::getAverageMass).average().ifPresent(builder::neutralMass);

        return builder.build();
    }

    private AlignedFeatures convertToProjectFeature(FeatureImport featureImport) {

        AlignedFeatures.AlignedFeaturesBuilder<?, ?> builder = AlignedFeatures.builder()
                .name(featureImport.getName())
                .externalFeatureId(featureImport.getFeatureId())
                .averageMass(featureImport.getIonMass());

        MSData.MSDataBuilder msDataBuilder = MSData.builder();

        if (featureImport.getMergedMs1() != null) {
            SimpleSpectrum mergedMs1 = new SimpleSpectrum(featureImport.getMergedMs1().getMasses(), featureImport.getMergedMs1().getIntensities());
            msDataBuilder.mergedMs1Spectrum(mergedMs1);
        }

        if (featureImport.getMs2Spectra() != null && !featureImport.getMs2Spectra().isEmpty()) {
            List<MutableMs2Spectrum> msnSpectra = new ArrayList<>();
            List<CollisionEnergy> ce = new ArrayList<>();
            DoubleList pmz = new DoubleArrayList();
            for (int i = 0; i < featureImport.getMs2Spectra().size(); i++) {
                BasicSpectrum spectrum = featureImport.getMs2Spectra().get(i);
                MutableMs2Spectrum mutableMs2 = new MutableMs2Spectrum(spectrum);
                mutableMs2.setMsLevel(spectrum.getMsLevel());
                if (spectrum.getScanNumber() != null) {
                    mutableMs2.setScanNumber(spectrum.getScanNumber());
                }
                if (spectrum.getCollisionEnergy() != null) {
                    mutableMs2.setCollisionEnergy(spectrum.getCollisionEnergy());
                    ce.add(spectrum.getCollisionEnergy());
                }
                if (spectrum.getPrecursorMz() != null) {
                    mutableMs2.setPrecursorMz(spectrum.getPrecursorMz());
                    pmz.add(spectrum.getPrecursorMz());
                }
                msnSpectra.add(mutableMs2);
                msDataBuilder.msnSpectra(msnSpectra.stream().map(MergedMSnSpectrum::fromMs2Spectrum).toList());
            }
            SimpleSpectrum merged = de.unijena.bioinf.ChemistryBase.ms.utils.Spectrums.getNormalizedSpectrum(de.unijena.bioinf.ChemistryBase.ms.utils.Spectrums.mergeSpectra(new Deviation(10), true, false, msnSpectra), Normalization.Sum);
            msDataBuilder.mergedMSnSpectrum(merged);
        }
        builder.msData(msDataBuilder.build());


        if (featureImport.getRtStartSeconds() != null && featureImport.getRtEndSeconds() != null) {
            builder.retentionTime(new RetentionTime(featureImport.getRtStartSeconds(), featureImport.getRtEndSeconds()));
        }

        if (featureImport.getAdduct() != null) {
            PrecursorIonType ionType = PrecursorIonType.fromString(featureImport.getAdduct());
            builder.charge((byte)ionType.getCharge());
            if (!ionType.isIonizationUnknown()) {
                builder.detectedAdducts(de.unijena.bioinf.ms.persistence.model.core.feature.DetectedAdducts.singleton(DetectedAdducts.Source.INPUT_FILE, ionType));
            }
        }
        return builder.build();
    }

    private AlignedFeature convertToApiFeature(AlignedFeatures features, @NotNull EnumSet<AlignedFeature.OptField> optFields) {
        final String fid = String.valueOf(features.getAlignedFeatureId());
        AlignedFeature.AlignedFeatureBuilder builder = AlignedFeature.builder()
                .alignedFeatureId(fid)
                .name(features.getName())
                .compoundId(features.getCompoundId()==null ? null : features.getCompoundId().toString())
                .ionMass(features.getAverageMass())
                .quality(features.getDataQuality())
                .computing(computeStateProvider.apply(this, fid))
                .charge(features.getCharge())
                .detectedAdducts(features.getDetectedAdducts().getAllAdducts().stream().map(PrecursorIonType::toString)
                        .collect(Collectors.toSet()));

        RetentionTime rt = features.getRetentionTime();
        if (rt != null) {
            if (rt.isInterval() && Double.isFinite(rt.getStartTime()) && Double.isFinite(rt.getEndTime())) {
                builder.rtStartSeconds(rt.getStartTime());
                builder.rtEndSeconds(rt.getEndTime());
            } else {
                builder.rtStartSeconds(rt.getMiddleTime());
                builder.rtEndSeconds(rt.getMiddleTime());
            }
        }

        features.getMSData().map(this::convertMSData).ifPresent(builder::msData);

        if (optFields.contains(AlignedFeature.OptField.topAnnotations))
            builder.topAnnotations(extractTopCsiNovoAnnotations(features.getAlignedFeatureId()));
        if (optFields.contains(AlignedFeature.OptField.topAnnotationsDeNovo))
            builder.topAnnotationsDeNovo(extractTopDeNovoAnnotations(features.getAlignedFeatureId()));

        return builder.build();
    }

    private FeatureAnnotations extractTopCsiNovoAnnotations(long longAFIf) {
        return extractTopAnnotations(longAFIf, CsiStructureMatch.class);
    }

    private FeatureAnnotations extractTopDeNovoAnnotations(long longAFIf) {
        return extractTopAnnotations(longAFIf, DenovoStructureMatch.class);

    }

    private FeatureAnnotations extractTopAnnotations(long longAFIf, Class<? extends StructureMatch> clzz) {
        final FeatureAnnotations cSum = new FeatureAnnotations();

        StructureMatch structureMatch = project().findByFeatureIdStr(longAFIf, clzz)
                .findFirst().orElse(null);


        de.unijena.bioinf.ms.persistence.model.sirius.FormulaCandidate formulaCandidate;
        if (structureMatch != null) {
            formulaCandidate = project().findByFormulaIdStr(structureMatch.getFormulaId(), de.unijena.bioinf.ms.persistence.model.sirius.FormulaCandidate.class)
                    .findFirst().orElseThrow();

            //set Structure match
            cSum.setStructureAnnotation(convertStructureMatch(structureMatch, EnumSet.of(StructureCandidateScored.OptField.dbLinks, StructureCandidateScored.OptField.libraryMatches)));

            if (structureMatch instanceof CsiStructureMatch) //csi only but not denovo
                project().findByFeatureIdStr(longAFIf, CsiStructureSearchResult.class)
                        .findFirst().ifPresent(it -> {
                            cSum.setConfidenceExactMatch(it.getConfidenceExact());
                            cSum.setConfidenceApproxMatch(it.getConfidenceApprox());
                            cSum.setExpansiveSearchState(it.getExpansiveSearchConfidenceMode());
                            //todo add searched database and expanded databases
                        });
        } else {
            Pair<String, Database.SortOrder> formSort = sortFormulaCandidate(null); //null == default
            formulaCandidate = project().findByFeatureIdStr(longAFIf, de.unijena.bioinf.ms.persistence.model.sirius.FormulaCandidate.class, formSort.getLeft(), formSort.getRight())
                    .findFirst().orElse(null); //todo should we call a page of size one instead?
        }

        //get Canopus result. either for
        if (formulaCandidate != null) {
            cSum.setFormulaAnnotation(convertFormulaCandidate(formulaCandidate));
//            if (structureMatch != null)
//                cSum.getFormulaAnnotation().setTopCSIScore(structureMatch.getCsiScore());
            project().findByFormulaIdStr(formulaCandidate.getFormulaId(), de.unijena.bioinf.ms.persistence.model.sirius.CanopusPrediction.class)
                    .findFirst().map(cc -> CompoundClasses.of(cc.getNpcFingerprint(), cc.getCfFingerprint()))
                    .ifPresent(cSum::setCompoundClassAnnotation);
        }
        return cSum;
    }

    private MsData convertMSData(MSData msData) {
        MsData.MsDataBuilder builder = MsData.builder();
        if (msData.getMergedMs1Spectrum() != null)
            builder.mergedMs1(Spectrums.createMs1(msData.getMergedMs1Spectrum()));
        if (msData.getMergedMSnSpectrum() != null)
            builder.mergedMs2(Spectrums.createMergedMsMs(msData.getMergedMSnSpectrum(), msData.getMsnSpectra().get(0).getMergedPrecursorMz()));
        if (msData.getMsnSpectra() != null)
            builder.ms2Spectra(msData.getMsnSpectra().stream().map(Spectrums::createMsMs).toList());
        return builder.build();
    }

    private static final EnumSet<FormulaCandidate.OptField> needTree = EnumSet.of(
            FormulaCandidate.OptField.fragmentationTree, FormulaCandidate.OptField.annotatedSpectrum,
            FormulaCandidate.OptField.isotopePattern, FormulaCandidate.OptField.lipidAnnotation,
            FormulaCandidate.OptField.statistics
    );

    private FormulaCandidate convertFormulaCandidate(de.unijena.bioinf.ms.persistence.model.sirius.FormulaCandidate candidate) {
        return convertFormulaCandidate(null, candidate, EnumSet.noneOf(FormulaCandidate.OptField.class));
    }

    private FormulaCandidate convertFormulaCandidate(@Nullable MSData msData, de.unijena.bioinf.ms.persistence.model.sirius.FormulaCandidate candidate, EnumSet<FormulaCandidate.OptField> optFields) {
        final long fid = candidate.getFormulaId();
        FormulaCandidate.FormulaCandidateBuilder builder = FormulaCandidate.builder()
                .formulaId(String.valueOf(fid))
                .molecularFormula(candidate.getMolecularFormula().toString())
                .adduct(candidate.getAdduct().toString())
                .rank(candidate.getFormulaRank())
                .siriusScore(candidate.getSiriusScore())
                .isotopeScore(candidate.getIsotopeScore())
                .treeScore(candidate.getTreeScore())
                .zodiacScore(candidate.getZodiacScore());

        //todo post 6.0: we need the scores in the gui without the tree -> do we want to store stats separately from the tree?
        final FTree ftree = optFields.stream().anyMatch(needTree::contains)
                ? project().findByFormulaIdStr(fid, FTreeResult.class).findFirst().map(FTreeResult::getFTree).orElse(null)
                : null;

        if (ftree != null) {
            if (optFields.contains(FormulaCandidate.OptField.statistics)) {
                FTreeMetricsHelper scores = new FTreeMetricsHelper(ftree);
                builder.numOfExplainablePeaks(scores.getNumberOfExplainablePeaks())
                        .numOfExplainedPeaks(scores.getNumOfExplainedPeaks())
                        .totalExplainedIntensity(scores.getExplainedIntensityRatio())
                        .medianMassDeviation(scores.getMedianMassDeviation());
            }
            if (optFields.contains(FormulaCandidate.OptField.fragmentationTree))
                builder.fragmentationTree(FragmentationTree.fromFtree(ftree));
            if (optFields.contains(FormulaCandidate.OptField.lipidAnnotation))
                builder.lipidAnnotation(AnnotationUtils.asLipidAnnotation(ftree));
            if (optFields.contains(FormulaCandidate.OptField.annotatedSpectrum))
                //todo this is not efficient an loads spectra a second time as well as the whole experiment. we need no change spectra annotation code to improve this.
                builder.annotatedSpectrum(findAnnotatedMsMsSpectrum(-1, null, candidate.getFormulaId(), candidate.getAlignedFeatureId()));
            if (msData != null && optFields.contains(FormulaCandidate.OptField.isotopePattern)) {
                SimpleSpectrum isotopePattern = msData.getIsotopePattern();
                if (isotopePattern != null) {
                    builder.isotopePatternAnnotation(Spectrums.createIsotopePatternAnnotation(isotopePattern, ftree));
                }
            }
        }


        if (optFields.contains(FormulaCandidate.OptField.predictedFingerprint))
            project().findByFormulaIdStr(fid, CsiPrediction.class).findFirst()
                    .map(fpp -> fpp.getFingerprint().toProbabilityArray()).ifPresent(builder::predictedFingerprint);


        if (optFields.contains(FormulaCandidate.OptField.canopusPredictions) || optFields.contains(FormulaCandidate.OptField.compoundClasses)) {
            project().findByFormulaIdStr(fid, de.unijena.bioinf.ms.persistence.model.sirius.CanopusPrediction.class)
                    .findFirst().ifPresent(cr -> {
                        if (optFields.contains(FormulaCandidate.OptField.canopusPredictions))
                            builder.canopusPrediction(CanopusPrediction.of(cr.getNpcFingerprint(), cr.getCfFingerprint()));
                        if (optFields.contains(FormulaCandidate.OptField.compoundClasses))
                            builder.compoundClasses(CompoundClasses.of(cr.getNpcFingerprint(), cr.getCfFingerprint()));
                    });
        }
        return builder.build();

    }

    @SneakyThrows
    @Override
    public Page<Compound> findCompounds(Pageable pageable,
                                        @NotNull EnumSet<Compound.OptField> optFields,
                                        @NotNull EnumSet<AlignedFeature.OptField> optFeatureFields) {
        Pair<String, Database.SortOrder> sort = sortCompound(pageable.getSort());
        Stream<de.unijena.bioinf.ms.persistence.model.core.Compound> stream;
        if (pageable.isPaged()) {
            stream = storage().findAllStr(de.unijena.bioinf.ms.persistence.model.core.Compound.class, pageable.getOffset(), pageable.getPageSize(), sort.getLeft(), sort.getRight());
        } else {
            stream = storage().findAllStr(de.unijena.bioinf.ms.persistence.model.core.Compound.class, sort.getLeft(), sort.getRight());
        }
        stream = stream.peek(project()::fetchAdductFeatures);

        if (optFeatureFields.contains(AlignedFeature.OptField.msData)) {
            stream = stream.peek(c -> c.getAdductFeatures().ifPresent(features -> features.forEach(project()::fetchMsData)));
        }

        List<Compound> compounds = stream.map(c -> convertCompound(c, optFields, optFeatureFields)).toList();

        // TODO annotations
        long total =  storage().countAll(de.unijena.bioinf.ms.persistence.model.core.Compound.class);

        return new PageImpl<>(compounds, pageable, total);
    }

    @SneakyThrows
    @Override
    public List<Compound> addCompounds(@NotNull List<CompoundImport> compounds, @NotNull EnumSet<Compound.OptField> optFields, @NotNull EnumSet<AlignedFeature.OptField> optFieldsFeatures) {
        List<de.unijena.bioinf.ms.persistence.model.core.Compound> dbc = compounds.stream().map(this::convertCompound).toList();
        project().importCompounds(dbc);
        return dbc.stream().map(c -> convertCompound(c, optFields, optFieldsFeatures)).toList();
    }

    @SneakyThrows
    @Override
    public Compound findCompoundById(String compoundId, @NotNull EnumSet<Compound.OptField> optFields, @NotNull EnumSet<AlignedFeature.OptField> optFeatureFields) {
        long id = Long.parseLong(compoundId);
        return storage().getByPrimaryKey(id, de.unijena.bioinf.ms.persistence.model.core.Compound.class)
                .map(c -> {
                    project().fetchAdductFeatures(c);
                    if (optFeatureFields.contains(AlignedFeature.OptField.msData)) {
                        c.getAdductFeatures().ifPresent(features -> features.forEach(project()::fetchMsData));
                    }
                    return convertCompound(c, optFields, optFeatureFields);
                })
                // TODO annotations
                .orElseThrow(() -> new ResponseStatusException(NOT_FOUND, "There is no compound '" + compoundId + "' in project " + projectId + "."));
    }

    @SneakyThrows
    @Override
    public void deleteCompoundById(String compoundId) {
        project().cascadeDeleteCompound(Long.parseLong(compoundId));
    }


    @SneakyThrows
    @Override
    public AlignedFeatureQuality findAlignedFeaturesQualityById(String alignedFeatureId) {
        return storage().getByPrimaryKey(Long.parseLong(alignedFeatureId), QualityReport.class).map(this::convertToFeatureQuality)
                .orElseThrow(() -> new ResponseStatusException(NOT_FOUND, "Not Quality information found for feature '" + alignedFeatureId + "' in project " + projectId + "."));
    }

    @SneakyThrows
    @Override
    public Page<AlignedFeatureQuality> findAlignedFeaturesQuality(Pageable pageable) {
        Stream<QualityReport> stream;
        if (pageable.isUnpaged() && pageable.getSort().isUnsorted()) {
            stream = storage().findAllStr(QualityReport.class);
        } else {
            Pair<String, Database.SortOrder> sort = sortFeature(pageable.getSort());
            stream = storage().findAllStr(QualityReport.class, pageable.getOffset(), pageable.getPageSize(), sort.getLeft(), sort.getRight());
        }

        List<AlignedFeatureQuality> features = stream.map(this::convertToFeatureQuality).toList();

        long total = storage().countAll(QualityReport.class);

        return new PageImpl<>(features, pageable, total);
    }

    private AlignedFeatureQuality convertToFeatureQuality(QualityReport report){
        return AlignedFeatureQuality.builder()
                .alignedFeatureId(String.valueOf(report.getAlignedFeatureId()))
                .overallQuality(report.getOverallQuality())
                .categories(report.getCategories())
                .build();
    }

    @SneakyThrows
    @Override
    public Page<AlignedFeature> findAlignedFeatures(Pageable pageable, @NotNull EnumSet<AlignedFeature.OptField> optFields) {
        Stream<AlignedFeatures> stream;
        if (pageable.isUnpaged() && pageable.getSort().isUnsorted()) {
            stream = storage().findAllStr(AlignedFeatures.class);
        } else {
            Pair<String, Database.SortOrder> sort = sortFeature(pageable.getSort());
            stream = storage().findAllStr(AlignedFeatures.class, pageable.getOffset(), pageable.getPageSize(), sort.getLeft(), sort.getRight());
        }

        if (optFields.contains(AlignedFeature.OptField.msData))
            stream = stream.peek(project()::fetchMsData);


        List<AlignedFeature> features = stream.map(alf -> convertToApiFeature(alf, optFields)).toList();

        long total = storage().countAll(AlignedFeatures.class);

        return new PageImpl<>(features, pageable, total);
    }

    @Override
    public List<AlignedFeature> addAlignedFeatures(@NotNull List<FeatureImport> features, @NotNull EnumSet<AlignedFeature.OptField> optFields) {
        LongestCommonSubsequence lcs = new LongestCommonSubsequence();
        String name = features.stream().map(FeatureImport::getName).reduce((a, b) -> lcs.longestCommonSubsequence(a, b).toString()).orElse("");
        if (name.isBlank())
            name = "Compound";

        CompoundImport ci = CompoundImport.builder().name(name).features(features).build();
        Compound compound = addCompounds(List.of(ci), EnumSet.of(Compound.OptField.none), optFields).stream().findFirst().orElseThrow(
                () -> new ResponseStatusException(NOT_FOUND, "Compound could not be imported to " + projectId + ".")
        );
        return compound.getFeatures();
    }

    @SneakyThrows
    @Override
    public AlignedFeature findAlignedFeaturesById(String alignedFeatureId, @NotNull EnumSet<AlignedFeature.OptField> optFields) {
        long id = Long.parseLong(alignedFeatureId);
        return storage().getByPrimaryKey(id, AlignedFeatures.class)
                .map(a -> {
                    if (optFields.contains(AlignedFeature.OptField.msData)) {
                        project().fetchMsData(a);
                    }
                    return convertToApiFeature(a, optFields);
                }).orElseThrow(() -> new ResponseStatusException(NOT_FOUND, "There is no aligned feature '" + alignedFeatureId + "' in project " + projectId + "."));
    }

    @SneakyThrows
    @Override
    public void deleteAlignedFeaturesById(String alignedFeatureId) {
        project().cascadeDeleteAlignedFeatures(Long.parseLong(alignedFeatureId));
    }

    @Override
    @SneakyThrows
    public void deleteAlignedFeaturesByIds(List<String> alignedFeatureIds) {
        project().cascadeDeleteAlignedFeatures(alignedFeatureIds.stream().map(Long::parseLong).sorted().toList());
    }

    @SneakyThrows
    @Override
    public Page<SpectralLibraryMatch> findLibraryMatchesByFeatureId(String alignedFeatureId, Pageable pageable) {
        long longId = Long.parseLong(alignedFeatureId);
        Pair<String, Database.SortOrder> sort = sortMatch(pageable.getSort());
        List<SpectralLibraryMatch> matches;
        if (pageable.isPaged()) {
            matches = project().findByFeatureIdStr(longId, SpectraMatch.class, pageable.getOffset(), pageable.getPageSize(), sort.getLeft(), sort.getRight())
                    .map(SpectralLibraryMatch::of).toList();
        } else {
            matches = project().findByFeatureIdStr(longId, SpectraMatch.class, sort.getLeft(), sort.getRight())
                    .map(SpectralLibraryMatch::of).toList();
        }
        long total = project().countByFeatureId(longId, SpectraMatch.class);
        return new PageImpl<>(matches, pageable, total);
    }

    @SneakyThrows
    @Override
    public SpectralLibraryMatch findLibraryMatchesByFeatureIdAndMatchId(String alignedFeatureId, String matchId) {
        long specMatchId = Long.parseLong(matchId);
        return storage().getByPrimaryKey(specMatchId, SpectraMatch.class).map(SpectralLibraryMatch::of)
                .orElseThrow(() -> new ResponseStatusException(NOT_FOUND, "Not Spectral match with ID '" + matchId + "' Exists."));
    }

    @SneakyThrows
    @Override
    public Page<FormulaCandidate> findFormulaCandidatesByFeatureId(String alignedFeatureId, Pageable pageable, @NotNull EnumSet<FormulaCandidate.OptField> optFields) {
        long longAFId = Long.parseLong(alignedFeatureId);
        Pair<String, Database.SortOrder> sort = sortFormulaCandidate(pageable.getSort());

        //load ms data only once per formula candidate
        final MSData msData = Stream.of(/*FormulaCandidate.OptField.annotatedSpectrum,*/ FormulaCandidate.OptField.isotopePattern).anyMatch(optFields::contains)
                ? project().findByFeatureIdStr(longAFId, MSData.class).findFirst().orElse(null) : null;

        List<FormulaCandidate> candidates;
        if (pageable.isPaged()) {
            candidates = project().findByFeatureIdStr(longAFId, de.unijena.bioinf.ms.persistence.model.sirius.FormulaCandidate.class, pageable.getOffset(), pageable.getPageSize(), sort.getLeft(), sort.getRight())
                    .map(fc -> convertFormulaCandidate(msData, fc, optFields)).toList();
        } else {
            candidates = project().findByFeatureIdStr(longAFId, de.unijena.bioinf.ms.persistence.model.sirius.FormulaCandidate.class, sort.getLeft(), sort.getRight())
                    .map(fc -> convertFormulaCandidate(msData, fc, optFields)).toList();
        }
        long total = project().countByFeatureId(longAFId, de.unijena.bioinf.ms.persistence.model.sirius.FormulaCandidate.class);

        return new PageImpl<>(candidates, pageable, total);
    }

    @SneakyThrows
    @Override
    public FormulaCandidate findFormulaCandidateByFeatureIdAndId(String formulaId, String alignedFeatureId, @NotNull EnumSet<FormulaCandidate.OptField> optFields) {
        long longFId = Long.parseLong(formulaId);
        long longAFId = Long.parseLong(alignedFeatureId);

        final MSData msData = Stream.of(/*FormulaCandidate.OptField.annotatedSpectrum,*/ FormulaCandidate.OptField.isotopePattern).anyMatch(optFields::contains)
                ? project().findByFeatureIdStr(longAFId, MSData.class).findFirst().orElse(null) : null;

        return project().findByFormulaIdStr(longFId, de.unijena.bioinf.ms.persistence.model.sirius.FormulaCandidate.class)
                .peek(fc -> {
                    if (fc.getAlignedFeatureId() != longAFId)
                        throw new ResponseStatusException(HttpStatus.BAD_REQUEST, "Formula candidate exists but FormulaID does not belong to the requested FeatureID. Are you using the correct Ids?");
                }).map(fc -> convertFormulaCandidate(msData, fc, optFields)).findFirst().orElse(null);
    }

    @Override
    public Page<StructureCandidateScored> findStructureCandidatesByFeatureIdAndFormulaId(String formulaId, String alignedFeatureId, Pageable pageable, @NotNull EnumSet<StructureCandidateScored.OptField> optFields) {
        return findStructureCandidatesByFeatureIdAndFormulaId(CsiStructureMatch.class, formulaId, alignedFeatureId, pageable, optFields);
    }

    @Override
    public Page<StructureCandidateScored> findDeNovoStructureCandidatesByFeatureIdAndFormulaId(String formulaId, String alignedFeatureId, Pageable pageable, @NotNull EnumSet<StructureCandidateScored.OptField> optFields) {
        return findStructureCandidatesByFeatureIdAndFormulaId(DenovoStructureMatch.class, formulaId, alignedFeatureId, pageable, optFields);
    }

    private <T extends StructureMatch> Page<StructureCandidateScored> findStructureCandidatesByFeatureIdAndFormulaId(Class<T> clzz, String formulaId, String alignedFeatureId, Pageable pageable, @NotNull EnumSet<StructureCandidateScored.OptField> optFields) {
        long longAFId = Long.parseLong(alignedFeatureId);
        long longFId = Long.parseLong(formulaId);
        Pair<String, Database.SortOrder> sort = sortStructureMatch(pageable.getSort());
        List<StructureCandidateScored> candidates = project().findByFeatureIdAndFormulaIdStr(longAFId, longFId, clzz, pageable.getOffset(), pageable.getPageSize(), sort.getLeft(), sort.getRight())
                .map(s -> convertStructureMatch(s, optFields)).map(s -> (StructureCandidateScored) s).toList();

        long total = project().countByFeatureId(longFId, clzz);

        return new PageImpl<>(candidates, pageable, total);
    }


    @Override
    public Page<StructureCandidateFormula> findStructureCandidatesByFeatureId(String alignedFeatureId, Pageable pageable, @NotNull EnumSet<StructureCandidateScored.OptField> optFields) {
        return findStructureCandidatesByFeatureId(CsiStructureMatch.class, alignedFeatureId, pageable, optFields);
    }

    @Override
    public Page<StructureCandidateFormula> findDeNovoStructureCandidatesByFeatureId(String alignedFeatureId, Pageable pageable, @NotNull EnumSet<StructureCandidateScored.OptField> optFields) {
        return findStructureCandidatesByFeatureId(DenovoStructureMatch.class, alignedFeatureId, pageable, optFields);
    }

    private <T extends StructureMatch> Page<StructureCandidateFormula> findStructureCandidatesByFeatureId(Class<T> clzz, String alignedFeatureId, Pageable pageable, @NotNull EnumSet<StructureCandidateScored.OptField> optFields) {
        long longAFId = Long.parseLong(alignedFeatureId);
        Pair<String, Database.SortOrder> sort = sortStructureMatch(pageable.getSort());

        Long2ObjectMap<de.unijena.bioinf.ms.persistence.model.sirius.FormulaCandidate> fidToFC = new Long2ObjectOpenHashMap<>();

        List<StructureCandidateFormula> candidates = project().findByFeatureIdStr(longAFId, clzz, pageable.getOffset(), pageable.getPageSize(), sort.getLeft(), sort.getRight())
                .map(candidate -> {
                    de.unijena.bioinf.ms.persistence.model.sirius.FormulaCandidate fc = fidToFC
                            .computeIfAbsent(candidate.getFormulaId(), k -> project()
                                    .findByFormulaIdStr(k, de.unijena.bioinf.ms.persistence.model.sirius.FormulaCandidate.class)
                                    .findFirst().orElseThrow());
                    return convertStructureMatch(fc.getMolecularFormula(), fc.getAdduct(), candidate, optFields);
                }).toList();

        long total = project().countByFeatureId(longAFId, clzz);
        return new PageImpl<>(candidates, pageable, total);
    }


    @Override
    public StructureCandidateScored findTopStructureCandidateByFeatureId(String alignedFeatureId, @NotNull EnumSet<StructureCandidateScored.OptField> optFields) {
        long longAFId = Long.parseLong(alignedFeatureId);
        Pair<String, Database.SortOrder> sort = sortStructureMatch(Sort.by(Sort.Direction.DESC, "csiScore"));
        return project().findByFeatureIdStr(longAFId, CsiStructureMatch.class, sort.getLeft(), sort.getRight())
                .findFirst().map(s -> convertStructureMatch(s, optFields)).orElse(null);
    }

    @Override
    public StructureCandidateScored findStructureCandidateById(@NotNull String inchiKey, @NotNull String formulaId, @NotNull String alignedFeatureId, @NotNull EnumSet<StructureCandidateScored.OptField> optFields) {
        long longAFId = Long.parseLong(alignedFeatureId);
        long longFId = Long.parseLong(formulaId);
        CsiStructureMatch match = project().findByFeatureIdAndFormulaIdAndInChIStr(longAFId, longFId, inchiKey, CsiStructureMatch.class)
                .findFirst().orElseThrow(() -> new ResponseStatusException(NOT_FOUND, "Structure Candidate with InChIKey: " + inchiKey + "| formulaId: " + formulaId + "| alignedFeatureId: " + alignedFeatureId + " could not be found!"));
        return convertStructureMatch(match, optFields);
    }

    private StructureCandidateFormula convertStructureMatch(MolecularFormula molecularFormula, PrecursorIonType adduct, StructureMatch match, EnumSet<StructureCandidateScored.OptField> optFields) {
        StructureCandidateFormula sSum = convertStructureMatch(match, optFields);
        if (molecularFormula != null)
            sSum.setMolecularFormula(molecularFormula.toString());
        if (adduct != null)
            sSum.setAdduct(adduct.toString());
        return sSum;
    }

    private StructureCandidateFormula convertStructureMatch(StructureMatch match, EnumSet<StructureCandidateScored.OptField> optFields) {
        final StructureCandidateFormula sSum = new StructureCandidateFormula();
        //FP
        if (match.getCandidate() == null)
            project().fetchFingerprintCandidate(match, optFields.contains(StructureCandidateScored.OptField.fingerprint));

        if (optFields.contains(StructureCandidateScored.OptField.fingerprint))
            sSum.setFingerprint(AnnotationUtils.asBinaryFingerprint(match.getCandidate().getFingerprint()));

        sSum.setFormulaId(String.valueOf(match.getFormulaId()));
        sSum.setRank(match.getStructureRank());
        // scores
        sSum.setCsiScore(match.getCsiScore());
        sSum.setTanimotoSimilarity(match.getTanimotoSimilarity());

        if (match instanceof CsiStructureMatch csi)
            sSum.setMcesDistToTopHit(csi.getMcesDistToTopHit());
//        else if (match instanceof DenovoStructureMatch mn)
        //todo do we want to add dnn score for denovo?


        //Structure information
        //check for "null" strings since the database might not be perfectly curated
        final String n = match.getCandidate().getName();
        if (n != null && !n.isEmpty() && !n.equals("null"))
            sSum.setStructureName(n);

        sSum.setSmiles(match.getCandidate().getSmiles());
        sSum.setInchiKey(match.getCandidateInChiKey());
        sSum.setXlogP(match.getCandidate().getXlogp());

        //meta data
        if (optFields.contains(StructureCandidateScored.OptField.dbLinks))
            sSum.setDbLinks(match.getCandidate().getLinks());

        // spectral library matches
        if (optFields.contains(StructureCandidateScored.OptField.libraryMatches)) {
            List<SpectralLibraryMatch> libraryMatches = project().findByInChIStr(sSum.getInchiKey(), SpectraMatch.class)
                    .map(SpectralLibraryMatch::of).toList();
            sSum.setSpectralLibraryMatches(libraryMatches);
        }

        return sSum;
    }

    @Override
    public AnnotatedSpectrum findAnnotatedSpectrumByStructureId(int specIndex, @Nullable String inchiKey, @NotNull String formulaId, @NotNull String alignedFeatureId) {
        long longFId = Long.parseLong(formulaId);
        long longAFId = Long.parseLong(alignedFeatureId);
        return findAnnotatedMsMsSpectrum(specIndex, inchiKey, longFId, longAFId);
    }

    @SneakyThrows
    private AnnotatedSpectrum findAnnotatedMsMsSpectrum(int specIndex, @Nullable String inchiKey, long formulaId, long alignedFeatureId) {
        //todo we want to do this without ms2 experiment
        Ms2Experiment exp = project().findAlignedFeatureAsMsExperiment(alignedFeatureId)
                .orElseThrow(() -> new ResponseStatusException(HttpStatus.BAD_REQUEST, "Could not load ms data needed to create annotated spectrum for id: " + alignedFeatureId));

        FTree ftree = project().findByFormulaIdStr(formulaId, FTreeResult.class).findFirst().map(FTreeResult::getFTree)
                .orElse(null);

        //todo we retrieve the complete candidate just for the smile. Maybe add smiles to match?
        String smiles = storage().getByPrimaryKey(inchiKey, FingerprintCandidate.class)
                .map(CompoundCandidate::getSmiles)
                .orElse(null);

        if (specIndex < 0)
            return Spectrums.createMergedMsMsWithAnnotations(exp, ftree, smiles);
        else
            return Spectrums.createMsMsWithAnnotations(exp.getMs2Spectra().get(specIndex), ftree, smiles);
    }

    @SneakyThrows
    @Override
    public AnnotatedMsMsData findAnnotatedMsMsDataByStructureId(@Nullable String inchiKey, @NotNull String formulaId, @NotNull String alignedFeatureId) {
        long longFId = Long.parseLong(formulaId);
        long longAFId = Long.parseLong(alignedFeatureId);

        //todo we want to do this without ms2 experiment
        Ms2Experiment exp = project().findAlignedFeatureAsMsExperiment(longAFId)
                .orElseThrow(() -> new ResponseStatusException(HttpStatus.BAD_REQUEST, "Could not load ms data needed to create annotated spectrum for id: " + alignedFeatureId));

        FTree ftree = project().findByFormulaIdStr(longFId, FTreeResult.class).findFirst().map(FTreeResult::getFTree)
                .orElse(null);

        //todo we retrieve the complete candidate just for the smile. Maybe add smiles to match?
        String smiles = storage().getByPrimaryKey(inchiKey, FingerprintCandidate.class)
                .map(CompoundCandidate::getSmiles)
                .orElse(null);

        return AnnotatedMsMsData.of(exp, ftree, smiles);
    }

    @SneakyThrows
    @Override
    public String getFingerIdDataCSV(int charge) {
        Optional<FingerIdData> dataOpt = projectSpaceManager.getProject().findFingerprintData(FingerIdData.class, charge);
        if (dataOpt.isEmpty())
            return null;
        StringWriter writer = new StringWriter();
        FingerIdData.write(writer, dataOpt.get()); //sneaky throws because it's a string writer and no real io.
        return writer.toString();
    }

    @SneakyThrows
    @Override
    public String getCanopusClassyFireDataCSV(int charge) {
        Optional<CanopusCfData> dataOpt = projectSpaceManager.getProject().findFingerprintData(CanopusCfData.class, charge);
        if (dataOpt.isEmpty())
            return null;
        StringWriter writer = new StringWriter();
        CanopusCfData.write(writer, dataOpt.get()); //sneaky throws because it's a string writer and no real io.
        return writer.toString();
    }

    @SneakyThrows
    @Override
    public String getCanopusNpcDataCSV(int charge) {
        Optional<CanopusNpcData> dataOpt = projectSpaceManager.getProject().findFingerprintData(CanopusNpcData.class, charge);
        if (dataOpt.isEmpty())
            return null;
        StringWriter writer = new StringWriter();
        CanopusNpcData.write(writer, dataOpt.get()); //sneaky throws because it's a string writer and no real io.
        return writer.toString();
    }

    @SneakyThrows
    @Override
    public String findSiriusFtreeJsonById(String formulaId, String alignedFeatureId) {
        long formId = Long.parseLong(formulaId);
        return project().findByFormulaIdStr(formId, FTreeResult.class).findFirst()
                .map(ftreeRes -> {
                    if (ftreeRes.getAlignedFeatureId() != Long.parseLong(alignedFeatureId))
                        throw new ResponseStatusException(HttpStatus.BAD_REQUEST, "Tree exists but FormulaID does not belong to the requested FeatureID. Are you using the correct Ids?");
                    return new FTJsonWriter().treeToJsonString(ftreeRes.getFTree());
                }).orElse(null);
    }
}<|MERGE_RESOLUTION|>--- conflicted
+++ resolved
@@ -313,13 +313,8 @@
         storage.fetchAllChildren(compound, "compoundId", "adductFeatures", AlignedFeatures.class);
         ArrayList<AbstractAlignedFeatures> allFeatures = new ArrayList<>();
         List<String> labels = new ArrayList<>();
-<<<<<<< HEAD
         for (AlignedFeatures f : compound.getAdductFeatures().stream().flatMap(Collection::stream).toList()) {
             if (f.getApexIntensity() == null) continue; // ignore features without lcms information
-=======
-        for (AlignedFeatures f : compound.getAdductFeatures().orElse(new ArrayList<>())) {
-            if (f.getApexIntensity()==null) continue; // ignore features without lcms information
->>>>>>> 26ee41a4
 
             String mainLabel;
             if (f.getDetectedAdducts().getAllAdducts().size()==1) {
