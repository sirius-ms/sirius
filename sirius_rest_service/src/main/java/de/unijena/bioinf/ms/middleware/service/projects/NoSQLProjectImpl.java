/*
 *
 *  This file is part of the SIRIUS library for analyzing MS and MS/MS data
 *
 *  Copyright (C) 2023 Bright Giant GmbH
 *
 *  This library is free software; you can redistribute it and/or
 *  modify it under the terms of the GNU Lesser General Public
 *  License as published by the Free Software Foundation; either
 *  version 3 of the License, or (at your option) any later version.
 *
 *  This library is distributed in the hope that it will be useful,
 *  but WITHOUT ANY WARRANTY; without even the implied warranty of
 *  MERCHANTABILITY or FITNESS FOR A PARTICULAR PURPOSE.  See the GNU
 *  Lesser General Public License for more details.
 *
 *  You should have received a copy of the GNU General Public License along with SIRIUS.
 *  If not, see <https://www.gnu.org/licenses/lgpl-3.0.txt>
 */

package de.unijena.bioinf.ms.middleware.service.projects;

import de.unijena.bioinf.ChemistryBase.chem.MolecularFormula;
import de.unijena.bioinf.ChemistryBase.chem.PrecursorIonType;
import de.unijena.bioinf.ChemistryBase.chem.RetentionTime;
import de.unijena.bioinf.ChemistryBase.ms.DetectedAdducts;
import de.unijena.bioinf.ChemistryBase.ms.*;
import de.unijena.bioinf.ChemistryBase.ms.ft.FTree;
import de.unijena.bioinf.ChemistryBase.ms.utils.SimpleSpectrum;
import de.unijena.bioinf.babelms.json.FTJsonWriter;
import de.unijena.bioinf.chemdb.CompoundCandidate;
import de.unijena.bioinf.chemdb.FingerprintCandidate;
import de.unijena.bioinf.ms.middleware.model.annotations.CanopusPrediction;
import de.unijena.bioinf.ms.middleware.model.annotations.FormulaCandidate;
import de.unijena.bioinf.ms.middleware.model.annotations.*;
import de.unijena.bioinf.ms.middleware.model.compounds.Compound;
import de.unijena.bioinf.ms.middleware.model.compounds.CompoundImport;
import de.unijena.bioinf.ms.middleware.model.features.*;
import de.unijena.bioinf.ms.middleware.model.spectra.AnnotatedSpectrum;
import de.unijena.bioinf.ms.middleware.model.spectra.BasicSpectrum;
import de.unijena.bioinf.ms.middleware.model.spectra.Spectrums;
import de.unijena.bioinf.ms.middleware.service.annotations.AnnotationUtils;
import de.unijena.bioinf.ms.persistence.model.core.QualityReport;
import de.unijena.bioinf.ms.persistence.model.core.feature.*;
import de.unijena.bioinf.ms.persistence.model.core.run.LCMSRun;
import de.unijena.bioinf.ms.persistence.model.core.run.MergedLCMSRun;
import de.unijena.bioinf.ms.persistence.model.core.run.RetentionTimeAxis;
import de.unijena.bioinf.ms.persistence.model.core.spectrum.MSData;
import de.unijena.bioinf.ms.persistence.model.core.spectrum.MergedMSnSpectrum;
import de.unijena.bioinf.ms.persistence.model.core.trace.MergedTrace;
import de.unijena.bioinf.ms.persistence.model.core.trace.RawTraceRef;
import de.unijena.bioinf.ms.persistence.model.core.trace.SourceTrace;
import de.unijena.bioinf.ms.persistence.model.core.trace.TraceRef;
import de.unijena.bioinf.ms.persistence.model.sirius.*;
import de.unijena.bioinf.ms.persistence.storage.SiriusProjectDocumentDatabase;
import de.unijena.bioinf.ms.rest.model.canopus.CanopusCfData;
import de.unijena.bioinf.ms.rest.model.canopus.CanopusNpcData;
import de.unijena.bioinf.ms.rest.model.fingerid.FingerIdData;
import de.unijena.bioinf.projectspace.NoSQLProjectSpaceManager;
import de.unijena.bioinf.sirius.FTreeMetricsHelper;
import de.unijena.bioinf.storage.db.nosql.Database;
import it.unimi.dsi.fastutil.doubles.DoubleArrayList;
import it.unimi.dsi.fastutil.doubles.DoubleList;
import it.unimi.dsi.fastutil.floats.FloatList;
import it.unimi.dsi.fastutil.ints.IntArrayList;
import it.unimi.dsi.fastutil.ints.IntList;
import it.unimi.dsi.fastutil.longs.Long2ObjectMap;
import it.unimi.dsi.fastutil.longs.Long2ObjectOpenHashMap;
import lombok.SneakyThrows;
import org.apache.commons.lang3.tuple.Pair;
import org.apache.commons.text.similarity.LongestCommonSubsequence;
import org.jetbrains.annotations.NotNull;
import org.jetbrains.annotations.Nullable;
import org.springframework.data.domain.Page;
import org.springframework.data.domain.PageImpl;
import org.springframework.data.domain.Pageable;
import org.springframework.data.domain.Sort;
import org.springframework.http.HttpStatus;
import org.springframework.web.server.ResponseStatusException;

import java.io.StringWriter;
import java.util.*;
import java.util.function.BiFunction;
import java.util.function.Function;
import java.util.stream.Collectors;
import java.util.stream.Stream;

import static org.springframework.http.HttpStatus.NOT_FOUND;


public class NoSQLProjectImpl implements Project<NoSQLProjectSpaceManager> {
    @NotNull
    private final String projectId;

    @NotNull
    private final NoSQLProjectSpaceManager projectSpaceManager;

    private final @NotNull BiFunction<Project<?>, String, Boolean> computeStateProvider;

    @SneakyThrows
    public NoSQLProjectImpl(@NotNull String projectId, @NotNull NoSQLProjectSpaceManager projectSpaceManager, @NotNull BiFunction<Project<?>, String, Boolean> computeStateProvider) {
        this.projectId = projectId;
        this.projectSpaceManager = projectSpaceManager;
        this.computeStateProvider = computeStateProvider;
    }

    //using private methods instead of references for easier refactoring or changes.
    // compiler will inline the method call since projectmanager is final.
    private Database<?> storage() {
        return projectSpaceManager.getProject().getStorage();
    }

    private SiriusProjectDocumentDatabase<? extends Database<?>> project() {
        return projectSpaceManager.getProject();
    }

    @Override
    public @NotNull String getProjectId() {
        return projectId;
    }

    @Override
    public @NotNull NoSQLProjectSpaceManager getProjectSpaceManager() {
        return projectSpaceManager;
    }

    @Override
    @SneakyThrows
    public Optional<QuantificationTable> getQuantificationForAlignedFeature(String alignedFeatureId, QuantificationTable.QuantificationType type) {
        if (type != QuantificationTable.QuantificationType.APEX_HEIGHT) return Optional.empty();
        Database<?> storage = storage();
        Optional<AlignedFeatures> maybeFeature = storage.getByPrimaryKey(Long.parseLong(alignedFeatureId), AlignedFeatures.class);
        if (maybeFeature.isEmpty()) return Optional.empty();
        AlignedFeatures feature = maybeFeature.get();
        storage.fetchAllChildren(feature, "alignedFeatureId", "features", Feature.class);
        // only use features with LC/MS information
        List<Feature> features = feature.getFeatures().stream().flatMap(List::stream).filter(x -> x.getApexIntensity() != null).toList();
        List<LCMSRun> samples = new ArrayList<>();
        for (Feature value : features) {
            samples.add(storage.getByPrimaryKey(value.getRunId(), LCMSRun.class).orElse(null));
        }

        QuantificationTable table = new QuantificationTable();
        table.setQuantificationType(type);
        table.setRowType(QuantificationTable.RowType.FEATURES);
        table.setColumnType(QuantificationTable.ColumnType.SAMPLES);
        table.setRowIds(new long[]{feature.getAlignedFeatureId()});
        table.setRowNames(new String[]{feature.getName()});
        table.setColumnIds(features.stream().mapToLong(AbstractFeature::getRunId).toArray());
        table.setColumnNames(samples.stream().map(x->x==null ? "unknown" : x.getName()).toArray(String[]::new));
        double[] vec = new double[samples.size()];
        for (int k=0; k < features.size(); ++k) {
            vec[k] = features.get(k).getApexIntensity();
        }
        table.setValues(new double[][]{vec});
        return Optional.of(table);
    }

    @Override
    @SneakyThrows
    public Optional<TraceSet> getTraceSetForAlignedFeature(String alignedFeatureId) {
        Database<?> storage = storage();
        Optional<AlignedFeatures> maybeFeature = storage.getByPrimaryKey(Long.parseLong(alignedFeatureId), AlignedFeatures.class);
        if (maybeFeature.isEmpty()) return Optional.empty();
        AlignedFeatures feature = maybeFeature.get();
        storage.fetchAllChildren(feature, "alignedFeatureId", "features", Feature.class);
        project().fetchMsData(feature);

        // only use features with LC/MS information
<<<<<<< HEAD
        List<Feature> features = feature.getFeatures().stream().flatMap(List::stream).filter(x -> x.getApexIntensity() != null).toList();
=======
        List<Feature> features = feature.getFeatures().stream().flatMap(List::stream).filter(x->x.getApexIntensity()!=null).toList();
>>>>>>> e3d17ecd
        List<LCMSRun> samples = new ArrayList<>();
        for (int k=0; k < features.size(); ++k) {
            samples.add(storage.getByPrimaryKey(features.get(k).getRunId(), LCMSRun.class).orElse(null));
            storage.fetchChild(samples.get(k), "runId", "retentionTimeAxis", RetentionTimeAxis.class);
        }

        MergedLCMSRun merged = storage.getByPrimaryKey(feature.getRunId(), MergedLCMSRun.class).orElse(null);
        if (merged==null) return Optional.empty();
        storage.fetchChild(merged, "runId", "retentionTimeAxis", RetentionTimeAxis.class);
        if (merged.getRetentionTimeAxis().isEmpty()) return Optional.empty();
        RetentionTimeAxis mergedAxis = merged.getRetentionTimeAxis().get();
        TraceSet traceSet = new TraceSet();

        TraceRef ref = feature.getTraceRef();
        Optional<MergedTrace> maybeMergedTrace = storage.getByPrimaryKey(ref.getTraceId(), MergedTrace.class);
        if (maybeMergedTrace.isEmpty()) return Optional.empty();
        MergedTrace mergedTrace = maybeMergedTrace.get();

        Long2ObjectOpenHashMap<IntArrayList> ms2annotations = new Long2ObjectOpenHashMap<>();

        feature.getMSData().ifPresent(x->{
            if (x.getMsnSpectra()!=null) {
                for (MergedMSnSpectrum spec : x.getMsnSpectra()) {
                    long[] sampleIds = spec.getSampleIds();
                    int[][] scanIds = spec.getProjectedPrecursorScanIds();
                    for (int i = 0; i < sampleIds.length; ++i) {
                        ms2annotations.computeIfAbsent(sampleIds[i], (q) -> new IntArrayList()).addAll(IntList.of(scanIds[i]));
                    }
                }
            }
        });


        int firstTraceId = mergedTrace.getScanIndexOffset();
        List<TraceSet.Trace> traces = new ArrayList<>();
        {
            // add merged trace
            TraceSet.Trace mergedtrace = new TraceSet.Trace();
            mergedtrace.setMz(feature.getAverageMass());
            mergedtrace.setId(feature.getAlignedFeatureId());
            mergedtrace.setSampleId(merged.getRunId());
            mergedtrace.setSampleName(merged.getName());
            mergedtrace.setLabel(merged.getName());
            mergedtrace.setNormalizationFactor(1d);
            mergedtrace.setAnnotations(new TraceSet.Annotation[]{new TraceSet.Annotation(TraceSet.AnnotationType.FEATURE, "",
                    feature.getTraceRef().getApex(), feature.getTraceRef().getStart(), feature.getTraceRef().getEnd())});
            mergedtrace.setMerged(true);
            mergedtrace.setIntensities(mergedTrace.getIntensities().doubleStream().toArray());
            mergedtrace.setNoiseLevel((double)(mergedAxis.getNoiseLevelPerScan()[feature.getTraceRef().getScanIndexOffsetOfTrace()+feature.getTraceRef().getApex()]));
            traces.add(mergedtrace);
        }

        for (int k=0; k < features.size(); ++k) {
            Optional<RawTraceRef> traceReference = features.get(k).getTraceReference();
            if (traceReference.isPresent()) {
                RawTraceRef r = traceReference.get();
                Optional<SourceTrace> sourceTrace = storage.getByPrimaryKey(r.getTraceId(), SourceTrace.class);
                if (sourceTrace.isPresent()) {
                    // remap trace
                    FloatList intensities = sourceTrace.get().getIntensities();
                    int offset = sourceTrace.get().getScanIndexOffset();

                    int len = intensities.size();
                    int startIdx=0, shift=0;
                    // this should never happen. Just in case the single trace appears before the merged trace
                    // we cut it of
                    if (offset < firstTraceId) {
                        startIdx = firstTraceId-offset;
                        shift = 0;
                        len -= startIdx;
                    }

                    // this might happen from time to time
                    if (offset > firstTraceId) {
                        startIdx = 0;
                        shift = offset - firstTraceId;
                        len += shift;
                    }

                    double[] vec = new double[len];
                    for (int i=startIdx; i < intensities.size(); ++i) {
                        vec[i+shift] = intensities.getFloat(i);
                    }

                    TraceSet.Trace trace = new TraceSet.Trace();
                    trace.setId(features.get(k).getFeatureId());
                    trace.setSampleId(features.get(k).getRunId());
                    trace.setSampleName(samples.get(k)==null ? "unknown" : samples.get(k).getName());

                    trace.setIntensities(vec);
                    trace.setLabel(trace.getSampleName());
                    trace.setMz(features.get(k).getAverageMass());

                    // add annotations
                    ArrayList<TraceSet.Annotation> annotations = new ArrayList<>();
                    // feature annotation
                    annotations.add(new TraceSet.Annotation(TraceSet.AnnotationType.FEATURE, "",
                            r.getApex() + shift, r.getStart() + shift, r.getEnd() + shift));

                    // ms2 annotations
                    IntArrayList scanIds = ms2annotations.get(features.get(k).getRunId());
                    if (scanIds!=null) {
                        for (int id : scanIds)  {
                            annotations.add(new TraceSet.Annotation(TraceSet.AnnotationType.MS2, "",
                                    id - r.getScanIndexOffsetOfTrace() + shift));

                        }
                    }
                    trace.setAnnotations(annotations.toArray(TraceSet.Annotation[]::new));
                    RetentionTimeAxis axis = samples.get(k).getRetentionTimeAxis().get();
                    trace.setNormalizationFactor(axis.getNormalizationFactor());
                    trace.setNoiseLevel((double)axis.getNoiseLevelPerScan()[r.getRawScanIndexOfset()+r.getRawApex()]);
                    traces.add(trace);
                }
            }
        }
        traceSet.setTraces(traces.toArray(TraceSet.Trace[]::new));

        TraceSet.Axes axes = new TraceSet.Axes();
        final int traceTo = mergedTrace.getScanIndexOffset()+traces.stream().mapToInt(x->x.getIntensities().length).max().orElse(0);
        /*
            Merged traces do not have scan numbers....
         */
        //axes.setScanNumber(Arrays.copyOfRange(mergedAxis.getScanNumbers(), firstTraceId, traceTo));
        //axes.setScanIds(Arrays.copyOfRange(mergedAxis.getScanIdentifiers(), firstTraceId, traceTo));
        axes.setRetentionTimeInSeconds(Arrays.copyOfRange(mergedAxis.getRetentionTimes(), firstTraceId, traceTo));
        traceSet.setAxes(axes);

        traceSet.setSampleName(merged.getName());
        traceSet.setSampleId(merged.getRunId());

        return Optional.of(traceSet);
    }

    @Override
    @SneakyThrows
    public Optional<TraceSet> getTraceSetForCompound(String compoundId) {
        Database<?> storage = storage();
        Optional<de.unijena.bioinf.ms.persistence.model.core.Compound> maybeCompound = storage.getByPrimaryKey(Long.parseLong(compoundId), de.unijena.bioinf.ms.persistence.model.core.Compound.class);
        if (maybeCompound.isEmpty()) return Optional.empty();
        de.unijena.bioinf.ms.persistence.model.core.Compound compound = maybeCompound.get();
        storage.fetchChild(compound, "adductFeatures", "compoundId", AlignedFeatures.class);
        ArrayList<AbstractAlignedFeatures> allFeatures = new ArrayList<>();
        List<String> labels = new ArrayList<>();
        for (AlignedFeatures f : compound.getAdductFeatures().stream().flatMap(Collection::stream).toList()) {
            if (f.getApexIntensity() == null) continue; // ignore features without lcms information

            String mainLabel;
            if (f.getDetectedAdducts().getAllAdducts().size()==1) {
                mainLabel = f.getDetectedAdducts().getAllAdducts().get(0).toString();
            } else mainLabel = "[M + ?]" + (f.getCharge() > 0 ? "+" : "-");

            storage.fetchChild(f, "isotopicFeatures", "alignedFeatureId", AlignedIsotopicFeatures.class);
            allFeatures.add(f);
            labels.add(mainLabel);
            List<AlignedIsotopicFeatures> isotopes = f.getIsotopicFeatures().get().stream().filter(x -> x.getApexIntensity() != null).sorted(Comparator.comparingDouble(AbstractFeature::getAverageMass)).toList();
            for (int k=0; k < isotopes.size(); ++k) {
                allFeatures.add(isotopes.get(k));
                labels.add(mainLabel + (k+1)+"-th isotope");
            }
        }
        if (allFeatures.isEmpty()) return Optional.empty();

        TraceSet traceSet = new TraceSet();
        LCMSRun merged = storage.getByPrimaryKey(allFeatures.get(0).getRunId(), LCMSRun.class).orElse(null);
        if (merged==null) return Optional.empty();
        storage.fetchChild(merged, "retentionTimeAxis", "runId", RetentionTimeAxis.class);
        if (merged.getRetentionTimeAxis().isEmpty()) return Optional.empty();
        RetentionTimeAxis mergedAxis = merged.getRetentionTimeAxis().get();
        TraceSet.Axes axes = new TraceSet.Axes();
        axes.setScanIds(mergedAxis.getScanIdentifiers());
        axes.setRetentionTimeInSeconds(mergedAxis.getRetentionTimes());
        traceSet.setAxes(axes);

        traceSet.setSampleId(merged.getRunId());
        traceSet.setSampleName(merged.getName());

        int startIndexOfTraces = Integer.MAX_VALUE;
        for (AbstractAlignedFeatures f : allFeatures) {
            startIndexOfTraces = Math.min(startIndexOfTraces, f.getTraceRef().getScanIndexOffsetOfTrace());
        }

        ArrayList<TraceSet.Trace> traces = new ArrayList<>();
        for (int k=0; k < allFeatures.size(); ++k) {
            AbstractAlignedFeatures f = allFeatures.get(k);
            String label = labels.get(k);
            MergedTrace mergedTrace = storage().getByPrimaryKey(f.getTraceRef().getTraceId(), MergedTrace.class).orElse(null);
            if (mergedTrace==null) continue;

            TraceSet.Trace trace = new TraceSet.Trace();
            trace.setMz(f.getAverageMass());
            trace.setId(f instanceof AlignedIsotopicFeatures ? ((AlignedIsotopicFeatures) f).getAlignedIsotopeFeatureId() : (f instanceof AlignedFeatures ? ((AlignedFeatures) f).getAlignedFeatureId() : 0));
            trace.setLabel(label);

            int shift = mergedTrace.getScanIndexOffset() - startIndexOfTraces;
            FloatList fs = mergedTrace.getIntensities();
            int len = fs.size() + shift;
            double[] vec = new double[len];
            for (int i=0; i < fs.size(); ++i) {
                vec[i+shift] = fs.getFloat(i);
            }
            trace.setIntensities(vec);
            traces.add(trace);
        }

        traceSet.setTraces(traces.toArray(TraceSet.Trace[]::new));

        return Optional.of(traceSet);
    }

    private Pair<String, Database.SortOrder> sort(Sort sort, Pair<String, Database.SortOrder> defaults, Function<String, String> translator) {
        if (sort == null)
            return defaults;

        if (sort == Sort.unsorted())
            return defaults;

        Optional<Sort.Order> order = sort.stream().findFirst();
        if (order.isEmpty())
            return defaults;

        String property = order.get().getProperty();
        if (property.isEmpty() || property.isBlank()) {
            return defaults;
        }

        Database.SortOrder so = order.get().getDirection().isAscending() ? Database.SortOrder.ASCENDING : Database.SortOrder.DESCENDING;
        return Pair.of(translator.apply(property), so);
    }

    private Pair<String, Database.SortOrder> sortCompound(Sort sort) {
        return sort(sort, Pair.of("name", Database.SortOrder.ASCENDING), s -> switch (s) {
            case "rtStartSeconds" -> "rt.start";
            case "rtEndSeconds" -> "rt.end";
            default -> s;
        });
    }

    private Pair<String, Database.SortOrder> sortFeature(Sort sort) {
        return sort(sort, Pair.of("name", Database.SortOrder.ASCENDING), s -> switch (s) {
            case "rtStartSeconds" -> "retentionTime.start";
            case "rtEndSeconds" -> "retentionTime.end";
            case "ionMass" -> "averageMass";
            default -> s;
        });
    }

    private Pair<String, Database.SortOrder> sortMatch(Sort sort) {
        return sort(sort, Pair.of("searchResult.rank", Database.SortOrder.ASCENDING), s -> switch (s) {
            case "rank" -> "searchResult.rank";
            case "similarity" -> "searchResult.similarity.similarity";
            case "sharedPeaks" -> "similarity.sharedPeaks";
            default -> s;
        });
    }

    private Pair<String, Database.SortOrder> sortFormulaCandidate(Sort sort) {
        return sort(sort, Pair.of("formulaRank", Database.SortOrder.ASCENDING), Function.identity());
    }

    private Pair<String, Database.SortOrder> sortStructureMatch(Sort sort) {
        return sort(sort, Pair.of("structureRank", Database.SortOrder.ASCENDING), Function.identity());
    }

    private Compound convertCompound(de.unijena.bioinf.ms.persistence.model.core.Compound compound,
                                     @NotNull EnumSet<Compound.OptField> optFields,
                                     @NotNull EnumSet<AlignedFeature.OptField> optFeatureFields) {
        Compound.CompoundBuilder builder = Compound.builder()
                .compoundId(String.valueOf(compound.getCompoundId()))
                .name(compound.getName())
                .neutralMass(compound.getNeutralMass());

        RetentionTime rt = compound.getRt();
        if (rt != null) {
            if (Double.isFinite(rt.getStartTime()) && Double.isFinite(rt.getEndTime())) {
                builder.rtStartSeconds(rt.getStartTime());
                builder.rtEndSeconds(rt.getEndTime());
            } else {
                builder.rtStartSeconds(rt.getMiddleTime());
                builder.rtEndSeconds(rt.getMiddleTime());
            }
        }

        compound.getAdductFeatures().ifPresent(features -> builder.features(features.stream()
                .map(f -> convertToApiFeature(f, optFeatureFields)).toList()));

        return builder.build();
    }

    private de.unijena.bioinf.ms.persistence.model.core.Compound convertCompound(CompoundImport compoundImport) {
        List<AlignedFeatures> features = compoundImport.getFeatures().stream().map(this::convertToProjectFeature).toList();

        de.unijena.bioinf.ms.persistence.model.core.Compound.CompoundBuilder builder = de.unijena.bioinf.ms.persistence.model.core.Compound.builder()
                .name(compoundImport.getName())
                .adductFeatures(features);

        List<RetentionTime> rts = features.stream().map(AlignedFeatures::getRetentionTime).filter(Objects::nonNull).toList();
        double start = rts.stream().mapToDouble(RetentionTime::getStartTime).min().orElse(Double.NaN);
        double end = rts.stream().mapToDouble(RetentionTime::getEndTime).min().orElse(Double.NaN);

        if (Double.isFinite(start) && Double.isFinite(end)) {
            builder.rt(new RetentionTime(start, end));
        }

        features.stream().mapToDouble(AlignedFeatures::getAverageMass).average().ifPresent(builder::neutralMass);

        return builder.build();
    }

    private AlignedFeatures convertToProjectFeature(FeatureImport featureImport) {

        AlignedFeatures.AlignedFeaturesBuilder<?, ?> builder = AlignedFeatures.builder()
                .name(featureImport.getName())
                .externalFeatureId(featureImport.getFeatureId())
                .averageMass(featureImport.getIonMass());

        MSData.MSDataBuilder msDataBuilder = MSData.builder();

        if (featureImport.getMergedMs1() != null) {
            SimpleSpectrum mergedMs1 = new SimpleSpectrum(featureImport.getMergedMs1().getMasses(), featureImport.getMergedMs1().getIntensities());
            msDataBuilder.mergedMs1Spectrum(mergedMs1);
        }

        if (featureImport.getMs2Spectra() != null && !featureImport.getMs2Spectra().isEmpty()) {
            List<MutableMs2Spectrum> msnSpectra = new ArrayList<>();
            List<CollisionEnergy> ce = new ArrayList<>();
            DoubleList pmz = new DoubleArrayList();
            for (int i = 0; i < featureImport.getMs2Spectra().size(); i++) {
                BasicSpectrum spectrum = featureImport.getMs2Spectra().get(i);
                MutableMs2Spectrum mutableMs2 = new MutableMs2Spectrum(spectrum);
                mutableMs2.setMsLevel(spectrum.getMsLevel());
                if (spectrum.getScanNumber() != null) {
                    mutableMs2.setScanNumber(spectrum.getScanNumber());
                }
                if (spectrum.getCollisionEnergy() != null) {
                    mutableMs2.setCollisionEnergy(spectrum.getCollisionEnergy());
                    ce.add(spectrum.getCollisionEnergy());
                }
                if (spectrum.getPrecursorMz() != null) {
                    mutableMs2.setPrecursorMz(spectrum.getPrecursorMz());
                    pmz.add(spectrum.getPrecursorMz());
                }
                msnSpectra.add(mutableMs2);
                msDataBuilder.msnSpectra(msnSpectra.stream().map(MergedMSnSpectrum::fromMs2Spectrum).toList());
            }
            SimpleSpectrum merged = de.unijena.bioinf.ChemistryBase.ms.utils.Spectrums.getNormalizedSpectrum(de.unijena.bioinf.ChemistryBase.ms.utils.Spectrums.mergeSpectra(new Deviation(10), true, false, msnSpectra), Normalization.Sum);
            msDataBuilder.mergedMSnSpectrum(merged);
        }
        builder.msData(msDataBuilder.build());


        if (featureImport.getRtStartSeconds() != null && featureImport.getRtEndSeconds() != null) {
            builder.retentionTime(new RetentionTime(featureImport.getRtStartSeconds(), featureImport.getRtEndSeconds()));
        }

        if (featureImport.getAdduct() != null) {
            PrecursorIonType ionType = PrecursorIonType.fromString(featureImport.getAdduct());
            builder.charge((byte)ionType.getCharge());
            if (!ionType.isIonizationUnknown()) {
                builder.detectedAdducts(de.unijena.bioinf.ms.persistence.model.core.feature.DetectedAdducts.singleton(DetectedAdducts.Source.INPUT_FILE, ionType));
            }
        }
        return builder.build();
    }

    private AlignedFeature convertToApiFeature(AlignedFeatures features, @NotNull EnumSet<AlignedFeature.OptField> optFields) {
        final String fid = String.valueOf(features.getAlignedFeatureId());
        AlignedFeature.AlignedFeatureBuilder builder = AlignedFeature.builder()
                .alignedFeatureId(fid)
                .name(features.getName())
                .ionMass(features.getAverageMass())
<<<<<<< HEAD
                .computing(computeStateProvider.apply(this, fid))
                .charge(features.getCharge())
                .detectedAdducts(features.getDetectedAdducts().getAllAdducts().stream().map(PrecursorIonType::toString)
                        .collect(Collectors.toSet()));
=======
                .quality(features.getDataQuality())
                .computing(computeStateProvider.apply(this, fid));


        List<PrecursorIonType> allAdducts = features.getDetectedAdducts().getAllAdducts();
        if (allAdducts.size()==1) builder.ionType(allAdducts.get(0).toString());
        else builder.ionType(PrecursorIonType.unknown(features.getCharge()).toString());
>>>>>>> e3d17ecd

        RetentionTime rt = features.getRetentionTime();
        if (rt != null) {
            if (rt.isInterval() && Double.isFinite(rt.getStartTime()) && Double.isFinite(rt.getEndTime())) {
                builder.rtStartSeconds(rt.getStartTime());
                builder.rtEndSeconds(rt.getEndTime());
            } else {
                builder.rtStartSeconds(rt.getMiddleTime());
                builder.rtEndSeconds(rt.getMiddleTime());
            }
        }

        features.getMSData().map(this::convertMSData).ifPresent(builder::msData);

        if (optFields.contains(AlignedFeature.OptField.topAnnotations))
            builder.topAnnotations(extractTopCsiNovoAnnotations(features.getAlignedFeatureId()));
        if (optFields.contains(AlignedFeature.OptField.topAnnotationsDeNovo))
            builder.topAnnotationsDeNovo(extractTopDeNovoAnnotations(features.getAlignedFeatureId()));

        return builder.build();
    }

    private FeatureAnnotations extractTopCsiNovoAnnotations(long longAFIf) {
        return extractTopAnnotations(longAFIf, CsiStructureMatch.class);
    }

    private FeatureAnnotations extractTopDeNovoAnnotations(long longAFIf) {
        return extractTopAnnotations(longAFIf, DenovoStructureMatch.class);

    }

    private FeatureAnnotations extractTopAnnotations(long longAFIf, Class<? extends StructureMatch> clzz) {
        final FeatureAnnotations cSum = new FeatureAnnotations();

        StructureMatch structureMatch = project().findByFeatureIdStr(longAFIf, clzz)
                .findFirst().orElse(null);


        de.unijena.bioinf.ms.persistence.model.sirius.FormulaCandidate formulaCandidate;
        if (structureMatch != null) {
            formulaCandidate = project().findByFormulaIdStr(structureMatch.getFormulaId(), de.unijena.bioinf.ms.persistence.model.sirius.FormulaCandidate.class)
                    .findFirst().orElseThrow();

            //set Structure match
            cSum.setStructureAnnotation(convertStructureMatch(structureMatch, EnumSet.of(StructureCandidateScored.OptField.dbLinks, StructureCandidateScored.OptField.libraryMatches)));

            if (structureMatch instanceof CsiStructureMatch) //csi only but not denovo
                project().findByFeatureIdStr(longAFIf, CsiStructureSearchResult.class)
                        .findFirst().ifPresent(it -> {
                            cSum.setConfidenceExactMatch(it.getConfidenceExact());
                            cSum.setConfidenceApproxMatch(it.getConfidenceApprox());
                            cSum.setExpansiveSearchState(it.getExpansiveSearchConfidenceMode());
                            //todo add searched database and expanded databases
                        });
        } else {
            Pair<String, Database.SortOrder> formSort = sortFormulaCandidate(null); //null == default
            formulaCandidate = project().findByFeatureIdStr(longAFIf, de.unijena.bioinf.ms.persistence.model.sirius.FormulaCandidate.class, formSort.getLeft(), formSort.getRight())
                    .findFirst().orElse(null); //todo should we call a page of size one instead?
        }

        //get Canopus result. either for
        if (formulaCandidate != null) {
            cSum.setFormulaAnnotation(convertFormulaCandidate(formulaCandidate));
//            if (structureMatch != null)
//                cSum.getFormulaAnnotation().setTopCSIScore(structureMatch.getCsiScore());
            project().findByFormulaIdStr(formulaCandidate.getFormulaId(), de.unijena.bioinf.ms.persistence.model.sirius.CanopusPrediction.class)
                    .findFirst().map(cc -> CompoundClasses.of(cc.getNpcFingerprint(), cc.getCfFingerprint()))
                    .ifPresent(cSum::setCompoundClassAnnotation);
        }
        return cSum;
    }

    private MsData convertMSData(MSData msData) {
        MsData.MsDataBuilder builder = MsData.builder();
        if (msData.getMergedMs1Spectrum() != null)
            builder.mergedMs1(Spectrums.createMs1(msData.getMergedMs1Spectrum()));
        if (msData.getMergedMSnSpectrum() != null)
            builder.mergedMs2(Spectrums.createMergedMsMs(msData.getMergedMSnSpectrum(), msData.getMsnSpectra().get(0).getMergedPrecursorMz()));
        if (msData.getMsnSpectra() != null)
            builder.ms2Spectra(msData.getMsnSpectra().stream().map(Spectrums::createMsMs).toList());
        return builder.build();
    }

    private static final EnumSet<FormulaCandidate.OptField> needTree = EnumSet.of(
            FormulaCandidate.OptField.fragmentationTree, FormulaCandidate.OptField.annotatedSpectrum,
            FormulaCandidate.OptField.isotopePattern, FormulaCandidate.OptField.lipidAnnotation,
            FormulaCandidate.OptField.statistics
    );

    private FormulaCandidate convertFormulaCandidate(de.unijena.bioinf.ms.persistence.model.sirius.FormulaCandidate candidate) {
        return convertFormulaCandidate(null, candidate, EnumSet.noneOf(FormulaCandidate.OptField.class));
    }

    private FormulaCandidate convertFormulaCandidate(@Nullable MSData msData, de.unijena.bioinf.ms.persistence.model.sirius.FormulaCandidate candidate, EnumSet<FormulaCandidate.OptField> optFields) {
        final long fid = candidate.getFormulaId();
        FormulaCandidate.FormulaCandidateBuilder builder = FormulaCandidate.builder()
                .formulaId(String.valueOf(fid))
                .molecularFormula(candidate.getMolecularFormula().toString())
                .adduct(candidate.getAdduct().toString())
                .rank(candidate.getFormulaRank())
                .siriusScore(candidate.getSiriusScore())
                .isotopeScore(candidate.getIsotopeScore())
                .treeScore(candidate.getTreeScore())
                .zodiacScore(candidate.getZodiacScore());

        //todo post 6.0: we need the scores in the gui without the tree -> do we want to store stats separately from the tree?
        final FTree ftree = optFields.stream().anyMatch(needTree::contains)
                ? project().findByFormulaIdStr(fid, FTreeResult.class).findFirst().map(FTreeResult::getFTree).orElse(null)
                : null;

        if (ftree != null) {
            if (optFields.contains(FormulaCandidate.OptField.statistics)) {
                FTreeMetricsHelper scores = new FTreeMetricsHelper(ftree);
                builder.numOfExplainablePeaks(scores.getNumberOfExplainablePeaks())
                        .numOfExplainedPeaks(scores.getNumOfExplainedPeaks())
                        .totalExplainedIntensity(scores.getExplainedIntensityRatio())
                        .medianMassDeviation(scores.getMedianMassDeviation());
            }
            if (optFields.contains(FormulaCandidate.OptField.fragmentationTree))
                builder.fragmentationTree(FragmentationTree.fromFtree(ftree));
            if (optFields.contains(FormulaCandidate.OptField.lipidAnnotation))
                builder.lipidAnnotation(AnnotationUtils.asLipidAnnotation(ftree));
            if (optFields.contains(FormulaCandidate.OptField.annotatedSpectrum))
                //todo this is not efficient an loads spectra a second time as well as the whole experiment. we need no change spectra annotation code to improve this.
                builder.annotatedSpectrum(findAnnotatedMsMsSpectrum(-1, null, candidate.getFormulaId(), candidate.getAlignedFeatureId()));
            if (msData != null && optFields.contains(FormulaCandidate.OptField.isotopePattern)) {
                SimpleSpectrum isotopePattern = msData.getIsotopePattern();
                if (isotopePattern != null) {
                    builder.isotopePatternAnnotation(Spectrums.createIsotopePatternAnnotation(isotopePattern, ftree));
                }
            }
        }


        if (optFields.contains(FormulaCandidate.OptField.predictedFingerprint))
            project().findByFormulaIdStr(fid, CsiPrediction.class).findFirst()
                    .map(fpp -> fpp.getFingerprint().toProbabilityArray()).ifPresent(builder::predictedFingerprint);


        if (optFields.contains(FormulaCandidate.OptField.canopusPredictions) || optFields.contains(FormulaCandidate.OptField.compoundClasses)) {
            project().findByFormulaIdStr(fid, de.unijena.bioinf.ms.persistence.model.sirius.CanopusPrediction.class)
                    .findFirst().ifPresent(cr -> {
                        if (optFields.contains(FormulaCandidate.OptField.canopusPredictions))
                            builder.canopusPrediction(CanopusPrediction.of(cr.getNpcFingerprint(), cr.getCfFingerprint()));
                        if (optFields.contains(FormulaCandidate.OptField.compoundClasses))
                            builder.compoundClasses(CompoundClasses.of(cr.getNpcFingerprint(), cr.getCfFingerprint()));
                    });
        }
        return builder.build();

    }

    @SneakyThrows
    @Override
    public Page<Compound> findCompounds(Pageable pageable,
                                        @NotNull EnumSet<Compound.OptField> optFields,
                                        @NotNull EnumSet<AlignedFeature.OptField> optFeatureFields) {
        Pair<String, Database.SortOrder> sort = sortCompound(pageable.getSort());
        Stream<de.unijena.bioinf.ms.persistence.model.core.Compound> stream;
        if (pageable.isPaged()) {
            stream = storage().findAllStr(de.unijena.bioinf.ms.persistence.model.core.Compound.class, pageable.getOffset(), pageable.getPageSize(), sort.getLeft(), sort.getRight());
        } else {
            stream = storage().findAllStr(de.unijena.bioinf.ms.persistence.model.core.Compound.class, sort.getLeft(), sort.getRight());
        }
        stream = stream.peek(project()::fetchAdductFeatures);

        if (optFeatureFields.contains(AlignedFeature.OptField.msData)) {
            stream = stream.peek(c -> c.getAdductFeatures().ifPresent(features -> features.forEach(project()::fetchMsData)));
        }

        List<Compound> compounds = stream.map(c -> convertCompound(c, optFields, optFeatureFields)).toList();

        // TODO annotations
        long total =  storage().countAll(de.unijena.bioinf.ms.persistence.model.core.Compound.class);

        return new PageImpl<>(compounds, pageable, total);
    }

    @SneakyThrows
    @Override
    public List<Compound> addCompounds(@NotNull List<CompoundImport> compounds, @NotNull EnumSet<Compound.OptField> optFields, @NotNull EnumSet<AlignedFeature.OptField> optFieldsFeatures) {
        List<de.unijena.bioinf.ms.persistence.model.core.Compound> dbc = compounds.stream().map(this::convertCompound).toList();
        project().importCompounds(dbc);
        return dbc.stream().map(c -> convertCompound(c, optFields, optFieldsFeatures)).toList();
    }

    @SneakyThrows
    @Override
    public Compound findCompoundById(String compoundId, @NotNull EnumSet<Compound.OptField> optFields, @NotNull EnumSet<AlignedFeature.OptField> optFeatureFields) {
        long id = Long.parseLong(compoundId);
        return storage().getByPrimaryKey(id, de.unijena.bioinf.ms.persistence.model.core.Compound.class)
                .map(c -> {
                    project().fetchAdductFeatures(c);
                    if (optFeatureFields.contains(AlignedFeature.OptField.msData)) {
                        c.getAdductFeatures().ifPresent(features -> features.forEach(project()::fetchMsData));
                    }
                    return convertCompound(c, optFields, optFeatureFields);
                })
                // TODO annotations
                .orElseThrow(() -> new ResponseStatusException(NOT_FOUND, "There is no compound '" + compoundId + "' in project " + projectId + "."));
    }

    @SneakyThrows
    @Override
    public void deleteCompoundById(String compoundId) {
        project().cascadeDeleteCompound(Long.parseLong(compoundId));
    }


    @SneakyThrows
    @Override
    public AlignedFeatureQuality findAlignedFeaturesQualityById(String alignedFeatureId) {
        return storage().getByPrimaryKey(alignedFeatureId, QualityReport.class).map(this::convertToFeatureQuality)
                .orElseThrow(() -> new ResponseStatusException(NOT_FOUND, "Not Quality information found for feature '" + alignedFeatureId + "' in project " + projectId + "."));
    }

    @SneakyThrows
    @Override
    public Page<AlignedFeatureQuality> findAlignedFeaturesQuality(Pageable pageable) {
        Stream<QualityReport> stream;
        if (pageable.isUnpaged() && pageable.getSort().isUnsorted()) {
            stream = storage().findAllStr(QualityReport.class);
        } else {
            Pair<String, Database.SortOrder> sort = sortFeature(pageable.getSort());
            stream = storage().findAllStr(QualityReport.class, pageable.getOffset(), pageable.getPageSize(), sort.getLeft(), sort.getRight());
        }

        List<AlignedFeatureQuality> features = stream.map(this::convertToFeatureQuality).toList();

        long total = storage().countAll(QualityReport.class);

        return new PageImpl<>(features, pageable, total);
    }

    private AlignedFeatureQuality convertToFeatureQuality(QualityReport report){
        return AlignedFeatureQuality.builder()
                .alignedFeatureId(String.valueOf(report.getAlignedFeatureId()))
                .overallQuality(report.getOverallQuality())
                .categories(report.getCategories())
                .build();
    }

    @SneakyThrows
    @Override
    public Page<AlignedFeature> findAlignedFeatures(Pageable pageable, @NotNull EnumSet<AlignedFeature.OptField> optFields) {
        Stream<AlignedFeatures> stream;
        if (pageable.isUnpaged() && pageable.getSort().isUnsorted()) {
            stream = storage().findAllStr(AlignedFeatures.class);
        } else {
            Pair<String, Database.SortOrder> sort = sortFeature(pageable.getSort());
            stream = storage().findAllStr(AlignedFeatures.class, pageable.getOffset(), pageable.getPageSize(), sort.getLeft(), sort.getRight());
        }

        if (optFields.contains(AlignedFeature.OptField.msData))
            stream = stream.peek(project()::fetchMsData);


        List<AlignedFeature> features = stream.map(alf -> convertToApiFeature(alf, optFields)).toList();

        long total = storage().countAll(AlignedFeatures.class);

        return new PageImpl<>(features, pageable, total);
    }

    @Override
    public List<AlignedFeature> addAlignedFeatures(@NotNull List<FeatureImport> features, @NotNull EnumSet<AlignedFeature.OptField> optFields) {
        LongestCommonSubsequence lcs = new LongestCommonSubsequence();
        String name = features.stream().map(FeatureImport::getName).reduce((a, b) -> lcs.longestCommonSubsequence(a, b).toString()).orElse("");
        if (name.isBlank())
            name = "Compound";

        CompoundImport ci = CompoundImport.builder().name(name).features(features).build();
        Compound compound = addCompounds(List.of(ci), EnumSet.of(Compound.OptField.none), optFields).stream().findFirst().orElseThrow(
                () -> new ResponseStatusException(NOT_FOUND, "Compound could not be imported to " + projectId + ".")
        );
        return compound.getFeatures();
    }

    @SneakyThrows
    @Override
    public AlignedFeature findAlignedFeaturesById(String alignedFeatureId, @NotNull EnumSet<AlignedFeature.OptField> optFields) {
        long id = Long.parseLong(alignedFeatureId);
        return storage().getByPrimaryKey(id, AlignedFeatures.class)
                .map(a -> {
                    if (optFields.contains(AlignedFeature.OptField.msData)) {
                        project().fetchMsData(a);
                    }
                    return convertToApiFeature(a, optFields);
                }).orElseThrow(() -> new ResponseStatusException(NOT_FOUND, "There is no aligned feature '" + alignedFeatureId + "' in project " + projectId + "."));
    }

    @SneakyThrows
    @Override
    public void deleteAlignedFeaturesById(String alignedFeatureId) {
        project().cascadeDeleteAlignedFeatures(Long.parseLong(alignedFeatureId));
    }

    @Override
    @SneakyThrows
    public void deleteAlignedFeaturesByIds(List<String> alignedFeatureIds) {
        project().cascadeDeleteAlignedFeatures(alignedFeatureIds.stream().map(Long::parseLong).sorted().toList());
    }

    @SneakyThrows
    @Override
    public Page<SpectralLibraryMatch> findLibraryMatchesByFeatureId(String alignedFeatureId, Pageable pageable) {
        long longId = Long.parseLong(alignedFeatureId);
        Pair<String, Database.SortOrder> sort = sortMatch(pageable.getSort());
        List<SpectralLibraryMatch> matches;
        if (pageable.isPaged()) {
            matches = project().findByFeatureIdStr(longId, SpectraMatch.class, pageable.getOffset(), pageable.getPageSize(), sort.getLeft(), sort.getRight())
                    .map(SpectralLibraryMatch::of).toList();
        } else {
            matches = project().findByFeatureIdStr(longId, SpectraMatch.class, sort.getLeft(), sort.getRight())
                    .map(SpectralLibraryMatch::of).toList();
        }
        long total = project().countByFeatureId(longId, SpectraMatch.class);
        return new PageImpl<>(matches, pageable, total);
    }

    @SneakyThrows
    @Override
    public SpectralLibraryMatch findLibraryMatchesByFeatureIdAndMatchId(String alignedFeatureId, String matchId) {
        long specMatchId = Long.parseLong(matchId);
        return storage().getByPrimaryKey(specMatchId, SpectraMatch.class).map(SpectralLibraryMatch::of)
                .orElseThrow(() -> new ResponseStatusException(NOT_FOUND, "Not Spectral match with ID '" + matchId + "' Exists."));
    }

    @SneakyThrows
    @Override
    public Page<FormulaCandidate> findFormulaCandidatesByFeatureId(String alignedFeatureId, Pageable pageable, @NotNull EnumSet<FormulaCandidate.OptField> optFields) {
        long longAFId = Long.parseLong(alignedFeatureId);
        Pair<String, Database.SortOrder> sort = sortFormulaCandidate(pageable.getSort());

        //load ms data only once per formula candidate
        final MSData msData = Stream.of(/*FormulaCandidate.OptField.annotatedSpectrum,*/ FormulaCandidate.OptField.isotopePattern).anyMatch(optFields::contains)
                ? project().findByFeatureIdStr(longAFId, MSData.class).findFirst().orElse(null) : null;

        List<FormulaCandidate> candidates;
        if (pageable.isPaged()) {
            candidates = project().findByFeatureIdStr(longAFId, de.unijena.bioinf.ms.persistence.model.sirius.FormulaCandidate.class, pageable.getOffset(), pageable.getPageSize(), sort.getLeft(), sort.getRight())
                    .map(fc -> convertFormulaCandidate(msData, fc, optFields)).toList();
        } else {
            candidates = project().findByFeatureIdStr(longAFId, de.unijena.bioinf.ms.persistence.model.sirius.FormulaCandidate.class, sort.getLeft(), sort.getRight())
                    .map(fc -> convertFormulaCandidate(msData, fc, optFields)).toList();
        }
        long total = project().countByFeatureId(longAFId, de.unijena.bioinf.ms.persistence.model.sirius.FormulaCandidate.class);

        return new PageImpl<>(candidates, pageable, total);
    }

    @SneakyThrows
    @Override
    public FormulaCandidate findFormulaCandidateByFeatureIdAndId(String formulaId, String alignedFeatureId, @NotNull EnumSet<FormulaCandidate.OptField> optFields) {
        long longFId = Long.parseLong(formulaId);
        long longAFId = Long.parseLong(alignedFeatureId);

        final MSData msData = Stream.of(/*FormulaCandidate.OptField.annotatedSpectrum,*/ FormulaCandidate.OptField.isotopePattern).anyMatch(optFields::contains)
                ? project().findByFeatureIdStr(longAFId, MSData.class).findFirst().orElse(null) : null;

        return project().findByFormulaIdStr(longFId, de.unijena.bioinf.ms.persistence.model.sirius.FormulaCandidate.class)
                .peek(fc -> {
                    if (fc.getAlignedFeatureId() != longAFId)
                        throw new ResponseStatusException(HttpStatus.BAD_REQUEST, "Formula candidate exists but FormulaID does not belong to the requested FeatureID. Are you using the correct Ids?");
                }).map(fc -> convertFormulaCandidate(msData, fc, optFields)).findFirst().orElse(null);
    }

    @Override
    public Page<StructureCandidateScored> findStructureCandidatesByFeatureIdAndFormulaId(String formulaId, String alignedFeatureId, Pageable pageable, @NotNull EnumSet<StructureCandidateScored.OptField> optFields) {
        return findStructureCandidatesByFeatureIdAndFormulaId(CsiStructureMatch.class, formulaId, alignedFeatureId, pageable, optFields);
    }

    @Override
    public Page<StructureCandidateScored> findDeNovoStructureCandidatesByFeatureIdAndFormulaId(String formulaId, String alignedFeatureId, Pageable pageable, @NotNull EnumSet<StructureCandidateScored.OptField> optFields) {
        return findStructureCandidatesByFeatureIdAndFormulaId(DenovoStructureMatch.class, formulaId, alignedFeatureId, pageable, optFields);
    }

    private <T extends StructureMatch> Page<StructureCandidateScored> findStructureCandidatesByFeatureIdAndFormulaId(Class<T> clzz, String formulaId, String alignedFeatureId, Pageable pageable, @NotNull EnumSet<StructureCandidateScored.OptField> optFields) {
        long longAFId = Long.parseLong(alignedFeatureId);
        long longFId = Long.parseLong(formulaId);
        Pair<String, Database.SortOrder> sort = sortStructureMatch(pageable.getSort());
        List<StructureCandidateScored> candidates = project().findByFeatureIdAndFormulaIdStr(longAFId, longFId, clzz, pageable.getOffset(), pageable.getPageSize(), sort.getLeft(), sort.getRight())
                .map(s -> convertStructureMatch(s, optFields)).map(s -> (StructureCandidateScored) s).toList();

        long total = project().countByFeatureId(longFId, clzz);

        return new PageImpl<>(candidates, pageable, total);
    }


    @Override
    public Page<StructureCandidateFormula> findStructureCandidatesByFeatureId(String alignedFeatureId, Pageable pageable, @NotNull EnumSet<StructureCandidateScored.OptField> optFields) {
        return findStructureCandidatesByFeatureId(CsiStructureMatch.class, alignedFeatureId, pageable, optFields);
    }

    @Override
    public Page<StructureCandidateFormula> findDeNovoStructureCandidatesByFeatureId(String alignedFeatureId, Pageable pageable, @NotNull EnumSet<StructureCandidateScored.OptField> optFields) {
        return findStructureCandidatesByFeatureId(DenovoStructureMatch.class, alignedFeatureId, pageable, optFields);
    }

    private <T extends StructureMatch> Page<StructureCandidateFormula> findStructureCandidatesByFeatureId(Class<T> clzz, String alignedFeatureId, Pageable pageable, @NotNull EnumSet<StructureCandidateScored.OptField> optFields) {
        long longAFId = Long.parseLong(alignedFeatureId);
        Pair<String, Database.SortOrder> sort = sortStructureMatch(pageable.getSort());

        Long2ObjectMap<de.unijena.bioinf.ms.persistence.model.sirius.FormulaCandidate> fidToFC = new Long2ObjectOpenHashMap<>();

        List<StructureCandidateFormula> candidates = project().findByFeatureIdStr(longAFId, clzz, pageable.getOffset(), pageable.getPageSize(), sort.getLeft(), sort.getRight())
                .map(candidate -> {
                    de.unijena.bioinf.ms.persistence.model.sirius.FormulaCandidate fc = fidToFC
                            .computeIfAbsent(candidate.getFormulaId(), k -> project()
                                    .findByFormulaIdStr(k, de.unijena.bioinf.ms.persistence.model.sirius.FormulaCandidate.class)
                                    .findFirst().orElseThrow());
                    return convertStructureMatch(fc.getMolecularFormula(), fc.getAdduct(), candidate, optFields);
                }).toList();

        long total = project().countByFeatureId(longAFId, clzz);
        return new PageImpl<>(candidates, pageable, total);
    }


    @Override
    public StructureCandidateScored findTopStructureCandidateByFeatureId(String alignedFeatureId, @NotNull EnumSet<StructureCandidateScored.OptField> optFields) {
        long longAFId = Long.parseLong(alignedFeatureId);
        Pair<String, Database.SortOrder> sort = sortStructureMatch(Sort.by(Sort.Direction.DESC, "csiScore"));
        return project().findByFeatureIdStr(longAFId, CsiStructureMatch.class, sort.getLeft(), sort.getRight())
                .findFirst().map(s -> convertStructureMatch(s, optFields)).orElse(null);
    }

    @Override
    public StructureCandidateScored findStructureCandidateById(@NotNull String inchiKey, @NotNull String formulaId, @NotNull String alignedFeatureId, @NotNull EnumSet<StructureCandidateScored.OptField> optFields) {
        long longAFId = Long.parseLong(alignedFeatureId);
        long longFId = Long.parseLong(formulaId);
        CsiStructureMatch match = project().findByFeatureIdAndFormulaIdAndInChIStr(longAFId, longFId, inchiKey, CsiStructureMatch.class)
                .findFirst().orElseThrow(() -> new ResponseStatusException(NOT_FOUND, "Structure Candidate with InChIKey: " + inchiKey + "| formulaId: " + formulaId + "| alignedFeatureId: " + alignedFeatureId + " could not be found!"));
        return convertStructureMatch(match, optFields);
    }

    private StructureCandidateFormula convertStructureMatch(MolecularFormula molecularFormula, PrecursorIonType adduct, StructureMatch match, EnumSet<StructureCandidateScored.OptField> optFields) {
        StructureCandidateFormula sSum = convertStructureMatch(match, optFields);
        if (molecularFormula != null)
            sSum.setMolecularFormula(molecularFormula.toString());
        if (adduct != null)
            sSum.setAdduct(adduct.toString());
        return sSum;
    }

    private StructureCandidateFormula convertStructureMatch(StructureMatch match, EnumSet<StructureCandidateScored.OptField> optFields) {
        final StructureCandidateFormula sSum = new StructureCandidateFormula();
        //FP
        if (match.getCandidate() == null)
            project().fetchFingerprintCandidate(match, optFields.contains(StructureCandidateScored.OptField.fingerprint));

        if (optFields.contains(StructureCandidateScored.OptField.fingerprint))
            sSum.setFingerprint(AnnotationUtils.asBinaryFingerprint(match.getCandidate().getFingerprint()));

        sSum.setFormulaId(String.valueOf(match.getFormulaId()));
        sSum.setRank(match.getStructureRank());
        // scores
        sSum.setCsiScore(match.getCsiScore());
        sSum.setTanimotoSimilarity(match.getTanimotoSimilarity());

        if (match instanceof CsiStructureMatch csi)
            sSum.setMcesDistToTopHit(csi.getMcesDistToTopHit());
//        else if (match instanceof DenovoStructureMatch mn)
        //todo do we want to add dnn score for denovo?


        //Structure information
        //check for "null" strings since the database might not be perfectly curated
        final String n = match.getCandidate().getName();
        if (n != null && !n.isEmpty() && !n.equals("null"))
            sSum.setStructureName(n);

        sSum.setSmiles(match.getCandidate().getSmiles());
        sSum.setInchiKey(match.getCandidateInChiKey());
        sSum.setXlogP(match.getCandidate().getXlogp());

        //meta data
        if (optFields.contains(StructureCandidateScored.OptField.dbLinks))
            sSum.setDbLinks(match.getCandidate().getLinks());

        // spectral library matches
        if (optFields.contains(StructureCandidateScored.OptField.libraryMatches)) {
            List<SpectralLibraryMatch> libraryMatches = project().findByInChIStr(sSum.getInchiKey(), SpectraMatch.class)
                    .map(SpectralLibraryMatch::of).toList();
            sSum.setSpectralLibraryMatches(libraryMatches);
        }

        return sSum;
    }

    @Override
    public AnnotatedSpectrum findAnnotatedSpectrumByStructureId(int specIndex, @Nullable String inchiKey, @NotNull String formulaId, @NotNull String alignedFeatureId) {
        long longFId = Long.parseLong(formulaId);
        long longAFId = Long.parseLong(alignedFeatureId);
        return findAnnotatedMsMsSpectrum(specIndex, inchiKey, longFId, longAFId);
    }

    @SneakyThrows
    private AnnotatedSpectrum findAnnotatedMsMsSpectrum(int specIndex, @Nullable String inchiKey, long formulaId, long alignedFeatureId) {
        //todo we want to do this without ms2 experiment
        Ms2Experiment exp = project().findAlignedFeatureAsMsExperiment(alignedFeatureId)
                .orElseThrow(() -> new ResponseStatusException(HttpStatus.BAD_REQUEST, "Could not load ms data needed to create annotated spectrum for id: " + alignedFeatureId));

        FTree ftree = project().findByFormulaIdStr(formulaId, FTreeResult.class).findFirst().map(FTreeResult::getFTree)
                .orElse(null);

        //todo we retrieve the complete candidate just for the smile. Maybe add smiles to match?
        String smiles = storage().getByPrimaryKey(inchiKey, FingerprintCandidate.class)
                .map(CompoundCandidate::getSmiles)
                .orElse(null);

        if (specIndex < 0)
            return Spectrums.createMergedMsMsWithAnnotations(exp, ftree, smiles);
        else
            return Spectrums.createMsMsWithAnnotations(exp.getMs2Spectra().get(specIndex), ftree, smiles);
    }

    @SneakyThrows
    @Override
    public AnnotatedMsMsData findAnnotatedMsMsDataByStructureId(@Nullable String inchiKey, @NotNull String formulaId, @NotNull String alignedFeatureId) {
        long longFId = Long.parseLong(formulaId);
        long longAFId = Long.parseLong(alignedFeatureId);

        //todo we want to do this without ms2 experiment
        Ms2Experiment exp = project().findAlignedFeatureAsMsExperiment(longAFId)
                .orElseThrow(() -> new ResponseStatusException(HttpStatus.BAD_REQUEST, "Could not load ms data needed to create annotated spectrum for id: " + alignedFeatureId));

        FTree ftree = project().findByFormulaIdStr(longFId, FTreeResult.class).findFirst().map(FTreeResult::getFTree)
                .orElse(null);

        //todo we retrieve the complete candidate just for the smile. Maybe add smiles to match?
        String smiles = storage().getByPrimaryKey(inchiKey, FingerprintCandidate.class)
                .map(CompoundCandidate::getSmiles)
                .orElse(null);

        return AnnotatedMsMsData.of(exp, ftree, smiles);
    }

    @SneakyThrows
    @Override
    public String getFingerIdDataCSV(int charge) {
        Optional<FingerIdData> dataOpt = projectSpaceManager.getProject().findFingerprintData(FingerIdData.class, charge);
        if (dataOpt.isEmpty())
            return null;
        StringWriter writer = new StringWriter();
        FingerIdData.write(writer, dataOpt.get()); //sneaky throws because it's a string writer and no real io.
        return writer.toString();
    }

    @SneakyThrows
    @Override
    public String getCanopusClassyFireDataCSV(int charge) {
        Optional<CanopusCfData> dataOpt = projectSpaceManager.getProject().findFingerprintData(CanopusCfData.class, charge);
        if (dataOpt.isEmpty())
            return null;
        StringWriter writer = new StringWriter();
        CanopusCfData.write(writer, dataOpt.get()); //sneaky throws because it's a string writer and no real io.
        return writer.toString();
    }

    @SneakyThrows
    @Override
    public String getCanopusNpcDataCSV(int charge) {
        Optional<CanopusNpcData> dataOpt = projectSpaceManager.getProject().findFingerprintData(CanopusNpcData.class, charge);
        if (dataOpt.isEmpty())
            return null;
        StringWriter writer = new StringWriter();
        CanopusNpcData.write(writer, dataOpt.get()); //sneaky throws because it's a string writer and no real io.
        return writer.toString();
    }

    @SneakyThrows
    @Override
    public String findSiriusFtreeJsonById(String formulaId, String alignedFeatureId) {
        long formId = Long.parseLong(formulaId);
        return project().findByFormulaIdStr(formId, FTreeResult.class).findFirst()
                .map(ftreeRes -> {
                    if (ftreeRes.getAlignedFeatureId() != Long.parseLong(alignedFeatureId))
                        throw new ResponseStatusException(HttpStatus.BAD_REQUEST, "Tree exists but FormulaID does not belong to the requested FeatureID. Are you using the correct Ids?");
                    return new FTJsonWriter().treeToJsonString(ftreeRes.getFTree());
                }).orElse(null);
    }
}<|MERGE_RESOLUTION|>--- conflicted
+++ resolved
@@ -167,11 +167,7 @@
         project().fetchMsData(feature);
 
         // only use features with LC/MS information
-<<<<<<< HEAD
         List<Feature> features = feature.getFeatures().stream().flatMap(List::stream).filter(x -> x.getApexIntensity() != null).toList();
-=======
-        List<Feature> features = feature.getFeatures().stream().flatMap(List::stream).filter(x->x.getApexIntensity()!=null).toList();
->>>>>>> e3d17ecd
         List<LCMSRun> samples = new ArrayList<>();
         for (int k=0; k < features.size(); ++k) {
             samples.add(storage.getByPrimaryKey(features.get(k).getRunId(), LCMSRun.class).orElse(null));
@@ -543,20 +539,11 @@
                 .alignedFeatureId(fid)
                 .name(features.getName())
                 .ionMass(features.getAverageMass())
-<<<<<<< HEAD
+                .quality(features.getDataQuality())
                 .computing(computeStateProvider.apply(this, fid))
                 .charge(features.getCharge())
                 .detectedAdducts(features.getDetectedAdducts().getAllAdducts().stream().map(PrecursorIonType::toString)
                         .collect(Collectors.toSet()));
-=======
-                .quality(features.getDataQuality())
-                .computing(computeStateProvider.apply(this, fid));
-
-
-        List<PrecursorIonType> allAdducts = features.getDetectedAdducts().getAllAdducts();
-        if (allAdducts.size()==1) builder.ionType(allAdducts.get(0).toString());
-        else builder.ionType(PrecursorIonType.unknown(features.getCharge()).toString());
->>>>>>> e3d17ecd
 
         RetentionTime rt = features.getRetentionTime();
         if (rt != null) {
