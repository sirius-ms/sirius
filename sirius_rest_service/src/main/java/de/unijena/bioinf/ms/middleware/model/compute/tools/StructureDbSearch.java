/*
 *
 *  This file is part of the SIRIUS library for analyzing MS and MS/MS data
 *
 *  Copyright (C) 2013-2020 Kai Dührkop, Markus Fleischauer, Marcus Ludwig, Martin A. Hoffman, Fleming Kretschmer and Sebastian Böcker,
 *  Chair of Bioinformatics, Friedrich-Schilller University.
 *
 *  This library is free software; you can redistribute it and/or
 *  modify it under the terms of the GNU Lesser General Public
 *  License as published by the Free Software Foundation; either
 *  version 3 of the License, or (at your option) any later version.
 *
 *  This library is distributed in the hope that it will be useful,
 *  but WITHOUT ANY WARRANTY; without even the implied warranty of
 *  MERCHANTABILITY or FITNESS FOR A PARTICULAR PURPOSE.  See the GNU
 *  Lesser General Public License for more details.
 *
 *  You should have received a copy of the GNU Lesser General Public License along with SIRIUS. If not, see <https://www.gnu.org/licenses/lgpl-3.0.txt>
 */

package de.unijena.bioinf.ms.middleware.model.compute.tools;

import com.fasterxml.jackson.annotation.JsonIgnore;
import de.unijena.bioinf.chemdb.DataSource;
import de.unijena.bioinf.confidence_score.ExpansiveSearchConfidenceMode;
import de.unijena.bioinf.elgordo.TagStructuresByElGordo;
import de.unijena.bioinf.ms.frontend.subtools.fingerblast.FingerblastOptions;
import de.unijena.bioinf.ms.properties.PropertyManager;
import lombok.Getter;
import lombok.Setter;

import java.util.List;
import java.util.Locale;
import java.util.Map;
import java.util.stream.Collectors;

/**
 * User/developer friendly parameter subset for the CSI:FingerID structure db search tool.
 */
@Getter
@Setter
public class StructureDbSearch extends Tool<FingerblastOptions> {
    //todo make custom database support
    /**
     * Structure databases to search in
     */
    List<DataSource> structureSearchDBs;
    //todo add lipid class support to api
    /**
     * Candidates matching the lipid class estimated by El Gordo will be tagged.
     * The lipid class will only be available if El Gordo predicts that the MS/MS is a lipid spectrum.
     * If this parameter is set to 'false' El Gordo will still be executed and e.g. improve the fragmentation
     * tree, but the matching structure candidates will not be tagged if they match lipid class.
     */
    Boolean tagLipids;

    ExpansiveSearchConfidenceMode expansiveSearchConfidenceMode;


    public StructureDbSearch() {
        super(FingerblastOptions.class);
        structureSearchDBs = List.of(DataSource.BIO);
        tagLipids = PropertyManager.DEFAULTS.createInstanceWithDefaults(TagStructuresByElGordo.class).value;
        expansiveSearchConfidenceMode = PropertyManager.DEFAULTS.createInstanceWithDefaults(ExpansiveSearchConfidenceMode.class);
    }

    @JsonIgnore
    @Override
    public Map<String, String> asConfigMap() {
<<<<<<< HEAD
        return new NullCheckMapBuilder()
                .putNonNull("InjectElGordoCompounds", tagLipids)
                .putNonNull("StructureSearchDB", structureSearchDBs, it -> it.stream().map(DataSource::name)
                        .collect(Collectors.joining(",")))
                .toUnmodifiableMap();
=======
        return Map.of(
                "TagStructuresByElGordo", String.valueOf(tagLipids),
                "StructureSearchDB", structureSearchDBs.stream().map(DataSource::name).collect(Collectors.joining(",")).toLowerCase(Locale.ROOT),
                "ExpansiveSearchConfidenceMode",expansiveSearchConfidenceMode.confidenceScoreSimilarityMode.name()
        );
>>>>>>> df948ea8
    }
}<|MERGE_RESOLUTION|>--- conflicted
+++ resolved
@@ -67,18 +67,10 @@
     @JsonIgnore
     @Override
     public Map<String, String> asConfigMap() {
-<<<<<<< HEAD
-        return new NullCheckMapBuilder()
-                .putNonNull("InjectElGordoCompounds", tagLipids)
-                .putNonNull("StructureSearchDB", structureSearchDBs, it -> it.stream().map(DataSource::name)
-                        .collect(Collectors.joining(",")))
-                .toUnmodifiableMap();
-=======
         return Map.of(
                 "TagStructuresByElGordo", String.valueOf(tagLipids),
                 "StructureSearchDB", structureSearchDBs.stream().map(DataSource::name).collect(Collectors.joining(",")).toLowerCase(Locale.ROOT),
                 "ExpansiveSearchConfidenceMode",expansiveSearchConfidenceMode.confidenceScoreSimilarityMode.name()
         );
->>>>>>> df948ea8
     }
 }