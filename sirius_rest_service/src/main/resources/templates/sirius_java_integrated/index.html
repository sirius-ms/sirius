--- conflicted
+++ resolved
@@ -1,52 +1,29 @@
-<<<<<<< HEAD
-<!DOCTYPE html>
-<html lang="en" xmlns:th="http://www.thymeleaf.org">
-<head>
-  <meta charset="utf-8" />
-  <title>SiriusJavaIntegrated</title>
-  <base href="/" />
-
-  <meta name="viewport" content="width=device-width, initial-scale=1" />
-
-  <!--
-  Configuration script for providing API base URL from spring boot server
-  via thymeleaf templating.
-  [OPTIONAL] Also runs without templating engine.
-  -->
-  <script th:inline="javascript">
-    window.APP_CONFIG = {
-      apiBaseUrl: /*[[${apiBaseUrl}]]*/ null
-    };
-  </script>
-  <script type="module" crossorigin src="/assets/index-Fv8TEZaq.js"></script>
-=======
-<!DOCTYPE html>
-<html lang="en" xmlns:th="http://www.thymeleaf.org">
-<head>
-  <meta charset="utf-8" />
-  <title>SiriusJavaIntegrated</title>
-  <base href="/" />
-
-  <meta name="viewport" content="width=device-width, initial-scale=1" />
-
-
-
-  <!--
-  Configuration script for providing API base URL from spring boot server
-  via thymeleaf templating.
-  [OPTIONAL] Also runs without templating engine.
-  -->
-  <script th:inline="javascript">
-    window.APP_CONFIG = {
-      apiBaseUrl: /*[[${apiBaseUrl}]]*/ null
-    };
-  </script>
+<!DOCTYPE html>
+<html lang="en" xmlns:th="http://www.thymeleaf.org">
+<head>
+  <meta charset="utf-8" />
+  <title>SiriusJavaIntegrated</title>
+  <base href="/" />
+
+  <meta name="viewport" content="width=device-width, initial-scale=1" />++
+
+  <!--
+  Configuration script for providing API base URL from spring boot server
+  via thymeleaf templating.
+  [OPTIONAL] Also runs without templating engine.
+  -->
+  <script th:inline="javascript">
+    window.APP_CONFIG = {
+      apiBaseUrl: /*[[${apiBaseUrl}]]*/ null
+    };
+  </script>
   <script type="module" crossorigin src="/assets/index-BAKZr-9x.js"></script>
->>>>>>> 849bdb7d
   <link rel="stylesheet" crossorigin href="/assets/index-xRGlZHpB.css">
-</head>
-<body>
-<div id="root"></div>
-
-</body>
-</html>
+</head>
+<body>
+<div id="root"></div>+
+</body>
+</html>