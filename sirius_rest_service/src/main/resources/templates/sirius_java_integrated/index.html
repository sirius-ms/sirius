<!DOCTYPE html>
<html lang="en" xmlns:th="http://www.thymeleaf.org">
<head>
  <meta charset="utf-8" />
  <title>SiriusJavaIntegrated</title>
  <base href="/" />

  <meta name="viewport" content="width=device-width, initial-scale=1" />



  <!--
  Configuration script for providing API base URL from spring boot server
  via thymeleaf templating.
  [OPTIONAL] Also runs without templating engine.
  -->
  <script th:inline="javascript">
    window.APP_CONFIG = {
      apiBaseUrl: /*[[${apiBaseUrl}]]*/ null
    };
  </script>
<<<<<<< HEAD
  <script type="module" crossorigin src="/assets/index-DjiJfECI.js"></script>
=======
  <script type="module" crossorigin src="/assets/index-DkX-_d4O.js"></script>
>>>>>>> 7ba7e1d4
  <link rel="stylesheet" crossorigin href="/assets/index-xRGlZHpB.css">
</head>
<body>
<div id="root"></div>

</body>
</html>
<|MERGE_RESOLUTION|>--- conflicted
+++ resolved
@@ -1,33 +1,29 @@
-<!DOCTYPE html>
-<html lang="en" xmlns:th="http://www.thymeleaf.org">
-<head>
-  <meta charset="utf-8" />
-  <title>SiriusJavaIntegrated</title>
-  <base href="/" />
-
-  <meta name="viewport" content="width=device-width, initial-scale=1" />
-
-
-
-  <!--
-  Configuration script for providing API base URL from spring boot server
-  via thymeleaf templating.
-  [OPTIONAL] Also runs without templating engine.
-  -->
-  <script th:inline="javascript">
-    window.APP_CONFIG = {
-      apiBaseUrl: /*[[${apiBaseUrl}]]*/ null
-    };
-  </script>
-<<<<<<< HEAD
-  <script type="module" crossorigin src="/assets/index-DjiJfECI.js"></script>
-=======
+<!DOCTYPE html>
+<html lang="en" xmlns:th="http://www.thymeleaf.org">
+<head>
+  <meta charset="utf-8" />
+  <title>SiriusJavaIntegrated</title>
+  <base href="/" />
+
+  <meta name="viewport" content="width=device-width, initial-scale=1" />++
+
+  <!--
+  Configuration script for providing API base URL from spring boot server
+  via thymeleaf templating.
+  [OPTIONAL] Also runs without templating engine.
+  -->
+  <script th:inline="javascript">
+    window.APP_CONFIG = {
+      apiBaseUrl: /*[[${apiBaseUrl}]]*/ null
+    };
+  </script>
   <script type="module" crossorigin src="/assets/index-DkX-_d4O.js"></script>
->>>>>>> 7ba7e1d4
   <link rel="stylesheet" crossorigin href="/assets/index-xRGlZHpB.css">
-</head>
-<body>
-<div id="root"></div>
-
-</body>
-</html>
+</head>
+<body>
+<div id="root"></div>+
+</body>
+</html>