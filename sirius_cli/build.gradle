apply plugin: 'java-library'
dependencies {
<<<<<<< HEAD
    // wrong place START (should be in dist) but IDEA does not recognize dependency from no code modules //todo find alternative
    implementation group: 'org.slf4j', name: 'slf4j-jdk14', version: "2.0.+"
    implementation("de.unijena.bioinf.cbc-java:cbc-java-jni:$cbc_version:${siriusTargetPlatform.jenaClassifier().orElseThrow()}")
    implementation("de.unijena.bioinf.cbc-java:cbc-java-native:$cbc_version:${siriusTargetPlatform.jenaClassifier().orElseThrow()}")
=======
    compileOnly 'org.projectlombok:lombok:1.18.30'
    annotationProcessor 'org.projectlombok:lombok:1.18.30'
    // wrong place START (should be in dist) but IDEA does not recognize dependency from no code modules //todo find alternative
    implementation group: 'org.slf4j', name: 'slf4j-jdk14', version: "2.0.7"
    implementation("de.unijena.bioinf.cbc-java:cbc-java-jni:$cbc_version:${siriusTargetPlatform.jenaClassifier().orElseThrow()}")
    implementation("de.unijena.bioinf.cbc-java:cbc-java-native:$cbc_version:${siriusTargetPlatform.jenaClassifier().orElseThrow()}")
    implementation 'org.apache.commons:commons-collections4:4.4'
    implementation group: 'org.apache.commons', name: 'commons-configuration2', version: '2.9.0'
    implementation 'com.auth0:java-jwt:3.16.0' //jwt decoder

>>>>>>> b0198ded
    // wrong place END


    api "info.picocli:picocli:$picocli_version"
    //internal
    api group: "de.unijena.bioinf.ms", name: "gibbs_sampling", version: "$siriusVersion"

    api(group: "de.unijena.bioinf.ms", name: "sirius_api", version: "$siriusVersion") {
        exclude group: "cplex", module: "cplex"
        exclude group: "com.gurobi", module: "gurobi-jar"
    }

    api "de.unijena.bioinf.ms:combinatorial_fragmenter:$siriusVersion"

    api group: "de.unijena.bioinf.ms", name: "tree_motif_search", version: "$siriusVersion"
    api group: "de.unijena.bioinf.ms", name: "sirius_project_space", version: "$siriusVersion"
    api group: "de.unijena.bioinf.ms", name: "quality_assessment", version: "$siriusVersion"
    api group: "de.unijena.bioinf.ms", name: "passatutto", version: "$siriusVersion"
    api group: "de.unijena.bioinf.ms", name: "passatutto_project_space", version: "$siriusVersion"
    api group: "de.unijena.bioinf.ms", name: "networks", version: "$siriusVersion"
    api group: "de.unijena.bioinf.ms", name: "fingerprinter_oss", version: "$fingeridVersion"
    api group: "de.unijena.bioinf.ms", name: "fingerblast_oss", version: "$fingeridVersion"
    api group: "de.unijena.bioinf.ms", name: "chemdb_rest_oss", version: "$fingeridVersion"
    api group: "de.unijena.bioinf.ms", name: "chemdb_blob_oss", version: "$fingeridVersion"
    api group: "de.unijena.bioinf.ms", name: "chemdb_nitrite_oss", version: "$fingeridVersion"
    api group: "de.unijena.bioinf.ms", name: "chemical_db_oss", version: "$fingeridVersion"
    api group: "de.unijena.bioinf.ms", name: "confidence_score_predict_oss", version: "$fingeridVersion"
    api group: "de.unijena.bioinf.ms", name: "canopus_predict_oss", version: "$fingeridVersion"
    api group: "de.unijena.bioinf.ms", name: "sirius_web_client", version: "$fingeridVersion"
    api group: "de.unijena.bioinf.ms", name: "fingerid_project_space_oss", version: "$fingeridVersion"
    api group: "de.unijena.bioinf.ms", name: "document-storage", version: "$siriusVersion"
    api group: "de.unijena.bioinf.ms", name: "ms_persistence_model_oss", version: "$siriusVersion"
    api group: "de.unijena.bioinf.ms", name: "ms_persistence_document_storage_oss", version: "$siriusVersion"
    api group: "de.unijena.bioinf.ms", name: "lcms2", version: "$siriusVersion"

    api group: "de.unijena.bioinf.ms", name: "FTAlignmentTool", version: "$siriusVersion"

    //cdk
    for (module in ["silent", "smiles", "data", "formula"])
        api "org.openscience.cdk:cdk-$module:$cdk_version"

    //mztabm
    api group: 'de.isas.mztab', name: 'jmztabm-api', version: "$mztabm_version"
    api group: 'de.isas.mztab', name: 'jmztabm-io', version: "$mztabm_version"

<<<<<<< HEAD
    api group: 'org.jbibtex', name: 'jbibtex', version: '1.0.20'
=======
    api group: 'org.jbibtex', name: 'jbibtex', version: '1.0.17'
>>>>>>> b0198ded
    api group: 'commons-io', name: 'commons-io', version: '2.11.0'

    //ilp solver support
    api("de.unijena.bioinf.ms:ft_cbc:$siriusVersion")
    api("de.unijena.bioinf.ms:ft_cplex:$siriusVersion")
    api("de.unijena.bioinf.ms:ft_gurobi:$siriusVersion")
}

artifactory {
    contextUrl = 'https://bio.informatik.uni-jena.de/repository/'
    publish {
        repository {
            if (version.toString().endsWith('-SNAPSHOT'))
                repoKey = 'libs-snapshot-local'
            else
                repoKey = 'libs-release-local'

            username = project.findProperty('de.unijena.bioinf.build.artifactory.username')
            password = project.findProperty('de.unijena.bioinf.build.artifactory.password')
        }
        defaults {
            publications('mavenJava')
        }
    }
}<|MERGE_RESOLUTION|>--- conflicted
+++ resolved
@@ -1,11 +1,5 @@
 apply plugin: 'java-library'
 dependencies {
-<<<<<<< HEAD
-    // wrong place START (should be in dist) but IDEA does not recognize dependency from no code modules //todo find alternative
-    implementation group: 'org.slf4j', name: 'slf4j-jdk14', version: "2.0.+"
-    implementation("de.unijena.bioinf.cbc-java:cbc-java-jni:$cbc_version:${siriusTargetPlatform.jenaClassifier().orElseThrow()}")
-    implementation("de.unijena.bioinf.cbc-java:cbc-java-native:$cbc_version:${siriusTargetPlatform.jenaClassifier().orElseThrow()}")
-=======
     compileOnly 'org.projectlombok:lombok:1.18.30'
     annotationProcessor 'org.projectlombok:lombok:1.18.30'
     // wrong place START (should be in dist) but IDEA does not recognize dependency from no code modules //todo find alternative
@@ -16,7 +10,6 @@
     implementation group: 'org.apache.commons', name: 'commons-configuration2', version: '2.9.0'
     implementation 'com.auth0:java-jwt:3.16.0' //jwt decoder
 
->>>>>>> b0198ded
     // wrong place END
 
 
@@ -62,11 +55,7 @@
     api group: 'de.isas.mztab', name: 'jmztabm-api', version: "$mztabm_version"
     api group: 'de.isas.mztab', name: 'jmztabm-io', version: "$mztabm_version"
 
-<<<<<<< HEAD
-    api group: 'org.jbibtex', name: 'jbibtex', version: '1.0.20'
-=======
     api group: 'org.jbibtex', name: 'jbibtex', version: '1.0.17'
->>>>>>> b0198ded
     api group: 'commons-io', name: 'commons-io', version: '2.11.0'
 
     //ilp solver support
