--- conflicted
+++ resolved
@@ -38,12 +38,8 @@
     api group: "de.unijena.bioinf.ms", name: "canopus_predict_oss", version: "$fingeridVersion"
     api group: "de.unijena.bioinf.ms", name: "sirius_web_client", version: "$fingeridVersion"
     api group: "de.unijena.bioinf.ms", name: "fingerid_project_space_oss", version: "$fingeridVersion"
-<<<<<<< HEAD
-    api group: "de.unijena.bioinf.ms", name: "db-storage", version: "$siriusVersion"
+    api group: "de.unijena.bioinf.ms", name: "document-storage", version: "$siriusVersion"
 //    api group: "de.unijena.bioinf.ms", name: "ms_persistence_model_oss", version: "$siriusVersion"
-=======
-    api group: "de.unijena.bioinf.ms", name: "document-storage", version: "$siriusVersion"
->>>>>>> 7fe4f5ed
 
     api group: "de.unijena.bioinf.ms", name: "FTAlignmentTool", version: "$siriusVersion"
 
