dependencies {
    compile group: 'com.lexicalscope.jewelcli', name: 'jewelcli', version: "$jewelcli_version"
    compile group: "de.unijena.bioinf.ms", name: "sirius_api", version: "$siriusVersion"
    compile group: 'org.slf4j', name: 'slf4j-jdk14', version: "$slf4j_version"
    compile group: 'org.apache.httpcomponents', name: 'httpclient', version: '4.5.1'
    compile group: "de.unijena.bioinf.ms", name: "gibbs_sampling", version: "$siriusVersion"
    compile group: 'de.unijena.bioinf.utils', name: 'error-reporter', version: "$error_reporter_version"
    compile group: 'com.google.classpath-explorer', name: 'classpath-explorer', version: '1.0'

    //internal
    //compile group: "de.unijena.bioinf.ms", name: "fingerid_utils", version: "$fingeridVersion"
<<<<<<< HEAD
=======
    compile group: "de.unijena.bioinf.ms", name: "fingerid_db_oss", version: "$fingeridVersion"
>>>>>>> d78ed655
    compile group: "de.unijena.bioinf.ms", name: "fingerprinter_oss", version: "$fingeridVersion"
    compile group: "de.unijena.bioinf.ms", name: "fingerblast_oss", version: "$fingeridVersion"
    compile group: "de.unijena.bioinf.ms", name: "chemdb_rest_oss", version: "$fingeridVersion"
    compile group: "de.unijena.bioinf.ms", name: "chemdb_file_oss", version: "$fingeridVersion"
    compile group: "de.unijena.bioinf.ms", name: "chemical_db_oss", version: "$fingeridVersion"

    compile group: "de.unijena.bioinf.ms", name: "canopus_predict_oss", version: "$fingeridVersion"
    compile group: 'org.apache.maven', name: 'maven-artifact', version: '3.5.0'
    compile group: "net.iharder", name: "base64", version: "2.3.8"

    //cdk
    compile "org.openscience.cdk:cdk-silent:$cdk_version"

}

mainClassName = 'de.unijena.bioinf.ms.cli.SiriusCLIApplication'
project.ext.set("type", ['console'])


jar {
    manifest {
        attributes 'Main-Class': mainClassName
    }
}

/*################### Windows release Stuff ################### */
project.type.each{t ->
    project.arch.each { a ->
        tasks.create("launch4j-$t-$a", edu.sc.seis.launch4j.tasks.Launch4jLibraryTask) {
            group = 'launch4j'
            mainClassName = project.mainClassName
            headerType = t
            jreRuntimeBits = a
            outfile = "${project.appName}-${t}-${a}.exe"
        }
    }
}



/*################### Build distributions ################### */
task distribute { group = 'distribution' }
distribute.dependsOn ':buildDoku'

distributions {
    project.arch.each { ar ->
        def n = "${project.linSuffix}${ar}"
        create(n, {
            baseName = "${project.appName}-$n-headless"
            contents {
                into('lib') {
                    from("build/install/${project.name}/lib") {
                        exclude libExclude
                    }
                    from("${project.glpkPath}/l${ar}/") {
                        include('libglpk.so.40')
                        include('libglpk_java.so')
                    }
                }

                into('bin') {
                    from("build/install/${project.name}/bin") {
                        exclude("*.bat")
                    }
                    from("${project.distPath}") {
                        exclude('sirius-gui')
                    }
                    from("${getRootDir()}/LICENSE.txt")
                }
                into('doc') {
                    from(project.pdfManualPath)
                }
                into('doc/html') {
                    from("${project.manualPath}/build/html")
                }
            }
        })
        distribute.dependsOn "${n}DistZip"
        getTasks().findByPath("${n}DistZip").dependsOn ':downloadGLPK'
        getTasksByName("${n}DistTar", false).each { it.setEnabled(false) }
    }

    //crete win32And64 zip tasks
    project.arch.each { ar ->
        def n = "${project.winSuffix}${ar}"
        create(n, {

            baseName = "${project.appName}-$n-headless"
            contents {
                into('lib') {
                    from('build/launch4j/lib') {
                        exclude libExclude
                    }
                }
                from { "${project.glpkPath}/w${ar}/" }
                from("${project.distPath}") {
                    exclude('sirius-gui')
                }
                from { "${getRootDir()}/LICENSE.txt" }
                from('build/launch4j') {
                    include("*-${ar}.exe")
                }
                into('doc') {
                    from(project.pdfManualPath)
                }
                into('doc/html') {
                    from("${project.manualPath}/build/html")
                }
            }
        })
        distribute.dependsOn "${n}DistZip"
        getTasks().findByPath("${n}DistZip").dependsOn ':downloadGLPK'
        getTasks().findByPath("${n}DistZip").dependsOn 'createAllExecutables'
        getTasksByName("${n}DistTar", false).each { it.setEnabled(false) }
    }

    //create osx zip
    def n = "${project.macSuffix}64"
    create(n, {
        baseName = "${project.appName}-$n-headless"
        contents {
            into('lib') {
                from("build/install/${project.name}/lib") {
                    exclude libExclude
                }
                from("${project.glpkPath}/osx/")
                exclude('*.zip')
            }

            into('bin') {
                from("build/install/${project.name}/bin") {
                    exclude("*.bat")
                }
                from("${project.distPath}") {
                    exclude('sirius-gui')
                }
                from("${getRootDir()}/LICENSE.txt")
            }
            into('doc') {
                from(project.pdfManualPath)
            }
            into('doc/html') {
                from("${project.manualPath}/build/html")
            }
        }
    })
    distribute.dependsOn "${n}DistZip"
    getTasks().findByPath("${n}DistZip").dependsOn ':downloadGLPK'
    getTasksByName("${n}DistTar", false).each { it.setEnabled(false) }

    project.getTasksByName("distTar", false).each { it.setEnabled(false) }
    project.getTasksByName("distZip", false).each { it.setEnabled(false) }

    linux32DistZip.dependsOn 'installDist'
    linux32DistTar.dependsOn 'installDist'
    installLinux32Dist.dependsOn 'installDist'

    linux64DistZip.dependsOn 'installDist'
    linux64DistTar.dependsOn 'installDist'
    installLinux64Dist.dependsOn 'installDist'

    win32DistZip.dependsOn 'createExe'
    win32DistTar.dependsOn 'createExe'
    installWin32Dist.dependsOn 'createExe'

    win64DistZip.dependsOn 'createExe'
    win64DistTar.dependsOn 'createExe'
    installWin64Dist.dependsOn 'createExe'

// what should be published
    publishing {
        publications {
            sirius(MavenPublication) {
                artifactId = "${project.appName}"
                groupId = "$group"

                pom.withXml {}
                artifact source: win64DistZip, classifier: 'win64-headless', extension: 'zip'
                artifact source: win32DistZip, classifier: 'win32-headless', extension: 'zip'
                artifact source: linux32DistZip, classifier: 'linux32-headless', extension: 'zip'
                artifact source: linux64DistZip, classifier: 'linux64-headless', extension: 'zip'
                artifact source: osx64DistZip, classifier: 'osx64-headless', extension: 'zip'
            }

        }
    }
    artifactoryPublish.dependsOn 'distribute'

    task runCLI(type: Exec, dependsOn: installLinux64Dist, group: 'application') {
        File command = project.tasks.installLinux64Dist.outputs.files.singleFile.toPath().resolve("bin/${project.appName}").toFile()
        commandLine([command.absolutePath])
    }
}<|MERGE_RESOLUTION|>--- conflicted
+++ resolved
@@ -9,10 +9,7 @@
 
     //internal
     //compile group: "de.unijena.bioinf.ms", name: "fingerid_utils", version: "$fingeridVersion"
-<<<<<<< HEAD
-=======
     compile group: "de.unijena.bioinf.ms", name: "fingerid_db_oss", version: "$fingeridVersion"
->>>>>>> d78ed655
     compile group: "de.unijena.bioinf.ms", name: "fingerprinter_oss", version: "$fingeridVersion"
     compile group: "de.unijena.bioinf.ms", name: "fingerblast_oss", version: "$fingeridVersion"
     compile group: "de.unijena.bioinf.ms", name: "chemdb_rest_oss", version: "$fingeridVersion"
