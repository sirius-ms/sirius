--- conflicted
+++ resolved
@@ -24,10 +24,7 @@
         properties.store(it,"")
     }
 }
-<<<<<<< HEAD
 //artifactoryPublish.skip = true
-=======
->>>>>>> 9feb7bf0
 
 mainClassName = 'de.unijena.bioinf.sirius.cli.CLI'
 project.ext.set("type", "console")
