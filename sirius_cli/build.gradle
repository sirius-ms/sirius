dependencies {
    compile group: 'com.lexicalscope.jewelcli', name: 'jewelcli', version: "$jewelcli_version"
    compile group: "de.unijena.bioinf.ms", name: "sirius_api", version: "$siriusVersion"
    compile group: 'org.slf4j', name: 'slf4j-jdk14', version: "$slf4j_version"
<<<<<<< HEAD
    compile group: "de.unijena.bioinf.ms", name: "gibbs_sampling", version: "$siriusVersion"
    compile group: 'com.github.dblock', name: 'oshi-core', version: "3.2"
=======
    compile group: 'org.apache.httpcomponents', name: 'httpclient', version: '4.5.1'
>>>>>>> fdee3294
}

mainClassName = 'de.unijena.bioinf.sirius.cli.CLI'
project.ext.set("type", "console")


jar {
    manifest {
        attributes 'Main-Class': mainClassName
    }
}

/*################### Windows release Stuff ################### */
launch4j {
    mainClassName = project.mainClassName
    headerType = "$project.type"
    jreRuntimeBits = "$project.arch"

    outfile = "${project.appName}.exe"
}

/*################### Build distributions ################### */
task distribute { group = 'distribution' }
distribute.dependsOn ':buildDoku'

distributions {
    project.arch.split(',').each { ar ->
        def n = "${project.linSuffix}${ar}"
        create(n, {
            baseName = "${project.appName}-$n-headless"
            contents {
                into('lib') {
                    from("build/install/${project.name}/lib") {
                        exclude("$gurobiExclude")
                    }
                    from("${project.glpkPath}/l${ar}/")
                }

                into('bin') {
                    from("build/install/${project.name}/bin") {
                        exclude("*.bat")
                    }
                    from("${project.distPath}") {
                        exclude('sirius3-gui')
                    }
                    from("${getRootDir()}/LICENSE.md")
                }
                into('doc') {
                    from(file("${project.manualPath}/build/${project.appName}-${project.version}.pdf"))
                }
                into('doc/html') {
                    from("${project.manualPath}/build/html")
                }
            }
        })
        distribute.dependsOn "${n}DistZip"
        getTasks().findByPath("${n}DistZip").dependsOn ':downloadGLPK'
        getTasksByName("${n}DistTar", false).each { it.setEnabled(false) }
    }

    //crete win32And64 zip tasks
    project.arch.split(',').each { ar ->
        def n = "${project.winSuffix}${ar}"
        create(n, {

            baseName = "${project.appName}-$n-headless"
            contents {
                into('lib') {
                    from('build/launch4j/lib') {
                        exclude("$gurobiExclude")
                    }
                }
                from { "${project.glpkPath}/w${ar}/" }
                from("${project.distPath}") {
                    exclude('sirius3-gui')
                }
                from { "${getRootDir()}/LICENSE.md" }
                from('build/launch4j') {
                    include("*-${ar}.exe")
                }
                into('doc') {
                    from(file("${project.manualPath}/build/${project.appName}-${project.version}.pdf"))
                }
                into('doc/html') {
                    from("${project.manualPath}/build/html")
                }
            }
        })
        distribute.dependsOn "${n}DistZip"
        getTasks().findByPath("${n}DistZip").dependsOn ':downloadGLPK'
        getTasksByName("${n}DistTar", false).each { it.setEnabled(false) }
    }

    //create osx zip
    def n = "${project.macSuffix}64"
    create(n, {
        baseName = "${project.appName}-$n-headless"
        contents {
            into('lib') {
                from("build/install/${project.name}/lib") {
                    exclude("$gurobiExclude")
                }
                from("${project.glpkPath}/osx/")
                exclude('*.zip')
            }

            into('bin') {
                from("build/install/${project.name}/bin") {
                    exclude("*.bat")
                }
                from("${project.distPath}")
                from("${getRootDir()}/LICENSE.md")
            }
            into('doc') {
                from(file("${project.manualPath}/build/${project.appName}-${project.version}.pdf"))
            }
            into('doc/html') {
                from("${project.manualPath}/build/html")
            }
        }
    })
    distribute.dependsOn "${n}DistZip"
    getTasks().findByPath("${n}DistZip").dependsOn ':downloadGLPK'
    getTasksByName("${n}DistTar", false).each { it.setEnabled(false) }

    project.getTasksByName("distTar", false).each { it.setEnabled(false) }
    project.getTasksByName("distZip", false).each { it.setEnabled(false) }

    linux32DistZip.dependsOn 'installDist'
    linux32DistTar.dependsOn 'installDist'
    installLinux32Dist.dependsOn 'installDist'

    linux64DistZip.dependsOn 'installDist'
    linux64DistTar.dependsOn 'installDist'
    installLinux64Dist.dependsOn 'installDist'

    win32DistZip.dependsOn 'createExe'
    win32DistTar.dependsOn 'createExe'
    installWin32Dist.dependsOn 'createExe'

    win64DistZip.dependsOn 'createExe'
    win64DistTar.dependsOn 'createExe'
    installWin64Dist.dependsOn 'createExe'

// what should be published
    publishing {
        publications {
            sirius(MavenPublication) {
                artifactId = "${project.appName}"
                groupId = "$group"

                pom.withXml {}
                artifact source: win64DistZip, classifier: 'win64-headless', extension: 'zip'
                artifact source: win32DistZip, classifier: 'win32-headless', extension: 'zip'
                artifact source: linux32DistZip, classifier: 'linux32-headless', extension: 'zip'
                artifact source: linux64DistZip, classifier: 'linux64-headless', extension: 'zip'
                artifact source: osx64DistZip, classifier: 'osx64-headless', extension: 'zip'
            }

        }
    }
    artifactoryPublish.dependsOn 'distribute'

    task runCLI(type: Exec, dependsOn: installLinux64Dist, group: 'application') {
        File command = project.tasks.installLinux64Dist.outputs.files.singleFile.toPath().resolve("bin/${project.appName}").toFile()
        commandLine([command.absolutePath])
    }
}<|MERGE_RESOLUTION|>--- conflicted
+++ resolved
@@ -2,12 +2,9 @@
     compile group: 'com.lexicalscope.jewelcli', name: 'jewelcli', version: "$jewelcli_version"
     compile group: "de.unijena.bioinf.ms", name: "sirius_api", version: "$siriusVersion"
     compile group: 'org.slf4j', name: 'slf4j-jdk14', version: "$slf4j_version"
-<<<<<<< HEAD
+    compile group: 'org.apache.httpcomponents', name: 'httpclient', version: '4.5.1'
     compile group: "de.unijena.bioinf.ms", name: "gibbs_sampling", version: "$siriusVersion"
     compile group: 'com.github.dblock', name: 'oshi-core', version: "3.2"
-=======
-    compile group: 'org.apache.httpcomponents', name: 'httpclient', version: '4.5.1'
->>>>>>> fdee3294
 }
 
 mainClassName = 'de.unijena.bioinf.sirius.cli.CLI'
