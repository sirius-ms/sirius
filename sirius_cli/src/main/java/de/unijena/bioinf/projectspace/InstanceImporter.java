/*
 *  This file is part of the SIRIUS Software for analyzing MS and MS/MS data
 *
 *  Copyright (C) 2013-2020 Kai Dührkop, Markus Fleischauer, Marcus Ludwig, Martin A. Hoffman, Fleming Kretschmer, Marvin Meusel and Sebastian Böcker,
 *  Chair of Bioinformatics, Friedrich-Schiller University.
 *
 *  This program is free software; you can redistribute it and/or
 *  modify it under the terms of the GNU Affero General Public License
 *  as published by the Free Software Foundation; either
 *  version 3 of the License, or (at your option) any later version.
 *
 *  This program is distributed in the hope that it will be useful,
 *  but WITHOUT ANY WARRANTY; without even the implied warranty of
 *  MERCHANTABILITY or FITNESS FOR A PARTICULAR PURPOSE.  See the GNU
 *  Affero General Public License for more details.
 *
 *  You should have received a copy of the GNU Affero General Public License along with SIRIUS.  If not, see <https://www.gnu.org/licenses/agpl-3.0.txt>
 */

package de.unijena.bioinf.projectspace;

import de.unijena.bioinf.ChemistryBase.jobs.SiriusJobs;
import de.unijena.bioinf.ChemistryBase.ms.Ms2Experiment;
import de.unijena.bioinf.ChemistryBase.utils.FileUtils;
import de.unijena.bioinf.babelms.MsExperimentParser;
import de.unijena.bioinf.babelms.inputresource.InputResource;
import de.unijena.bioinf.babelms.inputresource.PathInputResource;
import de.unijena.bioinf.jjobs.BasicJJob;
import de.unijena.bioinf.jjobs.JobProgressEventListener;
import de.unijena.bioinf.jjobs.JobProgressMerger;
import de.unijena.bioinf.ms.frontend.subtools.InputFilesOptions;
import org.jetbrains.annotations.NotNull;
import org.jetbrains.annotations.Nullable;
import org.slf4j.Logger;
import org.slf4j.LoggerFactory;

import java.io.File;
import java.io.IOException;
import java.nio.file.Files;
import java.nio.file.Path;
import java.util.ArrayList;
import java.util.Collection;
import java.util.List;
import java.util.concurrent.ExecutionException;
import java.util.function.Predicate;
import java.util.stream.Collectors;

public class InstanceImporter {
    protected static final Logger LOG = LoggerFactory.getLogger(InstanceImporter.class);
    private final ProjectSpaceManager importTarget;
    private final Predicate<Ms2Experiment> expFilter;

    public InstanceImporter(ProjectSpaceManager importTarget, Predicate<Ms2Experiment> expFilter) {
        this.importTarget = importTarget;
        this.expFilter = expFilter;
    }

    public ImportInstancesJJob makeImportJJob(@Nullable Collection<InputResource<?>> msInput, boolean ignoreFormulas, boolean allowMs1Only) {
        return new ImportInstancesJJob(msInput, ignoreFormulas, allowMs1Only);
    }

    public ImportInstancesJJob makeImportJJob(@NotNull InputFilesOptions files) {
        return new ImportInstancesJJob(files);
    }

    public List<Instance> doImport(InputFilesOptions projectInput, JobProgressEventListener listener) throws ExecutionException {
        if (projectInput == null)
            return null;
        final ImportInstancesJJob j = makeImportJJob(projectInput);
        j.addJobProgressListener(listener);
        List<Instance> cids = SiriusJobs.getGlobalJobManager().submitJob(j).awaitResult();
        j.removeJobProgressListener(listener);
        return cids;
    }

    public List<Instance> doImport(InputFilesOptions projectInput) throws ExecutionException {
        if (projectInput == null)
            return null;
        return SiriusJobs.getGlobalJobManager().submitJob(makeImportJJob(projectInput)).awaitResult();
    }

    public class ImportInstancesJJob extends BasicJJob<List<Instance>> {
        private @Nullable Collection<InputResource<?>> msInput = null;

        boolean ignoreFormulas, allowMs1Only;
        @Nullable
        private List<InputFilesOptions.CsvInput> csvInput = null;
        private JobProgressMerger prog;


        public ImportInstancesJJob(@Nullable InputFilesOptions input) {
            super(JobType.TINY_BACKGROUND);
            if (input != null) {
                this.msInput = input.msInput.msParserfiles.keySet().stream().sorted().map(PathInputResource::new).collect(Collectors.toList());
                this.csvInput = input.csvInputs;
                this.ignoreFormulas = input.msInput.isIgnoreFormula();
                this.allowMs1Only = input.msInput.isAllowMS1Only();
            }
        }


        public ImportInstancesJJob(@Nullable Collection<InputResource<?>> msInput, boolean ignoreFormulas, boolean allowMs1Only) {
            super(JobType.TINY_BACKGROUND);
            this.msInput = msInput;
            this.ignoreFormulas = ignoreFormulas;
            this.allowMs1Only = allowMs1Only;
        }

        @Override
        protected List<Instance> compute() throws Exception {
            prog = new JobProgressMerger(pcs);
            return importMultipleSources();
        }


        private List<Instance> importMultipleSources() {
            List<Instance> list = new ArrayList<>();

            if (msInput != null) {
                msInput.forEach(f -> prog.addPreload(f, 0, f.getSize()));
                list.addAll(importMsParserInput(msInput.stream().toList()));
            }

            if (csvInput != null) {
                csvInput.forEach(i -> prog.addPreload(i, 0, i.ms2.size()));
                list.addAll(importCSVInput(csvInput));
            }
            return list;

        }

        private List<Instance> importCSVInput(List<InputFilesOptions.CsvInput> csvInputs) {
            if (csvInputs == null || csvInputs.isEmpty())
                return List.of();

            final InstanceImportIteratorMS2Exp it = new CsvMS2ExpIterator(csvInputs, expFilter, prog).asInstanceIterator(importTarget);
            final List<Instance> ll = new ArrayList<>();

            // no progress
            while (it.hasNext())
                ll.add(it.next());

            return ll;
        }

        private List<Instance> importMsParserInput(@Nullable Collection<InputResource<?>> files) {
            if (files == null || files.isEmpty())
                return List.of();

            try (final MS2ExpInputIterator iit = new MS2ExpInputIterator(files, expFilter, ignoreFormulas, allowMs1Only, prog)) {
                InstanceImportIteratorMS2Exp it = iit.asInstanceIterator(importTarget);
                final List<Instance> ll = new ArrayList<>();

                if (prog.isDone())
                    prog.indeterminateProgress(); // just to show something in case only one small file
                while (it.hasNext()) {
                    Instance id = it.next();
                    if (prog.isDone())
                        prog.indeterminateProgress(id.getName());
                    else
                        prog.progressMessage(id.getName());
                    ll.add(id);
                }

                return ll;
            }
        }
    }

<<<<<<< HEAD
    public static List<CompoundContainerId> importProject(
            @NotNull SiriusProjectSpace inputSpace, @NotNull ProjectSpaceManager<?> importTarget,
            @NotNull Predicate<CompoundContainerId> cidFilter, boolean move, boolean updateFingerprintVersion) throws IOException {

        return importProject(inputSpace, importTarget, cidFilter, move, updateFingerprintVersion, null);
    }

    // we do not exp level filter here since we want to prevent reading the spectrum file
    // we do file system level copies where we can here
    public static List<CompoundContainerId> importProject(
            @NotNull SiriusProjectSpace inputSpace, @NotNull ProjectSpaceManager<?> importTarget,
            @NotNull Predicate<CompoundContainerId> cidFilter, boolean move, boolean updateFingerprintVersion, @Nullable JobProgressMerger prog) throws IOException {

        final int size = inputSpace.size();
        int progress = 0;

        //check is fingerprint data is compatible and clean if not.
        @Nullable Predicate<String> resultsToSkip = checkDataCompatibility(inputSpace, importTarget, NetUtils.checkThreadInterrupt(Thread.currentThread()));
        final List<CompoundContainerId> imported = new ArrayList<>(inputSpace.size());

        if (resultsToSkip == null || updateFingerprintVersion) {
            final ProjectWriter targetWriter = importTarget.projectSpace().ioProvider.newWriter(importTarget.projectSpace()::getProjectSpaceProperty);
            final ProjectReader sourceReader = inputSpace.ioProvider.newReader(inputSpace::getProjectSpaceProperty);
            //todo make use of glob
            List<String> globalFiles = sourceReader.listFiles("*").stream()
                    .filter(p -> !p.equals(PSLocations.FORMAT) &&
                            !p.equals(PSLocations.COMPRESSION) &&
                            !p.equals(PSLocations.VERSION) &&
                            !p.equals(SummaryLocations.COMPOUND_SUMMARY_ADDUCTS) &&
                            !p.equals(SummaryLocations.COMPOUND_SUMMARY) &&
                            !p.equals(SummaryLocations.FORMULA_SUMMARY) &&
                            !p.equals(SummaryLocations.CANOPUS_FORMULA_SUMMARY) &&
                            !p.equals(SummaryLocations.MZTAB_SUMMARY) &&
                            (resultsToSkip == null || DATA_FILES_TO_SKIP.test(p)) //skip data files if incompatible
                    ).collect(Collectors.toList());

            for (String relative : globalFiles) {
                try {
                    sourceReader.binaryFile(relative, r -> {
                        targetWriter.binaryFile(relative, r::transferTo);
                        return true;
                    });
                } catch (IOException e) {
                    LOG.error("Could not Copy '" + relative + "' from old location '" + inputSpace.getLocation() + "' to new location `" + importTarget.projectSpace().getLocation() + "' Project might be corrupted!", e);
                }
            }


            final Iterator<CompoundContainerId> psIter = inputSpace.filteredIterator(cidFilter);

            final boolean flatCopy = inputSpace.ioProvider.getCompressionFormat().equals(importTarget.projectSpace().ioProvider.getCompressionFormat())
                    && (inputSpace.ioProvider instanceof PathProjectSpaceIOProvider)
                    && (importTarget.projectSpace().ioProvider instanceof PathProjectSpaceIOProvider);

            while (psIter.hasNext()) {
                final CompoundContainerId sourceId = psIter.next();
                // create compound
                CompoundContainerId id = importTarget.projectSpace().newUniqueCompoundId(sourceId.getCompoundName(), (idx) -> importTarget.namingScheme.apply(idx, sourceId.getCompoundName())).orElseThrow();
                id.setAllNonFinal(sourceId);
                importTarget.projectSpace().updateCompoundContainerID(id);

                if (flatCopy) {
                    ((PathProjectSpaceIOProvider) inputSpace.ioProvider).fsManager.readFile(sourceId.getDirectoryName(), path -> {
                        List<Path> files = FileUtils.walkAndClose(s -> s
                                .filter(Files::isRegularFile)
                                .filter(p -> !p.getFileName().toString().equals(SiriusLocations.COMPOUND_INFO))
                                .filter(p -> !p.getFileName().toString().equals(SummaryLocations.FORMULA_CANDIDATES))
                                .filter(p -> !p.getFileName().toString().equals(SummaryLocations.STRUCTURE_CANDIDATES))
                                .filter(it -> resultsToSkip == null || resultsToSkip.test(it.getFileName().toString()))
                                .collect(Collectors.toList()), path);

                        @NotNull FileSystemManager m = ((PathProjectSpaceIOProvider) importTarget.projectSpace().ioProvider).fsManager;
                        for (Path sourceP : files) {
                            try (InputStream s = Files.newInputStream(sourceP)) {
                                m.writeFile(id.getDirectoryName(), targetRoot -> {
                                    Path targetP = targetRoot.resolve(path.relativize(sourceP).toString());
                                    if (targetP.getParent() != null)
                                        Files.createDirectories(targetP.getParent());
                                    try (OutputStream o = Files.newOutputStream(targetP)) {
                                        s.transferTo(o);
                                    }
                                });
                            }
                        }
                    });
                } else {
                    sourceReader.inDirectory(sourceId.getDirectoryName(), () -> {
                        List<String> files = sourceReader.listFilesRecursive("*").stream()
                                .filter(p -> !p.equals(SiriusLocations.COMPOUND_INFO))
                                .filter(p -> !p.equals(SummaryLocations.FORMULA_CANDIDATES))
                                .filter(p -> !p.equals(SummaryLocations.STRUCTURE_CANDIDATES))
                                .filter(it -> resultsToSkip == null || resultsToSkip.test(it))
                                .collect(Collectors.toList());
                        for (String relative : files) {
                            try {
                                sourceReader.binaryFile(relative, r ->
                                        targetWriter.inDirectory(id.getDirectoryName(), () -> {
                                            targetWriter.binaryFile(relative, r::transferTo);
                                            return null;
                                        }));//todo reimplement move support for dirs?
                            } catch (IOException e) {
                                LOG.error("Could not Copy instance'" + id.getDirectoryName() + "' from old location '" + inputSpace.getLocation() + "' to new location `" + importTarget.projectSpace().getLocation() + "' Results might be missing!", e);
                            }
                        }

                        return null;
                    });
                }

                if (resultsToSkip != null) {
                    LoggerFactory.getLogger(InstanceImporter.class).info("Updating Compound score of '" + id + "' after deleting Fingerprint related results...");
                    Instance inst = importTarget.getInstanceFromCompound(id);
                    List<FormulaResult> l = inst.loadFormulaResults(FormulaScoring.class).stream().map(SScored::getCandidate)
                            .filter(r -> r.getAnnotation(FormulaScoring.class).map(s -> (s.removeAnnotation(TopCSIScore.class) != null)
                                    || (s.removeAnnotation(ConfidenceScore.class) != null)).orElse(false))
                            .collect(Collectors.toList());

                    l.forEach(r -> inst.updateFormulaResult(r, FormulaScoring.class));
                    LoggerFactory.getLogger(InstanceImporter.class).info("Updating Compound score of '" + id + "' DONE!");
                }

                imported.add(id);
                if (prog != null)
                    prog.progressChanged(new JobProgressEvent(inputSpace.getLocation(), 0, size, ++progress, id.toString()));
                importTarget.projectSpace().fireCompoundCreated(id);

                if (move)
                    inputSpace.deleteCompound(sourceId);
            }
        } else {
            LoggerFactory.getLogger(ProjectSpaceManager.class).warn(
                    "INCOMPATIBLE INPUT: The Fingerprint version of the project location you trying to import '" + inputSpace.getLocation() +
                            "'ist incompatible to the one at the target location '" + importTarget.projectSpace().getLocation() +
                            "'. or with the one used by this SIRIUS version. Nothing has been imported!" +
                            " Try again `--update-fingerprint-version` to exclude incompatible parts from the import." +
                            " WARNING: This will exclude all Fingerprint related results like CSI:FingerID and CANOPUS from the import.");
        }

        if (prog != null)
            prog.progressChanged(new JobProgressEvent(inputSpace.getLocation(), 0, size, size, inputSpace.getLocation().getFileName().toString() + " Done"));
        return imported;
    }


    private final static Predicate<String> DATA_FILES_TO_SKIP = n ->
            !n.equals(FingerIdLocations.FINGERID_CLIENT_DATA) && !n.equals(FingerIdLocations.FINGERID_CLIENT_DATA_NEG)
                    && !n.equals(CanopusLocations.CF_CLIENT_DATA) && !n.equals(CanopusLocations.CF_CLIENT_DATA_NEG)
                    && !n.equals(CanopusLocations.NPC_CLIENT_DATA) && !n.equals(CanopusLocations.NPC_CLIENT_DATA_NEG);

    private final static Predicate<String> RESULTS_TO_SKIP = n ->
            !n.equals(SummaryLocations.STRUCTURE_CANDIDATES)
                    && !n.equals(FingerIdLocations.FINGERBLAST.relDir()) && !n.equals(FingerIdLocations.FINGERBLAST_FPs.relDir()) && !n.equals(FingerIdLocations.FINGERPRINTS.relDir())
                    && !n.equals(CanopusLocations.CF.relDir()) && !n.equals(CanopusLocations.NPC.relDir());

    private static <D extends FingerprintData<?>> D checkAnReadData(String relative, ProjectReader reader, IOFunctions.IOFunction<BufferedReader, D> read) throws IOException {
        if (reader.exists(relative))
            return reader.textFile(relative, read);
        return null;
    }


    public static Predicate<String> checkDataCompatibility(@NotNull Path toImportPath, @Nullable ProjectSpaceManager<?> importTarget, NetUtils.InterruptionCheck interrupted) throws IOException {
        try {
            final ProjectReader reader;
            if (FileUtils.isZipArchive(toImportPath))
                reader = ProjectSpaceIO.getDefaultZipProvider(toImportPath).newReader(null);
            else
                reader = new PathProjectSpaceIOProvider(toImportPath, null).newReader(null);

            FingerIdData fdPos = checkAnReadData(FingerIdLocations.FINGERID_CLIENT_DATA, reader, FingerIdData::read);
            FingerIdData fdNeg = checkAnReadData(FingerIdLocations.FINGERID_CLIENT_DATA_NEG, reader, FingerIdData::read);
            CanopusCfData cdPos = checkAnReadData(CanopusLocations.CF_CLIENT_DATA, reader, CanopusCfData::read);
            CanopusCfData cdNeg = checkAnReadData(CanopusLocations.CF_CLIENT_DATA_NEG, reader, CanopusCfData::read);
            CanopusNpcData npcPos = checkAnReadData(CanopusLocations.NPC_CLIENT_DATA, reader, CanopusNpcData::read);
            CanopusNpcData npcNeg = checkAnReadData(CanopusLocations.NPC_CLIENT_DATA_NEG, reader, CanopusNpcData::read);

            Predicate<String> r;
            r = checkDataCompatibility((fdNeg != null || fdPos != null) ? new FingerIdDataProperty(fdPos, fdNeg) : null,
                    FingerIdData.class, ApplicationCore.WEB_API::getFingerIdData, importTarget, interrupted);
            if (r != null) return r;

            r = checkDataCompatibility((cdNeg != null || cdPos != null) ? new CanopusCfDataProperty(cdPos, cdNeg) : null,
                    CanopusCfData.class, ApplicationCore.WEB_API::getCanopusCfData, importTarget, interrupted);
            if (r != null) return r;

            r = checkDataCompatibility((npcNeg != null || npcPos != null) ? new CanopusNpcDataProperty(npcPos, npcNeg) : null,
                    CanopusNpcData.class, ApplicationCore.WEB_API::getCanopusNpcData, importTarget, interrupted);
            return r;
        } finally {
            FileUtils.closeIfNotDefaultFS(toImportPath);
        }
    }

    /**
     * This checks whether the data files of the input project are compatible with the import target or them on the server.
     * <p>
     *
     * @param toImport     project to be imported that should be checked for compatibility
     * @param importTarget project to compare with, If null or data not server input is compared to server version
     * @param interrupted  Tell the waiting job how it can check if it was interrupted
     * @return null if compatible, predicate checking for paths to be skipped during import.
     */
    public static Predicate<String> checkDataCompatibility(@NotNull SiriusProjectSpace toImport, @Nullable ProjectSpaceManager<?> importTarget, NetUtils.InterruptionCheck interrupted) {
        Predicate<String> r;
        r = checkDataCompatibility(toImport.getProjectSpaceProperty(FingerIdDataProperty.class).orElse(null),
                FingerIdData.class, ApplicationCore.WEB_API::getFingerIdData, importTarget, interrupted);
        if (r != null) return r;
        r = checkDataCompatibility(toImport.getProjectSpaceProperty(CanopusCfDataProperty.class).orElse(null),
                CanopusCfData.class, ApplicationCore.WEB_API::getCanopusCfData, importTarget, interrupted);
        if (r != null) return r;
        r = checkDataCompatibility(toImport.getProjectSpaceProperty(CanopusNpcDataProperty.class).orElse(null),
                CanopusNpcData.class, ApplicationCore.WEB_API::getCanopusNpcData, importTarget, interrupted);
        return r;
    }

    public static Predicate<String> checkDataCompatibility(@NotNull SiriusProjectSpace toImport, NetUtils.InterruptionCheck interrupted) {
        return checkDataCompatibility(toImport, null, interrupted);
    }


    public static <F extends FingerprintVersion, D extends FingerprintData<F>, P extends PosNegFpProperty<F, D>>
    Predicate<String> checkDataCompatibility(@Nullable P importFd, Class<D> dataClz, @NotNull IOFunctions.IOFunction<PredictorType, D> dataLoader, @Nullable ProjectSpaceManager<?> importTarget, NetUtils.InterruptionCheck interrupted) {
        try {
            //check prop
            if (importFd != null) {
                P targetFd = importTarget != null ? (P) importTarget.getProjectSpaceProperty(importFd.getClass()).orElse(null) : null;
                if (targetFd == null)
                    targetFd = (P) importFd.getClass().getConstructor(dataClz, dataClz).newInstance(
                            NetUtils.tryAndWait(() -> dataLoader.apply(PredictorType.CSI_FINGERID_POSITIVE), interrupted),
                            NetUtils.tryAndWait(() -> dataLoader.apply(PredictorType.CSI_FINGERID_NEGATIVE), interrupted)
                    );

                if (!importFd.compatible(targetFd))
                    return RESULTS_TO_SKIP;
            }
            return null;
        } catch (Exception e) {
            LoggerFactory.getLogger(InstanceImporter.class).warn("Could not retrieve FingerprintData from server! Importing without checking for already outdated fingerprint data" + e.getMessage());
            return null;
        }
    }


=======
>>>>>>> b0198ded
    //expanding input files
    public static InputFilesOptions.MsInput expandInputFromFile(@NotNull final List<File> files) {
        return expandInputFromFile(files, new InputFilesOptions.MsInput());
    }

    public static InputFilesOptions.MsInput expandInputFromFile(@NotNull final List<File> files, @NotNull final InputFilesOptions.MsInput expandTo) {
        return SiriusJobs.getGlobalJobManager().submitJob(makeExpandFilesJJob(files, expandTo)).takeResult();
    }

    public static InputFilesOptions.MsInput expandInput(@NotNull final List<Path> files) {
        return expandInput(files, new InputFilesOptions.MsInput());
    }

    public static InputFilesOptions.MsInput expandInput(@NotNull final List<Path> files, @NotNull final InputFilesOptions.MsInput expandTo) {
        return SiriusJobs.getGlobalJobManager().submitJob(makeExpandPathsJJob(files, expandTo)).takeResult();
    }

    public static InputExpanderJJob makeExpandFilesJJob(@NotNull final List<File> files) {
        return makeExpandFilesJJob(files, new InputFilesOptions.MsInput());
    }

    public static InputExpanderJJob makeExpandFilesJJob(@NotNull final List<File> files, @NotNull final InputFilesOptions.MsInput expandTo) {
        return makeExpandPathsJJob(files.stream().map(File::toPath).collect(Collectors.toList()), expandTo);
    }

    public static InputExpanderJJob makeExpandPathsJJob(@NotNull final List<Path> files, @NotNull final InputFilesOptions.MsInput expandTo) {
        return new InputExpanderJJob(files, expandTo);
    }

    public static class InputExpanderJJob extends BasicJJob<InputFilesOptions.MsInput> {

        private final List<Path> input;
        private final InputFilesOptions.MsInput expandedFiles;

        public InputExpanderJJob(List<Path> input, InputFilesOptions.MsInput expandTo) {
            super(JobType.TINY_BACKGROUND);
            this.input = input;
            this.expandedFiles = expandTo;
        }


        @Override
        protected InputFilesOptions.MsInput compute() throws Exception {
            if (input != null && !input.isEmpty()) {
                updateProgress(0, input.size(), 0, "Expanding Input Files: '" + input.stream().map(Path::toString).collect(Collectors.joining(",")) + "'...");
                expandInput(input, expandedFiles);
                updateProgress(0, input.size(), input.size(), "...Input Files successfully expanded!");
            }
            return expandedFiles;
        }

        private void expandInput(@NotNull final List<Path> files, @NotNull final InputFilesOptions.MsInput inputFiles) {
            int p = 0;
//            updateProgress(0, files.size(), p, "Expanding Input Files...");
            for (Path g : files) {
                if (!Files.exists(g)) {
                    LOG.warn("Path \"" + g + "\" does not exist and will be skipped");
                    continue;
                }

                if (Files.isDirectory(g)) {
                    try {
                        final List<Path> ins =
                                FileUtils.listAndClose(g, l -> l.filter(Files::isRegularFile).sorted().collect(Collectors.toList()));

                        if (ins.contains(Path.of(PSLocations.FORMAT)))
                            throw new IOException("Unreadable project found!");

                        if (!ins.isEmpty())
                            expandInput(ins, inputFiles);
                    } catch (IOException e) {
                        LOG.warn("Could not list directory content of '" + g + "'. Skipping location! " + e.getMessage());
                    }
                } else {
                    //check whether files are lcms runs or standard ms/mgf files
                    try {
                        final String name = g.getFileName().toString();
                        if (MsExperimentParser.isSupportedFileName(name)) {
                            inputFiles.msParserfiles.put(g, (int) Files.size(g));
                        } else {
                            inputFiles.unknownFiles.put(g, (int) Files.size(g));
                        }
                    } catch (IOException e) {
                        LOG.warn("Could not read '" + g + "'. Skipping location! " + e.getMessage(), e);
                    }
                }
                updateProgress(0, files.size(), ++p);
            }
        }
    }
}<|MERGE_RESOLUTION|>--- conflicted
+++ resolved
@@ -167,252 +167,6 @@
         }
     }
 
-<<<<<<< HEAD
-    public static List<CompoundContainerId> importProject(
-            @NotNull SiriusProjectSpace inputSpace, @NotNull ProjectSpaceManager<?> importTarget,
-            @NotNull Predicate<CompoundContainerId> cidFilter, boolean move, boolean updateFingerprintVersion) throws IOException {
-
-        return importProject(inputSpace, importTarget, cidFilter, move, updateFingerprintVersion, null);
-    }
-
-    // we do not exp level filter here since we want to prevent reading the spectrum file
-    // we do file system level copies where we can here
-    public static List<CompoundContainerId> importProject(
-            @NotNull SiriusProjectSpace inputSpace, @NotNull ProjectSpaceManager<?> importTarget,
-            @NotNull Predicate<CompoundContainerId> cidFilter, boolean move, boolean updateFingerprintVersion, @Nullable JobProgressMerger prog) throws IOException {
-
-        final int size = inputSpace.size();
-        int progress = 0;
-
-        //check is fingerprint data is compatible and clean if not.
-        @Nullable Predicate<String> resultsToSkip = checkDataCompatibility(inputSpace, importTarget, NetUtils.checkThreadInterrupt(Thread.currentThread()));
-        final List<CompoundContainerId> imported = new ArrayList<>(inputSpace.size());
-
-        if (resultsToSkip == null || updateFingerprintVersion) {
-            final ProjectWriter targetWriter = importTarget.projectSpace().ioProvider.newWriter(importTarget.projectSpace()::getProjectSpaceProperty);
-            final ProjectReader sourceReader = inputSpace.ioProvider.newReader(inputSpace::getProjectSpaceProperty);
-            //todo make use of glob
-            List<String> globalFiles = sourceReader.listFiles("*").stream()
-                    .filter(p -> !p.equals(PSLocations.FORMAT) &&
-                            !p.equals(PSLocations.COMPRESSION) &&
-                            !p.equals(PSLocations.VERSION) &&
-                            !p.equals(SummaryLocations.COMPOUND_SUMMARY_ADDUCTS) &&
-                            !p.equals(SummaryLocations.COMPOUND_SUMMARY) &&
-                            !p.equals(SummaryLocations.FORMULA_SUMMARY) &&
-                            !p.equals(SummaryLocations.CANOPUS_FORMULA_SUMMARY) &&
-                            !p.equals(SummaryLocations.MZTAB_SUMMARY) &&
-                            (resultsToSkip == null || DATA_FILES_TO_SKIP.test(p)) //skip data files if incompatible
-                    ).collect(Collectors.toList());
-
-            for (String relative : globalFiles) {
-                try {
-                    sourceReader.binaryFile(relative, r -> {
-                        targetWriter.binaryFile(relative, r::transferTo);
-                        return true;
-                    });
-                } catch (IOException e) {
-                    LOG.error("Could not Copy '" + relative + "' from old location '" + inputSpace.getLocation() + "' to new location `" + importTarget.projectSpace().getLocation() + "' Project might be corrupted!", e);
-                }
-            }
-
-
-            final Iterator<CompoundContainerId> psIter = inputSpace.filteredIterator(cidFilter);
-
-            final boolean flatCopy = inputSpace.ioProvider.getCompressionFormat().equals(importTarget.projectSpace().ioProvider.getCompressionFormat())
-                    && (inputSpace.ioProvider instanceof PathProjectSpaceIOProvider)
-                    && (importTarget.projectSpace().ioProvider instanceof PathProjectSpaceIOProvider);
-
-            while (psIter.hasNext()) {
-                final CompoundContainerId sourceId = psIter.next();
-                // create compound
-                CompoundContainerId id = importTarget.projectSpace().newUniqueCompoundId(sourceId.getCompoundName(), (idx) -> importTarget.namingScheme.apply(idx, sourceId.getCompoundName())).orElseThrow();
-                id.setAllNonFinal(sourceId);
-                importTarget.projectSpace().updateCompoundContainerID(id);
-
-                if (flatCopy) {
-                    ((PathProjectSpaceIOProvider) inputSpace.ioProvider).fsManager.readFile(sourceId.getDirectoryName(), path -> {
-                        List<Path> files = FileUtils.walkAndClose(s -> s
-                                .filter(Files::isRegularFile)
-                                .filter(p -> !p.getFileName().toString().equals(SiriusLocations.COMPOUND_INFO))
-                                .filter(p -> !p.getFileName().toString().equals(SummaryLocations.FORMULA_CANDIDATES))
-                                .filter(p -> !p.getFileName().toString().equals(SummaryLocations.STRUCTURE_CANDIDATES))
-                                .filter(it -> resultsToSkip == null || resultsToSkip.test(it.getFileName().toString()))
-                                .collect(Collectors.toList()), path);
-
-                        @NotNull FileSystemManager m = ((PathProjectSpaceIOProvider) importTarget.projectSpace().ioProvider).fsManager;
-                        for (Path sourceP : files) {
-                            try (InputStream s = Files.newInputStream(sourceP)) {
-                                m.writeFile(id.getDirectoryName(), targetRoot -> {
-                                    Path targetP = targetRoot.resolve(path.relativize(sourceP).toString());
-                                    if (targetP.getParent() != null)
-                                        Files.createDirectories(targetP.getParent());
-                                    try (OutputStream o = Files.newOutputStream(targetP)) {
-                                        s.transferTo(o);
-                                    }
-                                });
-                            }
-                        }
-                    });
-                } else {
-                    sourceReader.inDirectory(sourceId.getDirectoryName(), () -> {
-                        List<String> files = sourceReader.listFilesRecursive("*").stream()
-                                .filter(p -> !p.equals(SiriusLocations.COMPOUND_INFO))
-                                .filter(p -> !p.equals(SummaryLocations.FORMULA_CANDIDATES))
-                                .filter(p -> !p.equals(SummaryLocations.STRUCTURE_CANDIDATES))
-                                .filter(it -> resultsToSkip == null || resultsToSkip.test(it))
-                                .collect(Collectors.toList());
-                        for (String relative : files) {
-                            try {
-                                sourceReader.binaryFile(relative, r ->
-                                        targetWriter.inDirectory(id.getDirectoryName(), () -> {
-                                            targetWriter.binaryFile(relative, r::transferTo);
-                                            return null;
-                                        }));//todo reimplement move support for dirs?
-                            } catch (IOException e) {
-                                LOG.error("Could not Copy instance'" + id.getDirectoryName() + "' from old location '" + inputSpace.getLocation() + "' to new location `" + importTarget.projectSpace().getLocation() + "' Results might be missing!", e);
-                            }
-                        }
-
-                        return null;
-                    });
-                }
-
-                if (resultsToSkip != null) {
-                    LoggerFactory.getLogger(InstanceImporter.class).info("Updating Compound score of '" + id + "' after deleting Fingerprint related results...");
-                    Instance inst = importTarget.getInstanceFromCompound(id);
-                    List<FormulaResult> l = inst.loadFormulaResults(FormulaScoring.class).stream().map(SScored::getCandidate)
-                            .filter(r -> r.getAnnotation(FormulaScoring.class).map(s -> (s.removeAnnotation(TopCSIScore.class) != null)
-                                    || (s.removeAnnotation(ConfidenceScore.class) != null)).orElse(false))
-                            .collect(Collectors.toList());
-
-                    l.forEach(r -> inst.updateFormulaResult(r, FormulaScoring.class));
-                    LoggerFactory.getLogger(InstanceImporter.class).info("Updating Compound score of '" + id + "' DONE!");
-                }
-
-                imported.add(id);
-                if (prog != null)
-                    prog.progressChanged(new JobProgressEvent(inputSpace.getLocation(), 0, size, ++progress, id.toString()));
-                importTarget.projectSpace().fireCompoundCreated(id);
-
-                if (move)
-                    inputSpace.deleteCompound(sourceId);
-            }
-        } else {
-            LoggerFactory.getLogger(ProjectSpaceManager.class).warn(
-                    "INCOMPATIBLE INPUT: The Fingerprint version of the project location you trying to import '" + inputSpace.getLocation() +
-                            "'ist incompatible to the one at the target location '" + importTarget.projectSpace().getLocation() +
-                            "'. or with the one used by this SIRIUS version. Nothing has been imported!" +
-                            " Try again `--update-fingerprint-version` to exclude incompatible parts from the import." +
-                            " WARNING: This will exclude all Fingerprint related results like CSI:FingerID and CANOPUS from the import.");
-        }
-
-        if (prog != null)
-            prog.progressChanged(new JobProgressEvent(inputSpace.getLocation(), 0, size, size, inputSpace.getLocation().getFileName().toString() + " Done"));
-        return imported;
-    }
-
-
-    private final static Predicate<String> DATA_FILES_TO_SKIP = n ->
-            !n.equals(FingerIdLocations.FINGERID_CLIENT_DATA) && !n.equals(FingerIdLocations.FINGERID_CLIENT_DATA_NEG)
-                    && !n.equals(CanopusLocations.CF_CLIENT_DATA) && !n.equals(CanopusLocations.CF_CLIENT_DATA_NEG)
-                    && !n.equals(CanopusLocations.NPC_CLIENT_DATA) && !n.equals(CanopusLocations.NPC_CLIENT_DATA_NEG);
-
-    private final static Predicate<String> RESULTS_TO_SKIP = n ->
-            !n.equals(SummaryLocations.STRUCTURE_CANDIDATES)
-                    && !n.equals(FingerIdLocations.FINGERBLAST.relDir()) && !n.equals(FingerIdLocations.FINGERBLAST_FPs.relDir()) && !n.equals(FingerIdLocations.FINGERPRINTS.relDir())
-                    && !n.equals(CanopusLocations.CF.relDir()) && !n.equals(CanopusLocations.NPC.relDir());
-
-    private static <D extends FingerprintData<?>> D checkAnReadData(String relative, ProjectReader reader, IOFunctions.IOFunction<BufferedReader, D> read) throws IOException {
-        if (reader.exists(relative))
-            return reader.textFile(relative, read);
-        return null;
-    }
-
-
-    public static Predicate<String> checkDataCompatibility(@NotNull Path toImportPath, @Nullable ProjectSpaceManager<?> importTarget, NetUtils.InterruptionCheck interrupted) throws IOException {
-        try {
-            final ProjectReader reader;
-            if (FileUtils.isZipArchive(toImportPath))
-                reader = ProjectSpaceIO.getDefaultZipProvider(toImportPath).newReader(null);
-            else
-                reader = new PathProjectSpaceIOProvider(toImportPath, null).newReader(null);
-
-            FingerIdData fdPos = checkAnReadData(FingerIdLocations.FINGERID_CLIENT_DATA, reader, FingerIdData::read);
-            FingerIdData fdNeg = checkAnReadData(FingerIdLocations.FINGERID_CLIENT_DATA_NEG, reader, FingerIdData::read);
-            CanopusCfData cdPos = checkAnReadData(CanopusLocations.CF_CLIENT_DATA, reader, CanopusCfData::read);
-            CanopusCfData cdNeg = checkAnReadData(CanopusLocations.CF_CLIENT_DATA_NEG, reader, CanopusCfData::read);
-            CanopusNpcData npcPos = checkAnReadData(CanopusLocations.NPC_CLIENT_DATA, reader, CanopusNpcData::read);
-            CanopusNpcData npcNeg = checkAnReadData(CanopusLocations.NPC_CLIENT_DATA_NEG, reader, CanopusNpcData::read);
-
-            Predicate<String> r;
-            r = checkDataCompatibility((fdNeg != null || fdPos != null) ? new FingerIdDataProperty(fdPos, fdNeg) : null,
-                    FingerIdData.class, ApplicationCore.WEB_API::getFingerIdData, importTarget, interrupted);
-            if (r != null) return r;
-
-            r = checkDataCompatibility((cdNeg != null || cdPos != null) ? new CanopusCfDataProperty(cdPos, cdNeg) : null,
-                    CanopusCfData.class, ApplicationCore.WEB_API::getCanopusCfData, importTarget, interrupted);
-            if (r != null) return r;
-
-            r = checkDataCompatibility((npcNeg != null || npcPos != null) ? new CanopusNpcDataProperty(npcPos, npcNeg) : null,
-                    CanopusNpcData.class, ApplicationCore.WEB_API::getCanopusNpcData, importTarget, interrupted);
-            return r;
-        } finally {
-            FileUtils.closeIfNotDefaultFS(toImportPath);
-        }
-    }
-
-    /**
-     * This checks whether the data files of the input project are compatible with the import target or them on the server.
-     * <p>
-     *
-     * @param toImport     project to be imported that should be checked for compatibility
-     * @param importTarget project to compare with, If null or data not server input is compared to server version
-     * @param interrupted  Tell the waiting job how it can check if it was interrupted
-     * @return null if compatible, predicate checking for paths to be skipped during import.
-     */
-    public static Predicate<String> checkDataCompatibility(@NotNull SiriusProjectSpace toImport, @Nullable ProjectSpaceManager<?> importTarget, NetUtils.InterruptionCheck interrupted) {
-        Predicate<String> r;
-        r = checkDataCompatibility(toImport.getProjectSpaceProperty(FingerIdDataProperty.class).orElse(null),
-                FingerIdData.class, ApplicationCore.WEB_API::getFingerIdData, importTarget, interrupted);
-        if (r != null) return r;
-        r = checkDataCompatibility(toImport.getProjectSpaceProperty(CanopusCfDataProperty.class).orElse(null),
-                CanopusCfData.class, ApplicationCore.WEB_API::getCanopusCfData, importTarget, interrupted);
-        if (r != null) return r;
-        r = checkDataCompatibility(toImport.getProjectSpaceProperty(CanopusNpcDataProperty.class).orElse(null),
-                CanopusNpcData.class, ApplicationCore.WEB_API::getCanopusNpcData, importTarget, interrupted);
-        return r;
-    }
-
-    public static Predicate<String> checkDataCompatibility(@NotNull SiriusProjectSpace toImport, NetUtils.InterruptionCheck interrupted) {
-        return checkDataCompatibility(toImport, null, interrupted);
-    }
-
-
-    public static <F extends FingerprintVersion, D extends FingerprintData<F>, P extends PosNegFpProperty<F, D>>
-    Predicate<String> checkDataCompatibility(@Nullable P importFd, Class<D> dataClz, @NotNull IOFunctions.IOFunction<PredictorType, D> dataLoader, @Nullable ProjectSpaceManager<?> importTarget, NetUtils.InterruptionCheck interrupted) {
-        try {
-            //check prop
-            if (importFd != null) {
-                P targetFd = importTarget != null ? (P) importTarget.getProjectSpaceProperty(importFd.getClass()).orElse(null) : null;
-                if (targetFd == null)
-                    targetFd = (P) importFd.getClass().getConstructor(dataClz, dataClz).newInstance(
-                            NetUtils.tryAndWait(() -> dataLoader.apply(PredictorType.CSI_FINGERID_POSITIVE), interrupted),
-                            NetUtils.tryAndWait(() -> dataLoader.apply(PredictorType.CSI_FINGERID_NEGATIVE), interrupted)
-                    );
-
-                if (!importFd.compatible(targetFd))
-                    return RESULTS_TO_SKIP;
-            }
-            return null;
-        } catch (Exception e) {
-            LoggerFactory.getLogger(InstanceImporter.class).warn("Could not retrieve FingerprintData from server! Importing without checking for already outdated fingerprint data" + e.getMessage());
-            return null;
-        }
-    }
-
-
-=======
->>>>>>> b0198ded
     //expanding input files
     public static InputFilesOptions.MsInput expandInputFromFile(@NotNull final List<File> files) {
         return expandInputFromFile(files, new InputFilesOptions.MsInput());
