--- conflicted
+++ resolved
@@ -191,28 +191,11 @@
     @Override
     public boolean hasMs1() {
         return getAlignedFeatures().isHasMs1();
-<<<<<<< HEAD
-        /*
-        return getMSData().map(ms -> ms.getMergedMs1Spectrum() != null || ms.getIsotopePattern() != null)
-                .orElse(false);
-
-         */
-=======
->>>>>>> 5fd0449e
     }
 
     @Override
     public boolean hasMsMs() {
         return getAlignedFeatures().isHasMsMs();
-<<<<<<< HEAD
-        /*
-        return getAlignedFeatures().getMSData()
-                .map(ms -> ms.getMergedMSnSpectrum() != null || (ms.getMsnSpectra() != null && !ms.getMsnSpectra().isEmpty()))
-                .orElse(false);
-
-         */
-=======
->>>>>>> 5fd0449e
     }
 
     @SneakyThrows
