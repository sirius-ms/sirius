/*
 *  This file is part of the SIRIUS library for analyzing MS and MS/MS data
 *
 *  Copyright (C) 2013-2015 Kai Dührkop
 *
 *  This library is free software; you can redistribute it and/or
 *  modify it under the terms of the GNU Lesser General Public
 *  License as published by the Free Software Foundation; either
 *  version 2.1 of the License, or (at your option) any later version.
 *
 *  This library is distributed in the hope that it will be useful,
 *  but WITHOUT ANY WARRANTY; without even the implied warranty of
 *  MERCHANTABILITY or FITNESS FOR A PARTICULAR PURPOSE.  See the GNU
 *  Lesser General Public License for more details.
 *
 *  You should have received a copy of the GNU General Public License along with SIRIUS.  If not, see <http://www.gnu.org/licenses/>.
 */
package de.unijena.bioinf.ms.cli;

import com.google.common.io.Files;
import com.lexicalscope.jewel.cli.CliFactory;
import com.lexicalscope.jewel.cli.HelpRequestedException;
import de.unijena.bioinf.ChemistryBase.chem.FormulaConstraints;
import de.unijena.bioinf.ChemistryBase.chem.MolecularFormula;
import de.unijena.bioinf.ChemistryBase.chem.PeriodicTable;
import de.unijena.bioinf.ChemistryBase.chem.PrecursorIonType;
import de.unijena.bioinf.ChemistryBase.jobs.SiriusJobs;
import de.unijena.bioinf.ChemistryBase.ms.*;
import de.unijena.bioinf.ChemistryBase.ms.inputValidators.Warning;
import de.unijena.bioinf.ChemistryBase.ms.utils.SimpleSpectrum;
import de.unijena.bioinf.ChemistryBase.properties.PropertyManager;
import de.unijena.bioinf.FragmentationTreeConstruction.computation.FragmentationPatternAnalysis;
import de.unijena.bioinf.FragmentationTreeConstruction.computation.tree.TreeBuilder;
import de.unijena.bioinf.FragmentationTreeConstruction.computation.tree.TreeBuilderFactory;
import de.unijena.bioinf.IsotopePatternAnalysis.IsotopePattern;
import de.unijena.bioinf.IsotopePatternAnalysis.IsotopePatternAnalysis;
import de.unijena.bioinf.babelms.GenericParser;
import de.unijena.bioinf.babelms.MsExperimentParser;
import de.unijena.bioinf.babelms.SpectralParser;
import de.unijena.bioinf.jjobs.BufferedJJobSubmitter;
import de.unijena.bioinf.jjobs.JobManager;
import de.unijena.bioinf.jjobs.exceptions.TimeoutException;
import de.unijena.bioinf.sirius.IdentificationResult;
import de.unijena.bioinf.sirius.Sirius;
import de.unijena.bioinf.sirius.core.ApplicationCore;
import de.unijena.bioinf.sirius.projectspace.*;
import org.slf4j.LoggerFactory;

import java.io.*;
import java.nio.charset.Charset;
import java.util.*;
import java.util.logging.ConsoleHandler;
import java.util.logging.Handler;
import java.util.logging.Logger;
import java.util.regex.Pattern;

public class CLI<Options extends SiriusOptions> extends ApplicationCore {
    protected Sirius sirius;
    protected final boolean shellMode;
    protected ShellProgress progress;

    protected ProjectWriter projectWriter;
    protected boolean shellOutputSurpressed = false;

    protected org.slf4j.Logger logger = LoggerFactory.getLogger(CLI.class);


    public void print(String s) {
        if (!shellOutputSurpressed) System.out.print(s);
    }

    public void println(String s) {
        if (!shellOutputSurpressed) System.out.println(s);
    }

    protected void printf(String msg, Object... args) {
        if (!shellOutputSurpressed)
            System.out.printf(Locale.US, msg, args);
    }

    public CLI() {
        this.shellMode = System.console() != null;
        this.progress = new ShellProgress(System.out, shellMode);
    }

    Options options;
    List<String> inputs, formulas;
    PrecursorIonType[] ionTypes;
    PrecursorIonType[] ionTypesWithoutAdducts;


    public void compute() {
        try {
            //set oprtions todo: i would like to do this in the cli parser but how with jewelcli?
            int initBuffer = options.getMinInstanceBuffer() != null ? options.getMinInstanceBuffer() : PropertyManager.getNumberOfCores() * 2;
            int maxBuffer = options.getMaxInstanceBuffer() != null ? options.getMaxInstanceBuffer() : initBuffer * 2;

            if (initBuffer <= 0) {
                initBuffer = Integer.MAX_VALUE; //no buffering, submit all jobs at once
                maxBuffer = 0;
            }

            CLIJobSubmitter submitter = newSubmitter(handleInput(options));
            long time = System.currentTimeMillis();
            submitter.start(initBuffer, maxBuffer);
            progress.info("Computation time: " + (double) (System.currentTimeMillis() - time) / 1000d + "s");
        } catch (IOException e) {
            logger.error("Error while handling the input data", e);
        } finally {
            if (projectWriter != null) try {
                projectWriter.close();
            } catch (IOException e) {
                e.printStackTrace();
            }
        }
    }

    //override to add more jobs
    protected void handleJobs(BufferedJJobSubmitter<Instance>.JobContainer jc) throws IOException {
        Sirius.SiriusIdentificationJob j = jc.getJob(Sirius.SiriusIdentificationJob.class);
        progress.info("Sirius results for: '" + jc.sourceInstance.file.getName() + "'");
        if (j != null)
            handleSiriusResults(jc, j); //handle results
        else
            logger.error("Could not load results for " + jc.sourceInstance.file.getName());
    }

    private void setPrecursorIonTypes(MutableMs2Experiment exp, PossibleAdducts pa) {
        exp.setAnnotation(PossibleAdducts.class, pa);
        exp.setAnnotation(PossibleIonModes.class, pa.merge(exp.getAnnotation(PossibleIonModes.class, new PossibleIonModes())));
    }

    protected Sirius.SiriusIdentificationJob makeSiriusJob(final Instance i) {
        Sirius.SiriusIdentificationJob job = null;
        sirius.setTimeout(i.experiment, options.getInstanceTimeout(), options.getTreeTimeout());
        final List<String> whitelist = formulas;

        final Set<MolecularFormula> whiteset = getFormulaWhiteset(i, whitelist);

        if (options.isAutoCharge()) {
            if (i.experiment.getPrecursorIonType().isIonizationUnknown() || i.experiment.getPrecursorIonType().isPlainProtonationOrDeprotonation()) {
                i.experiment.setAnnotation(PossibleAdducts.class, null);
                if (i.experiment.getPrecursorIonType().isIonizationUnknown())
                    i.experiment.setAnnotation(PossibleIonModes.class, PossibleIonModes.defaultFor(i.experiment.getPrecursorIonType().getCharge()));
            } else {
                setPrecursorIonTypes(i.experiment, new PossibleAdducts(i.experiment.getPrecursorIonType()));
            }
        } else if (options.getIon() != null && options.getIon().size()>1) {
            final List<PrecursorIonType> ionTypes = new ArrayList<>();
            for (String ion : options.getIon()) ionTypes.add(PrecursorIonType.getPrecursorIonType(ion));
            setPrecursorIonTypes(i.experiment, new PossibleAdducts(ionTypes));
        } else {
            if (i.experiment.getPrecursorIonType().isIonizationUnknown()) {
                setPrecursorIonTypes(i.experiment, new PossibleAdducts(i.experiment.getPrecursorIonType().getCharge()>0 ? PrecursorIonType.getPrecursorIonType("[M+H]+") : PrecursorIonType.getPrecursorIonType("[M-H]-")));
            }
        }

        sirius.enableRecalibration(i.experiment, !options.isNotRecalibrating());
        sirius.setIsotopeMode(i.experiment, options.getIsotopes());
        if (whiteset != null) sirius.setFormulaSearchList(i.experiment, whiteset);

        job = (sirius.makeIdentificationJob(i.experiment, getNumberOfCandidates()));
        return job;
    }

    protected void handleSiriusResults(BufferedJJobSubmitter<Instance>.JobContainer jc, Sirius.SiriusIdentificationJob siriusJob) throws IOException {
        if (siriusJob != null) {
            try {
                final List<IdentificationResult> results = siriusJob.takeResult();
                if (!results.isEmpty()) {
                    int rank = 1;
                    int n = Math.max(1, (int) Math.ceil(Math.log10(results.size())));
                    for (IdentificationResult result : results) {
                        final IsotopePattern pat = result.getRawTree().getAnnotationOrNull(IsotopePattern.class);
                        final int isoPeaks = pat == null ? 0 : pat.getPattern().size() - 1;
                        printf("%" + n + "d.) %s\t%s\tscore: %.2f\ttree: %+.2f\tiso: %.2f\tpeaks: %d\texplained intensity: %.2f %%\tisotope peaks: %d\n", rank++, result.getMolecularFormula().toString(), String.valueOf(result.getResolvedTree().getAnnotationOrNull(PrecursorIonType.class)), result.getScore(), result.getTreeScore(), result.getIsotopeScore(), result.getResolvedTree().numberOfVertices(), sirius.getMs2Analyzer().getIntensityRatioOfExplainedPeaks(result.getResolvedTree()) * 100, isoPeaks);
                    }

<<<<<<< HEAD
                    if (projectWriter != null) {//todo da sollte es einen job typ geben der automatisch an ExperimentResult.java annotiert
                        projectWriter.writeExperiment(new ExperimentResult(siriusJob.getExperiment(), results));
=======
                    //
                    // TODO: Dirty Hack
                    //
                    if (projectWriter != null) {
                        projectWriter.writeExperiment(createExperimentResult(jc, siriusJob, results));
>>>>>>> 088555e0
                    }
                } else {
                    logger.warn("Cannot find valid tree that supports the data. You can try to increase the allowed mass deviation with parameter --ppm-max");
                }
            } catch (TimeoutException e) {
                println("Ignore " + siriusJob.getExperiment().getName() + " due to timeout!");
                projectWriter.writeExperiment(new ExperimentResult(siriusJob.getExperiment(), null, "TIMEOUT"));
            } catch (RuntimeException e) {
                println("Error during computation of " + siriusJob.getExperiment().getName() + ": " + e.getMessage());
                logger.debug("Error during computation of " + siriusJob.getExperiment().getName(), e);
                projectWriter.writeExperiment(new ExperimentResult(siriusJob.getExperiment(), null, "ERROR"));
            }
        } else {
            logger.debug("Null job occurred!");
        }


    }

    protected ExperimentResult createExperimentResult(BufferedJJobSubmitter<Instance>.JobContainer jc, Sirius.SiriusIdentificationJob siriusJob, List<IdentificationResult> results) {
        return new ExperimentResult(siriusJob.getExperiment(), results);
    }

    /*
    private PrecursorIonType[] guessIonization(Instance instance) {
        final MutableMs2Experiment experimentMutable = new MutableMs2Experiment(instance.experiment);
        experimentMutable.setPrecursorIonType(PrecursorIonType.unknown(instance.experiment.getPrecursorIonType().getCharge()));

        PrecursorIonType[] specificIontypes = sirius.guessIonization(experimentMutable, ionTypes);
        PrecursorIonType priorIonType = instance.experiment.getPrecursorIonType();
        PrecursorIonType priorIonization = priorIonType.withoutAdduct().withoutInsource();
        if (!priorIonization.isIonizationUnknown()) {
            if (!arrayContains(specificIontypes, priorIonization)) {
                specificIontypes = Arrays.copyOf(specificIontypes, specificIontypes.length + 1);
                specificIontypes[specificIontypes.length - 1] = priorIonization;
            } else {
                specificIontypes = new PrecursorIonType[]{priorIonization};
            }

        }
        if (specificIontypes.length == ionTypes.length) {
            specificIontypes = ionTypesWithoutAdducts;
        }
        if (specificIontypes.length == 0) {
            specificIontypes = ionTypesWithoutAdducts;
            //todo: do something better: this is  a don't use M+ and M+H+ hack
            PrecursorIonType m_plus = PrecursorIonType.getPrecursorIonType("[M]+");
            PrecursorIonType m_plus_h = PrecursorIonType.getPrecursorIonType("[M+H]+");

            if (arrayContains(specificIontypes, m_plus) && arrayContains(specificIontypes, m_plus_h)) {
                PrecursorIonType[] copy = new PrecursorIonType[specificIontypes.length - 1];

                int i = 0;
                for (PrecursorIonType specificIontype : specificIontypes) {
                    if (specificIontype.equals(m_plus)) continue;
                    copy[i++] = specificIontype;
                }
                specificIontypes = copy;
            }
        }


        return specificIontypes;
    }
    */

    protected Set<MolecularFormula> getFormulaWhiteset(Instance i, List<String> whitelist) {
        final Set<MolecularFormula> whiteset = new HashSet<MolecularFormula>();
        if (whitelist == null && (options.getNumberOfCandidates() == null) && i.experiment.getMolecularFormula() != null) {
            whiteset.add(i.experiment.getMolecularFormula());
        } else if (whitelist != null) for (String s : whitelist) whiteset.add(MolecularFormula.parse(s));
        return whiteset.isEmpty() ? null : whiteset;
    }

    private Integer getNumberOfCandidates() {
        return options.getNumberOfCandidates() != null ? options.getNumberOfCandidates() : 5;
    }

    protected void cite() {
        println("Please cite the following paper when using our method:");
        println(ApplicationCore.CITATION);
    }

    protected void parseArgsAndInit(String[] args, Class<Options> optionsClass) {
        parseArgs(args, optionsClass);
        setup();
        validate();
    }

    protected void validate() {

    }


    public void parseArgs(String[] args, Class<Options> optionsClass) {
        if (args.length == 0) {
            println(ApplicationCore.VERSION_STRING);
            println(CliFactory.createCli(optionsClass).getHelpMessage());
            System.exit(0);
        }
        try {
            args = fixBuggyJewelCliLibrary(args);
            this.options = CliFactory.createCli(optionsClass).parseArguments(args);
            if (options.isCite()) {
                cite();
                System.exit(0);
            }
        } catch (HelpRequestedException e) {
            println(e.getMessage());
            println("");
            cite();
            System.exit(0);
        }
        if (options.isVersion()) {
            println(ApplicationCore.VERSION_STRING);
            cite();
            System.exit(0);
        }
        handleOutputOptions(options);
    }

    private String[] fixBuggyJewelCliLibrary(String[] args) {
        final List<String> argsCopy = new ArrayList<>();
        final List<String> ionModeStrings = new ArrayList<>();
        boolean ionIn=false;
        for (int i=0; i < args.length; ++i) {
            String arg = args[i];
            if (arg.equals("--ion") || arg.equals("-i")) {
                if (!ionIn) {
                    ionModeStrings.add(arg);
                    ionIn=true;
                }
                final Pattern ionPattern = Pattern.compile("^\\s*\\[?\\s*M\\s*[+-\\]]");
                // if a list parameter is last parameter, we have to distinguish it from the rest parameter
                for (i=i+1; i < args.length; ++i) {
                    arg = args[i];
                    if (ionPattern.matcher(arg).find()) {
                        ionModeStrings.add(arg);
                    } else {
                        break;
                    }
                }
            }
            argsCopy.add(arg);
        }
        if (ionModeStrings.size()>0) ionModeStrings.add("--placeholder");
        ionModeStrings.addAll(argsCopy);
        return ionModeStrings.toArray(new String[ionModeStrings.size()]);
    }

    protected void handleOutputOptions(Options options) {
        if (options.getNumOfCores() > 0) {
            PropertyManager.PROPERTIES.setProperty("de.unijena.bioinf.sirius.cpu.cores", String.valueOf(options.getNumOfCores()));
        }

        if (options.isQuiet() || "-".equals(options.getSirius())) {
            this.shellOutputSurpressed = true;
            disableShellLogging();
        }
        if ("-".equals(options.getOutput())) {
            logger.error("Cannot write output files and folders into standard output stream. Please use --sirius t get a zip file of SIRIUS output into the standard output stream");
            System.exit(1);
        }

        final List<ProjectWriter> writers = new ArrayList<>();

        if (options.getOutput() != null) {
            final ProjectWriter pw;
            if (new File(options.getOutput()).exists()) {
                try {
                    checkForValidProjectDirecotry(options.getOutput());
                    pw = new ProjectSpaceMerger(this, options.getOutput(), false);
                    writers.add(pw);
                } catch (IOException e) {

                    logger.error("Cannot merge project " + options.getOutput() + ". Maybe the specified directory is not a valid SIRIUS workspace. You can still specify a new not existing filename to create a new workspace.\n" + e.getMessage(), e);
                    System.exit(1);
                    return;
                }
            } else {
                try {
                    pw = getDirectoryOutputWriter(options.getOutput(), getWorkspaceWritingEnvironmentForDirectoryOutput(options.getOutput()));
                    writers.add(pw);
                } catch (IOException e) {
                    logger.error("Cannot write into " + options.getOutput() + ":\n" + e.getMessage(), e);
                    System.exit(1);
                }
            }
        }
        if (options.getSirius() != null) {
            final ProjectWriter pw;
            if (options.getSirius().equals("-")) {
                pw = getSiriusOutputWriter(options.getSirius(), getWorkspaceWritingEnvironmentForSirius(options.getSirius()));
                shellOutputSurpressed = true;
            } else if (new File(options.getSirius()).exists()) {
                try {
                    pw = new ProjectSpaceMerger(this, options.getSirius(), true);
                } catch (IOException e) {
                    System.err.println("Cannot merge " + options.getSirius() + ". The specified file might be no valid SIRIUS workspace. You can still specify a new not existing filename to create a new workspace.");
                    System.exit(1);
                    return;
                }
            } else {
                pw = getSiriusOutputWriter(options.getSirius(), getWorkspaceWritingEnvironmentForSirius(options.getSirius()));
            }

            writers.add(pw);
        }

        if (writers.size() > 1) {
            this.projectWriter = new MultipleProjectWriter(writers.toArray(new ProjectWriter[writers.size()]));
        } else if (writers.size() > 0) {
            this.projectWriter = writers.get(0);
        } else {
            this.projectWriter = new ProjectWriter() {
                @Override
                public void writeExperiment(ExperimentResult result) throws IOException {
                    // dummy stub
                }

                @Override
                public void close() throws IOException {
                    // dummy stub
                }
            };
        }
    }

    private void checkForValidProjectDirecotry(String output) throws IOException {
        final File f = new File(output);
        if (!f.exists()) return;
        if (!f.isDirectory()) throw new IOException("Expect a directory name. But " + output + " is an existing file.");
        final Pattern pat = Pattern.compile("Sirius", Pattern.CASE_INSENSITIVE);
        boolean empty = true;
        for (File g : f.listFiles()) {
            empty = false;
            if (g.getName().equalsIgnoreCase("version.txt")) {
                for (String line : Files.readLines(g, Charset.forName("UTF-8"))) {
                    if (pat.matcher(line).find()) return;
                }
            }
        }
        if (!empty)
            throw new IOException("Given directory is not a valid SIRIUS workspace. Please specify an empty directory or existing SIRIUS workspace!");
    }

    private void disableShellLogging() {
        Handler ch = null;
        for (Handler h : Logger.getGlobal().getHandlers()) {
            if (h instanceof ConsoleHandler) {
                ch = h;
                break;
            }
        }
        if (ch != null) {
            Logger.getGlobal().removeHandler(ch);
        }
    }

    // TODO: implement merge?
    protected DirectoryWriter.WritingEnvironment getWorkspaceWritingEnvironmentForSirius(String value) {
        try {
            if (value.equals("-")) {
                return new SiriusWorkspaceWriter(System.out);
            } else {
                return new SiriusWorkspaceWriter(new FileOutputStream(new File(value)));
            }
        } catch (FileNotFoundException e) {
            System.err.println("Cannot write into " + value + ". The given file name might already exists.");
            System.exit(1);
            return null;
        }
    }

    protected DirectoryWriter.WritingEnvironment getWorkspaceWritingEnvironmentForDirectoryOutput(String value) throws IOException {
        final File root = new File(value);
        if (root.exists()) {
            System.err.println("Cannot create directory " + root.getName() + ". File already exist.");
            System.exit(1);
            return null;
        }
        root.mkdirs();
        return new SiriusFileWriter(root);
    }

    protected ProjectWriter getSiriusOutputWriter(String sirius, DirectoryWriter.WritingEnvironment env) {
        return new DirectoryWriter(env, ApplicationCore.VERSION_STRING);
    }

    protected ProjectWriter getDirectoryOutputWriter(String sirius, DirectoryWriter.WritingEnvironment env) {
        return new DirectoryWriter(env, ApplicationCore.VERSION_STRING);
    }

    protected DirectoryReader.ReadingEnvironment getWorkspaceReadingEnvironmentForSirius(String value) {
        try {
            return new SiriusWorkspaceReader(new File(value));
        } catch (IOException e) {
            System.err.println("Cannot read " + value + ":\n" + e.getMessage());
            System.exit(1);
            return null;
        }
    }

    protected DirectoryReader.ReadingEnvironment getWorkspaceReadingEnvironmentForDirectoryOutput(String value) {
        final File root = new File(value);
        return new SiriusFileReader(root);
    }

    protected ProjectReader getSiriusOutputReader(String sirius, DirectoryReader.ReadingEnvironment env) {
        return new DirectoryReader(env);
    }

    protected ProjectReader getDirectoryOutputReader(String sirius, DirectoryReader.ReadingEnvironment env) {
        return new DirectoryReader(env);
    }

    public void setup() {
        try {
            this.sirius = new Sirius(options.getProfile());
            final FragmentationPatternAnalysis ms2 = sirius.getMs2Analyzer();
            final IsotopePatternAnalysis ms1 = sirius.getMs1Analyzer();
            final MutableMeasurementProfile ms1Prof = new MutableMeasurementProfile(ms1.getDefaultProfile());
            final MutableMeasurementProfile ms2Prof = new MutableMeasurementProfile(ms2.getDefaultProfile());
            final String outerClassName = getClass().getName();
            ms2.setValidatorWarning(new Warning() {
                @Override
                public void warn(String message) {
                    Logger.getLogger(outerClassName).warning(message);
                }
            });
            if (options.getElements() == null) {
                // autodetect and use default set
                ms1Prof.setFormulaConstraints(getDefaultElementSet(options));
                ms2Prof.setFormulaConstraints(getDefaultElementSet(options));
            } else {
                ms2Prof.setFormulaConstraints(options.getElements());
                ms1Prof.setFormulaConstraints(options.getElements());
            }

            if (options.isAutoCharge()) {
                sirius.setAutoIonMode(true);
            }

            if (options.getMedianNoise() != null) {
                ms2Prof.setMedianNoiseIntensity(options.getMedianNoise());
            }
            if (options.getPPMMax() != null) {
                ms2Prof.setAllowedMassDeviation(new Deviation(options.getPPMMax()));
                ms1Prof.setAllowedMassDeviation(new Deviation(options.getPPMMax()));
            }
            final TreeBuilder builder = sirius.getMs2Analyzer().getTreeBuilder();
            if (builder == null) {
                String noILPSolver = "Could not load a valid ILP solver (TreeBuilder) " + Arrays.toString(TreeBuilderFactory.getBuilderPriorities()) + ". Please read the installation instructions.";
                logger.error(noILPSolver);
                System.exit(1);
            }
            logger.info("Compute trees using " + builder);


            sirius.getMs2Analyzer().setDefaultProfile(ms2Prof);
            sirius.getMs1Analyzer().setDefaultProfile(ms1Prof);

            if (options.getPossibleIonizations() != null) {
                List<String> ionList = options.getPossibleIonizations();
                if (ionList.size() == 1) {
                    ionList = Arrays.asList(ionList.get(0).split(","));
                }
                if (ionList.size() == 1) {
                    logger.error("Cannot guess ionization when only one ionization/adduct is provided");
                }
                ionTypes = new PrecursorIonType[ionList.size()];
                Set<PrecursorIonType> set = new HashSet<>();
                for (int i = 0; i < ionTypes.length; i++) {
                    String ion = ionList.get(i);
                    ionTypes[i] = PrecursorIonType.getPrecursorIonType(ion);
                    set.add(ionTypes[i].withoutAdduct());
                }
                ionTypesWithoutAdducts = set.toArray(new PrecursorIonType[0]);

            }
        } catch (IOException e) {
            logger.error("Cannot load profile '" + options.getProfile() + "':\n", e);
            System.exit(1);
        }
    }

    protected Instance setupInstance(Instance inst) {
        final MutableMs2Experiment exp = inst.experiment instanceof MutableMs2Experiment ? (MutableMs2Experiment) inst.experiment : new MutableMs2Experiment(inst.experiment);
        if (exp.getPrecursorIonType() == null || exp.getPrecursorIonType().isIonizationUnknown())
            exp.setPrecursorIonType(getIonFromOptions(options, exp.getPrecursorIonType() == null ? 0 : exp.getPrecursorIonType().getCharge()));
        if (formulas != null && formulas.size() == 1) exp.setMolecularFormula(MolecularFormula.parse(formulas.get(0)));
        if (options.getParentMz() != null) exp.setIonMass(options.getParentMz());
        return new Instance(exp, inst.file);
    }

    public Iterator<Instance> handleInput(final SiriusOptions options) throws IOException {
        final ArrayDeque<Instance> instances = new ArrayDeque<Instance>();

        inputs = options.getInput() == null ? new ArrayList<String>() : options.getInput();
        formulas = options.getFormula();
        // WARNING: if you run sirius --formula C6H12O6 C2H2 bla.ms
        // JewelCli will put the bla.ms into the formulas list
        // however, we can simply check if the entries in the formula list
        // are filenames and, if so, move them back into the input list
        if (formulas != null) {
            formulas = new ArrayList<>(formulas);
            final ListIterator<String> iter = formulas.listIterator(formulas.size());
            while (iter.hasPrevious()) {
                final String s = iter.previous();
                if (new File(s).exists()) {
                    inputs.add(s);
                    iter.remove();
                } else {
                    break;
                }
            }
        }

        final MsExperimentParser parser = new MsExperimentParser();
        // two different input modes:
        // general information that should be used if this fields are missing in the file
        final Double defaultParentMass = options.getParentMz();
        final FormulaConstraints constraints = options.getElements() == null ? null/*getDefaultElementSet(options, ion)*/ : options.getElements();
        // direct input: --ms1 and --ms2 command line options are given
        if (options.getMs2() != null && !options.getMs2().isEmpty()) {
            final MutableMeasurementProfile profile = new MutableMeasurementProfile();
            profile.setFormulaConstraints(constraints);
            final MutableMs2Experiment exp = new MutableMs2Experiment();
            exp.setSource(options.getMs2().get(0));
            final PrecursorIonType ionType = getIonFromOptions(options, 0);
            exp.setPrecursorIonType(ionType);
            exp.setMs2Spectra(new ArrayList<MutableMs2Spectrum>());
            for (File f : foreachIn(options.getMs2())) {
                final Iterator<Ms2Spectrum<Peak>> spiter = SpectralParser.getParserFor(f).parseSpectra(f);
                while (spiter.hasNext()) {
                    final Ms2Spectrum<Peak> spec = spiter.next();
                    if (spec.getIonization() == null || spec.getPrecursorMz() == 0 || spec.getMsLevel() == 0) {
                        final MutableMs2Spectrum ms;
                        if (spec instanceof MutableMs2Spectrum) ms = (MutableMs2Spectrum) spec;
                        else ms = new MutableMs2Spectrum(spec);
                        if (ms.getIonization() == null) ms.setIonization(ionType.getIonization());
                        if (ms.getMsLevel() == 0) ms.setMsLevel(2);
                        if (ms.getPrecursorMz() == 0) {
                            if (defaultParentMass == null) {
                                if (exp.getMs2Spectra().size() > 0) {
                                    ms.setPrecursorMz(exp.getMs2Spectra().get(0).getPrecursorMz());
                                } else {
                                    final MolecularFormula formula;
                                    if (exp.getMolecularFormula() != null) formula = exp.getMolecularFormula();
                                    else if (formulas != null && formulas.size() == 1)
                                        formula = MolecularFormula.parse(formulas.get(0));
                                    else formula = null;
                                    if (formula != null) {
                                        ms.setPrecursorMz(ms.getIonization().addToMass(formula.getMass()));
                                    } else ms.setPrecursorMz(0);
                                }
                            } else {
                                ms.setPrecursorMz(defaultParentMass);
                            }
                        }
                    }
                    exp.getMs2Spectra().add(new MutableMs2Spectrum(spec));
                }
            }
            if (exp.getMs2Spectra().size() <= 0)
                throw new IllegalArgumentException("SIRIUS expect at least one MS/MS spectrum. Please add a MS/MS spectrum via --ms2 option");

            if (options.getMs2() != null && options.getMs1() != null && !options.getMs1().isEmpty()) {
                exp.setMs1Spectra(new ArrayList<SimpleSpectrum>());
                for (File f : options.getMs1()) {
                    final Iterator<Ms2Spectrum<Peak>> spiter = SpectralParser.getParserFor(f).parseSpectra(f);
                    while (spiter.hasNext()) {
                        exp.getMs1Spectra().add(new SimpleSpectrum(spiter.next()));
                    }
                }
                exp.setMergedMs1Spectrum(exp.getMs1Spectra().get(0));
            }

            final double expPrecursor;
            if (options.getParentMz() != null) {
                expPrecursor = options.getParentMz();
            } else if (exp.getMolecularFormula() != null) {
                expPrecursor = exp.getPrecursorIonType().neutralMassToPrecursorMass(exp.getMolecularFormula().getMass());
            } else {
                double prec = 0d;
                for (int k = 1; k < exp.getMs2Spectra().size(); ++k) {
                    final double pmz = exp.getMs2Spectra().get(k).getPrecursorMz();
                    if (pmz != 0 && Math.abs(pmz - exp.getMs2Spectra().get(0).getPrecursorMz()) > 1e-3) {
                        throw new IllegalArgumentException("The given MS/MS spectra have different precursor mass and cannot belong to the same compound");
                    } else if (pmz != 0) prec = pmz;
                }
                if (prec == 0) {
                    if (exp.getMs1Spectra().size() > 0) {
                        final SimpleSpectrum patterns = sirius.getMs1Analyzer().extractPattern(exp, exp.getMergedMs1Spectrum().getMzAt(0));
                        if (patterns.size() < exp.getMergedMs1Spectrum().size()) {
                            throw new IllegalArgumentException("SIRIUS cannot infer the parentmass of the measured compound from MS1 spectrum. Please provide it via the -z option.");
                        }
                        expPrecursor = patterns.getMzAt(0);
                    } else
                        throw new IllegalArgumentException("SIRIUS expects the parentmass of the measured compound as parameter. Please provide it via the -z option.");
                } else expPrecursor = prec;
            }


            exp.setIonMass(expPrecursor);
            if (exp.getName() == null) {
                exp.setName("unknown");
            }
            instances.add(new Instance(exp, options.getMs2().get(0)));
        } else if (options.getMs1() != null && !options.getMs1().isEmpty()) {
            throw new IllegalArgumentException("SIRIUS expect at least one MS/MS spectrum. Please add a MS/MS spectrum via --ms2 option");
        }
        // batch input: files containing ms1 and ms2 data are given
        if (!inputs.isEmpty()) {
            final Iterator<File> fileIter;
            final ArrayList<File> infiles = new ArrayList<File>();
            for (String f : inputs) {
                final File g = new File(f);
                if (g.isDirectory()) {
                    infiles.addAll(Arrays.asList(g.listFiles(new FileFilter() {
                        @Override
                        public boolean accept(File pathname) {
                            return pathname.isFile();
                        }
                    })));
                } else {
                    infiles.add(g);
                }
            }
            fileIter = infiles.iterator();
            return new Iterator<Instance>() {
                Iterator<Ms2Experiment> experimentIterator = fetchNext();
                File currentFile;

                @Override
                public boolean hasNext() {
                    return !instances.isEmpty();
                }

                @Override
                public Instance next() {
                    fetchNext();
                    Instance c = instances.poll();
                    return setupInstance(new Instance(c.experiment, c.file));
                }

                private Iterator<Ms2Experiment> fetchNext() {
                    start:
                    while (true) {
                        if (experimentIterator == null || !experimentIterator.hasNext()) {
                            if (fileIter.hasNext()) {
                                currentFile = fileIter.next();
                                try {
                                    GenericParser<Ms2Experiment> p = parser.getParser(currentFile);
                                    if (p == null) {
                                        logger.error("Unknown file format: '" + currentFile + "'");
                                    } else experimentIterator = p.parseFromFileIterator(currentFile);
                                } catch (IOException e) {
                                    logger.error("Cannot parse file '" + currentFile + "':\n", e);
                                }
                            } else return null;
                        } else {
                            Ms2Experiment experiment = experimentIterator.next();
                            if (options.getMaxMz() != null) {
                                //skip high-mass compounds
                                if (experiment.getIonMass() > options.getMaxMz()) continue start;
                            }
                            instances.add(new Instance(experiment, currentFile));
                            return experimentIterator;
                        }
                    }
                }

                @Override
                public void remove() {
                    throw new UnsupportedOperationException();
                }
            };
        } else {
            return instances.iterator();
        }
    }

    private List<File> foreachIn(List<File> ms2) {
        final List<File> queue = new ArrayList<File>();
        for (File f : ms2) {
            if (f.isDirectory()) {
                for (File g : f.listFiles())
                    if (!g.isDirectory())
                        queue.add(g);
            } else queue.add(f);
        }
        return queue;
    }


    private static final Pattern CHARGE_PATTERN = Pattern.compile("(\\d+)[+-]?");
    private static final Pattern CHARGE_PATTERN2 = Pattern.compile("[+-]?(\\d+)");

    protected static PrecursorIonType getIonFromOptions(SiriusOptions opt, int charge) {
        List<String> ionStr = opt.getIon();
        if (ionStr == null) {
            if (opt.isAutoCharge() || opt.getPossibleIonizations() != null) return PrecursorIonType.unknown(charge);
            else if (charge == 0) throw new IllegalArgumentException("Please specify the charge");
            else if (charge == 1) return PrecursorIonType.getPrecursorIonType("[M+H]+");
            else if (charge == -1) return PrecursorIonType.getPrecursorIonType("[M-H]-");
            else throw new IllegalArgumentException("SIRIUS does not support multiple charges");
        } else if (ionStr.size()==1){
            final PrecursorIonType ionType = PeriodicTable.getInstance().ionByName(opt.getIon().get(0));
            if (ionType.isIonizationUnknown() && !opt.isAutoCharge() && opt.getPossibleIonizations() == null) {
                if (ionType.getCharge() > 0) return PrecursorIonType.getPrecursorIonType("[M+H]+");
                else return PrecursorIonType.getPrecursorIonType("[M-H]-");
            } else return ionType;
        } else {
            final List<PrecursorIonType> ionTypes = new ArrayList<>();
            for (String ion : ionStr) ionTypes.add(PrecursorIonType.getPrecursorIonType(ion));
            int ch = ionTypes.get(0).getCharge();
            for (PrecursorIonType  pi : ionTypes)
                if (pi.getCharge()!=ch)
                    throw new IllegalArgumentException("SIRIUS does not support different charge states for the same compound");
            return PrecursorIonType.unknown(ch);
        }
    }

    private final static FormulaConstraints DEFAULT_ELEMENTS = new FormulaConstraints("CHNOP[5]S");

    public FormulaConstraints getDefaultElementSet(SiriusOptions opts) {
        final FormulaConstraints cf = (opts.getElements() != null) ? opts.getElements() : DEFAULT_ELEMENTS;
        return cf;
    }

    protected static String fileNameWithoutExtension(File file) {
        final String name = file.getName();
        final int i = name.lastIndexOf('.');
        if (i >= 0) return name.substring(0, i);
        else return name;
    }


    private <T> boolean arrayContains(T[] array, T object) {
        return this.arrayFind(array, object) >= 0;
    }

    private <T> int arrayFind(T[] array, T object) {
        for (int i = 0; i < array.length; ++i) {
            Object t = array[i];
            if (t.equals(object)) {
                return i;
            }
        }

        return -1;
    }


    private int countMatches(String string, String sub) {
        int lastIndex = 0;
        int count = 0;

        while (lastIndex != -1) {
            lastIndex = string.indexOf(sub, lastIndex);
            if (lastIndex != -1) {
                count++;
                lastIndex += sub.length();
            }
        }
        return count;
    }


    protected class CLIJobSubmitter extends BufferedJJobSubmitter<Instance> {

        public CLIJobSubmitter(Iterator<Instance> instances) {
            super(instances);
        }

        @Override
        protected void submitJobs(final JobContainer watcher) {
            submitJob(makeSiriusJob(watcher.sourceInstance), watcher);
        }

        @Override
        protected void handleResults(JobContainer watcher) {
            try {
                handleJobs(watcher);
            } catch (IOException e) {
                logger.error("Error processing instance: " + watcher.sourceInstance.file.getName());
            }
        }

        @Override
        protected JobManager jobManager() {
            return SiriusJobs.getGlobalJobManager();
        }
    }

    protected CLIJobSubmitter newSubmitter(Iterator<Instance> instanceIterator) {
        return new CLIJobSubmitter(instanceIterator);
    }
}<|MERGE_RESOLUTION|>--- conflicted
+++ resolved
@@ -176,16 +176,11 @@
                         printf("%" + n + "d.) %s\t%s\tscore: %.2f\ttree: %+.2f\tiso: %.2f\tpeaks: %d\texplained intensity: %.2f %%\tisotope peaks: %d\n", rank++, result.getMolecularFormula().toString(), String.valueOf(result.getResolvedTree().getAnnotationOrNull(PrecursorIonType.class)), result.getScore(), result.getTreeScore(), result.getIsotopeScore(), result.getResolvedTree().numberOfVertices(), sirius.getMs2Analyzer().getIntensityRatioOfExplainedPeaks(result.getResolvedTree()) * 100, isoPeaks);
                     }
 
-<<<<<<< HEAD
-                    if (projectWriter != null) {//todo da sollte es einen job typ geben der automatisch an ExperimentResult.java annotiert
-                        projectWriter.writeExperiment(new ExperimentResult(siriusJob.getExperiment(), results));
-=======
                     //
                     // TODO: Dirty Hack
                     //
                     if (projectWriter != null) {
                         projectWriter.writeExperiment(createExperimentResult(jc, siriusJob, results));
->>>>>>> 088555e0
                     }
                 } else {
                     logger.warn("Cannot find valid tree that supports the data. You can try to increase the allowed mass deviation with parameter --ppm-max");
