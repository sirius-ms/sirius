--- conflicted
+++ resolved
@@ -21,15 +21,9 @@
 
 import de.unijena.bioinf.ChemistryBase.algorithm.scoring.SScored;
 import de.unijena.bioinf.ChemistryBase.ms.Ms2Experiment;
-<<<<<<< HEAD
-import de.unijena.bioinf.ChemistryBase.ms.lcms.CoelutingTraceSet;
-import de.unijena.bioinf.ChemistryBase.ms.lcms.LCMSPeakInformation;
-=======
 import de.unijena.bioinf.ChemistryBase.ms.ft.FTree;
->>>>>>> 36520ea2
 import de.unijena.bioinf.fingerid.ConfidenceScore;
 import de.unijena.bioinf.io.lcms.CVUtils;
-import de.unijena.bioinf.lcms.LCMSCompoundSummary;
 import de.unijena.bioinf.ms.frontend.subtools.Provide;
 import de.unijena.bioinf.ms.frontend.subtools.RootOptions;
 import de.unijena.bioinf.ms.frontend.subtools.StandaloneTool;
@@ -41,13 +35,9 @@
 import org.jetbrains.annotations.Nullable;
 import picocli.CommandLine;
 
-<<<<<<< HEAD
-import java.util.*;
-=======
 import java.util.List;
 import java.util.Optional;
 import java.util.Set;
->>>>>>> 36520ea2
 import java.util.function.Predicate;
 import java.util.regex.Matcher;
 import java.util.regex.Pattern;
@@ -95,10 +85,6 @@
 
     Predicate<CompoundContainerId> deleteIdxFilter = (c) -> true;
 
-    @CommandLine.Option(names = {"--delete-low-peak-quality"},
-            description = {"Delete all compounds which peak shape has a low (red) quality."})
-    boolean deleteLowPeakShape;
-
 
     @CommandLine.Option(names = {"--delete-by-mass", "--dm"},
             description = {"Delete all compounds that are within the given mass window."
@@ -146,6 +132,7 @@
     Predicate<CompoundContainerId> keepMassFilter = (c) -> true;
     Predicate<Ms2Experiment> keepMassFilterExp = (c) -> true;
 
+
     @CommandLine.Option(names = {"--keep-by-name", "--kn"},
             description = "Keep all compounds where the 'identifier' (Dir name, ID) matches the given regex (JAVA).")
     private void makeKeepNameFilter(String regex) {
@@ -166,51 +153,6 @@
 
     Predicate<Instance> keepConfidenceFilter = null;
 
-<<<<<<< HEAD
-    private Predicate<Instance> getLowPeakShapeFilter() {
-        Predicate<Instance> peakShape = (instance)->{
-            final Optional<LCMSPeakInformation> annotation = instance.loadCompoundContainer(LCMSPeakInformation.class).getAnnotation(LCMSPeakInformation.class);
-            if (annotation.isPresent()) {
-                final LCMSPeakInformation lcmsPeakInformation = annotation.get();
-                CoelutingTraceSet[] traces = new CoelutingTraceSet[lcmsPeakInformation.length()];
-                int j=0;
-                for (int i=0, n = lcmsPeakInformation.length(); i < n; ++i) {
-                    if (lcmsPeakInformation.getTracesFor(i).isPresent()) {
-                        traces[j++] = lcmsPeakInformation.getTracesFor(i).get();
-                    }
-                }
-                traces = Arrays.copyOf(traces, j);
-                Arrays.sort(traces, Comparator.comparingDouble(x->-x.getIonTrace().getMonoisotopicPeak().getApexIntensity()));
-                // delete everything with intensity below 50% of the best
-                double best = traces[0].getIonTrace().getMonoisotopicPeak().getApexIntensity()*0.5;
-                for (j=0; j < traces.length; ++j) {
-                    if (traces[j].getIonTrace().getMonoisotopicPeak().getApexIntensity()<best) break;
-                }
-                traces = Arrays.copyOf(traces, j);
-                // take top 10% or top 5
-                int thr = Math.max(Math.min(traces.length,5), (int)(traces.length*0.1));
-                int mingood = Math.max(1, (int)(traces.length*0.025));
-                for (int i=0; i < thr; ++i) {
-                    LCMSCompoundSummary sum = new LCMSCompoundSummary(traces[i], traces[i].getIonTrace(), null);
-                    if (sum.peakQuality.compareTo(LCMSCompoundSummary.Quality.LOW) > 0) {
-                        --mingood;
-                        if (mingood<=0) return true;
-                    }
-                }
-                return false;
-            } else return true;
-        };
-        return peakShape;
-    }
-
-    @Nullable
-    public Predicate<Instance> getCombinedInstanceilter() {
-        Predicate<Instance> it = keepConfidenceFilter;
-        if (deleteLowPeakShape) {
-            Predicate<Instance> it2 = getLowPeakShapeFilter();
-            if (it!=null) it = it.and(it2); else it=it2;
-        }
-=======
 
     @CommandLine.Option(names = {"--keep-by-tree-size", "--kts"},
             description = {"Keep all compounds that have at least one fragmentation tree with number of fragments (including precursor) greater or equal than the given minimum."})
@@ -233,7 +175,6 @@
     @Nullable
     public Predicate<Instance> getCombinedInstanceilter() {
         Predicate<Instance> it = (inst) -> true; //always true as a start
->>>>>>> 36520ea2
         // combine
         if (keepConfidenceFilter != null)
             it = it.and(keepConfidenceFilter);
