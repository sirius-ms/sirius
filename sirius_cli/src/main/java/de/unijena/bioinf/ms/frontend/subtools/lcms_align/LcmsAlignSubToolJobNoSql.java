/*
 *  This file is part of the SIRIUS Software for analyzing MS and MS/MS data
 *
 *  Copyright (C) 2013-2020 Kai Dührkop, Markus Fleischauer, Marcus Ludwig, Martin A. Hoffman, Fleming Kretschmer, Marvin Meusel and Sebastian Böcker,
 *  Chair of Bioinformatics, Friedrich-Schiller University.
 *
 *  This program is free software; you can redistribute it and/or
 *  modify it under the terms of the GNU Affero General Public License
 *  as published by the Free Software Foundation; either
 *  version 3 of the License, or (at your option) any later version.
 *
 *  This program is distributed in the hope that it will be useful,
 *  but WITHOUT ANY WARRANTY; without even the implied warranty of
 *  MERCHANTABILITY or FITNESS FOR A PARTICULAR PURPOSE.  See the GNU
 *  Affero General Public License for more details.
 *
 *  You should have received a copy of the GNU Affero General Public License along with SIRIUS.  If not, see <https://www.gnu.org/licenses/agpl-3.0.txt>
 */

package de.unijena.bioinf.ms.frontend.subtools.lcms_align;

import de.unijena.bioinf.ChemistryBase.chem.PeriodicTable;
import de.unijena.bioinf.ChemistryBase.chem.PrecursorIonType;
import de.unijena.bioinf.ChemistryBase.jobs.SiriusJobs;
import de.unijena.bioinf.ChemistryBase.ms.utils.SimpleMutableSpectrum;
import de.unijena.bioinf.ChemistryBase.ms.utils.SimpleSpectrum;
import de.unijena.bioinf.ChemistryBase.utils.DataQuality;
import de.unijena.bioinf.jjobs.BasicJJob;
import de.unijena.bioinf.lcms.LCMSProcessing;
import de.unijena.bioinf.lcms.adducts.AdductManager;
import de.unijena.bioinf.lcms.adducts.AdductNetwork;
import de.unijena.bioinf.lcms.adducts.ProjectSpaceTraceProvider;
import de.unijena.bioinf.lcms.adducts.assignment.OptimalAssignmentViaBeamSearch;
import de.unijena.bioinf.lcms.align.AlignmentBackbone;
import de.unijena.bioinf.lcms.align.MoI;
import de.unijena.bioinf.lcms.projectspace.SiriusProjectDocumentDbAdapter;
import de.unijena.bioinf.lcms.quality.*;
import de.unijena.bioinf.lcms.trace.ProcessedSample;
import de.unijena.bioinf.lcms.trace.filter.GaussFilter;
import de.unijena.bioinf.lcms.trace.filter.NoFilter;
import de.unijena.bioinf.lcms.trace.filter.SavitzkyGolayFilter;
import de.unijena.bioinf.lcms.trace.filter.WaveletFilter;
import de.unijena.bioinf.lcms.trace.segmentation.PersistentHomology;
import de.unijena.bioinf.lcms.trace.segmentation.TraceSegmentationStrategy;
import de.unijena.bioinf.ms.frontend.subtools.InputFilesOptions;
import de.unijena.bioinf.ms.frontend.subtools.PreprocessingJob;
import de.unijena.bioinf.ms.persistence.model.core.Compound;
import de.unijena.bioinf.ms.persistence.model.core.QualityReport;
import de.unijena.bioinf.ms.persistence.model.core.feature.*;
import de.unijena.bioinf.ms.persistence.model.core.run.MergedLCMSRun;
import de.unijena.bioinf.ms.persistence.model.core.run.RetentionTimeAxis;
import de.unijena.bioinf.ms.persistence.model.core.spectrum.MSData;
import de.unijena.bioinf.ms.persistence.storage.SiriusProjectDatabaseImpl;
import de.unijena.bioinf.projectspace.NoSQLProjectSpaceManager;
import de.unijena.bioinf.projectspace.ProjectSpaceManager;
import de.unijena.bioinf.storage.db.nosql.Database;
import de.unijena.bioinf.storage.db.nosql.Filter;
import it.unimi.dsi.fastutil.doubles.DoubleArrayList;
import it.unimi.dsi.fastutil.floats.FloatArrayList;
import it.unimi.dsi.fastutil.longs.LongArrayList;
import it.unimi.dsi.fastutil.longs.LongList;
import lombok.Getter;
import org.apache.commons.io.function.IOSupplier;
import org.apache.commons.lang3.time.StopWatch;
import org.jetbrains.annotations.NotNull;
import org.slf4j.LoggerFactory;

import java.io.IOException;
import java.nio.file.Path;
import java.util.*;
import java.util.stream.Collectors;

public class LcmsAlignSubToolJobNoSql extends PreprocessingJob<ProjectSpaceManager> {
    List<Path> inputFiles;

    private final IOSupplier<? extends NoSQLProjectSpaceManager> projectSupplier;

    private final Set<PrecursorIonType> ionTypes;

    private final TraceSegmentationStrategy mergedTraceSegmenter;

    private final boolean alignRuns;

    private final boolean allowMs1Only;

    @Getter
    private LongList importedCompounds = new LongArrayList();

    private final boolean saveImportedCompounds;

    private long progress;

    private long totalProgress;


    public LcmsAlignSubToolJobNoSql(InputFilesOptions input, @NotNull IOSupplier<? extends NoSQLProjectSpaceManager> projectSupplier, LcmsAlignOptions options, Set<PrecursorIonType> ionTypes) {
        this(input.msInput.msParserfiles.keySet().stream().sorted().collect(Collectors.toList()), projectSupplier, options, ionTypes);
    }

    public LcmsAlignSubToolJobNoSql(@NotNull List<Path> inputFiles, @NotNull IOSupplier<? extends NoSQLProjectSpaceManager> projectSupplier, LcmsAlignOptions options, Set<PrecursorIonType> ionTypes) {
        super();
        this.inputFiles = inputFiles;
        this.projectSupplier = projectSupplier;
        this.ionTypes = ionTypes;
        this.alignRuns = !options.noAlign;
        this.allowMs1Only = !options.forbidMs1Only;
        this.mergedTraceSegmenter = new PersistentHomology(switch (options.smoothing) {
<<<<<<< HEAD
            case AUTO -> inputFiles.size() < 3 ? new WaveletFilter(8) : new NoFilter();
            case NOFILTER -> new NoFilter();
            case GAUSSIAN -> new GaussFilter(options.sigma);
            case WAVELET -> new WaveletFilter(options.scaleLevel);
            case SAVITZKY_GOLAY -> new SavitzkyGolayFilter(options.savitzkyGolayType);
=======
            case AUTO -> inputFiles.size() < 3 ? new GaussFilter(0.5) : new NoFilter();
            case NOFILTER -> new NoFilter();
            case GAUSSIAN -> new GaussFilter(options.sigma);
            case WAVELET -> new WaveletFilter(options.scaleLevel);
>>>>>>> 6d52cb53
        }, options.noiseCoefficient, options.persistenceCoefficient, options.mergeCoefficient);
        this.saveImportedCompounds = false;
    }

    public LcmsAlignSubToolJobNoSql(
            @NotNull List<Path> inputFiles,
            @NotNull IOSupplier<? extends NoSQLProjectSpaceManager> projectSupplier,
            boolean alignRuns,
            boolean allowMs1Only,
            DataSmoothing filter,
            double sigma,
            int scale,
<<<<<<< HEAD
            SavitzkyGolayFilter.SGF sgf,
=======
>>>>>>> 6d52cb53
            double noise,
            double persistence,
            double merge,
            Set<PrecursorIonType> ionTypes,
            boolean saveImportedCompounds
    ) {
        super();
        this.inputFiles = inputFiles;
        this.projectSupplier = projectSupplier;
        this.ionTypes = ionTypes;
        this.alignRuns = alignRuns;
        this.allowMs1Only = allowMs1Only;
        this.mergedTraceSegmenter = new PersistentHomology(switch (filter) {
<<<<<<< HEAD
            case AUTO -> inputFiles.size() < 3 ? new WaveletFilter(8) : new NoFilter();
            case NOFILTER -> new NoFilter();
            case GAUSSIAN -> new GaussFilter(sigma);
            case WAVELET -> new WaveletFilter(scale);
            case SAVITZKY_GOLAY -> new SavitzkyGolayFilter(sgf);
=======
            case AUTO -> inputFiles.size() < 3 ? new GaussFilter(0.5) : new NoFilter();
            case NOFILTER -> new NoFilter();
            case GAUSSIAN -> new GaussFilter(sigma);
            case WAVELET -> new WaveletFilter(scale);
>>>>>>> 6d52cb53
        }, noise, persistence, merge);
        this.saveImportedCompounds = saveImportedCompounds;
    }

    private void compute(SiriusProjectDatabaseImpl<? extends Database<?>> ps, Database<?> store, List<Path> files) throws IOException {
        StopWatch stopWatch = new StopWatch();
        stopWatch.start();

        LCMSProcessing processing = new LCMSProcessing(new SiriusProjectDocumentDbAdapter(ps), saveImportedCompounds, allowMs1Only);
        processing.setMergedTraceSegmentationStrategy(mergedTraceSegmenter);

        {
            updateProgress(totalProgress, progress, "Reading files");
            List<BasicJJob<ProcessedSample>> jobs = new ArrayList<>();
            int atmost = Integer.MAX_VALUE;
            for (Path f : files) {
                if (--atmost < 0) break;
                jobs.add(SiriusJobs.getGlobalJobManager().submitJob(new BasicJJob<ProcessedSample>() {
                    @Override
                    protected ProcessedSample compute() throws Exception {
                        ProcessedSample sample = processing.processSample(f);
                        int hasIsotopes = 0, hasNoIsotopes = 0;
                        for (MoI m : sample.getStorage().getAlignmentStorage()) {
                            if (m.hasIsotopes()) ++hasIsotopes;
                            else ++hasNoIsotopes;
                        }
                        sample.inactive();
                        System.out.println(sample.getUid() + " with " + hasIsotopes + " / " + (hasIsotopes + hasNoIsotopes) + " isotope features");
                        return sample;
                    }
                }));
            }

            int count = 0;
            for (BasicJJob<ProcessedSample> job : jobs) {
                System.out.println(job.takeResult().getUid() + " (" + ++count + " / " + jobs.size() + ")");
                updateProgress(totalProgress, ++progress, "Reading files");
            }
        }

        updateProgress(totalProgress, progress,"Aligning runs");
        AlignmentBackbone bac = processing.align();
        updateProgress(totalProgress, ++progress, "Merging runs");
        ProcessedSample merged = processing.merge(bac);
        DoubleArrayList avgAl = new DoubleArrayList();
        System.out.println("AVERAGE = " + avgAl.doubleStream().sum() / avgAl.size());
        System.out.println("Good Traces = " + avgAl.doubleStream().filter(x -> x >= 5).sum());

        updateProgress(totalProgress, ++progress, "Importing features");
        if (processing.extractFeaturesAndExportToProjectSpace(merged, bac) == 0) {
            if (!allowMs1Only) {
                System.err.println("No features with MS/MS data found.");
            } else {
                System.err.println("No features found.");
            }
            progress += 2;
            updateProgress(totalProgress, progress, "No features");
            return;
        }

        updateProgress(totalProgress, ++progress,"Detecting adducts");
        System.out.printf("\nMerged Run: %s\n\n", merged.getRun().getName());

        final double allowedAdductRtDeviation;
        if (bac.getSamples().length <= 3) {
            FloatArrayList peakWidths = new FloatArrayList();
            for (long fid : processing.getImportedFeatureIds()) {
                ps.getStorage().getByPrimaryKey(fid, AlignedFeatures.class).ifPresent((feature)->{
                    // here we can also obtain statistics if we need them
                    Double v = feature.getFwhm();
                    if (v!=null) peakWidths.add(v.floatValue());

                });
            }
            float medianPeakWidth = 1;
            if (!peakWidths.isEmpty()) {
                peakWidths.sort(null);
                medianPeakWidth = peakWidths.getFloat(peakWidths.size()/2);
            }
            allowedAdductRtDeviation = Math.max(1,medianPeakWidth);
        } else {
            allowedAdductRtDeviation = bac.getStatistics().getExpectedRetentionTimeDeviation();
        }
        LoggerFactory.getLogger(LcmsAlignSubToolJobNoSql.class).info("Use " + allowedAdductRtDeviation + " s as allowed deviation between adducts" );

        AdductManager adductManager = new AdductManager(merged.getPolarity());
        if (merged.getPolarity()>0){
            adductManager.add(Set.of(PrecursorIonType.getPrecursorIonType("[M+H]+"), PrecursorIonType.getPrecursorIonType("[M+Na]+"),
                            PrecursorIonType.getPrecursorIonType("[M+K]+"),  PrecursorIonType.getPrecursorIonType("[M+NH3+H]+"),
                            PrecursorIonType.getPrecursorIonType("[M + FA + H]+"),
                            PrecursorIonType.getPrecursorIonType("[M + ACN + H]+"),

                            PrecursorIonType.getPrecursorIonType("[M - H2O + H]+"),

                            PrecursorIonType.getPrecursorIonType("[2M + Na]+"),
                            PrecursorIonType.getPrecursorIonType("[2M + H]+"),
                            PrecursorIonType.getPrecursorIonType("[2M + K]+")
                    )
            );
        } else {
            adductManager.add(Set.of(PrecursorIonType.getPrecursorIonType("[M-H]-"), PrecursorIonType.getPrecursorIonType("[M+Cl]-"),
                            PrecursorIonType.getPrecursorIonType("[M+Br]-"),
                            PrecursorIonType.getPrecursorIonType("[2M + H]-"),
                            PrecursorIonType.getPrecursorIonType("[2M + Br]-"),
                            PrecursorIonType.getPrecursorIonType("[2M + Cl]-"),
                            PrecursorIonType.fromString("[M+Na-2H]-"),
                            PrecursorIonType.fromString("[M + CH2O2 - H]-"),
                            PrecursorIonType.fromString("[M + C2H4O2 - H]-"),
                            PrecursorIonType.fromString("[M + H2O - H]-"),
                            PrecursorIonType.fromString("[M - H3N - H]-"),
                            PrecursorIonType.fromString("[M - CO2 - H]-"),
                            PrecursorIonType.fromString("[M - CH2O3 - H]-"),
                            PrecursorIonType.fromString("[M - CH3 - H]-")
                    )
            );
        }

        // -_- na toll, die Liste ist nicht identisch mit den Configs. Macht irgendwie auch Sinn. Ich will aber ungern
        // Multimere in die AductSettings reinpacken, das zu debuggen wird die Hoelle. Machen wir ein andern Mal.
        adductManager.add(((merged.getPolarity()<0) ? PeriodicTable.getInstance().getNegativeAdducts() : PeriodicTable.getInstance().getPositiveAdducts()).stream().filter(PrecursorIonType::isMultimere).collect(Collectors.toSet()));
        ProjectSpaceTraceProvider provider = new ProjectSpaceTraceProvider(ps);
        {
            AdductNetwork network = new AdductNetwork(provider,
                    store.findAllStr(AlignedFeatures.class)
                            .filter(f -> f.getApexIntensity() != null)
                            .filter(AbstractFeature::isRTInterval)
                            .toArray(AlignedFeatures[]::new),
                    adductManager, allowedAdductRtDeviation);
            network.buildNetworkFromMassDeltas(SiriusJobs.getGlobalJobManager());
            network.assign(SiriusJobs.getGlobalJobManager(), new OptimalAssignmentViaBeamSearch(), merged.getPolarity(), (compound) -> {
                try {
                    groupFeaturesToCompound(store, compound);
                } catch (IOException e) {
                    throw new RuntimeException(e);
                }
            });
        }

        updateProgress(totalProgress, ++progress, "Assessing data quality");
        // quality assessment
        HashMap<DataQuality, Integer> countMap = new HashMap<>();
        for (DataQuality q : DataQuality.values()) {
            countMap.put(q, 0);
        }
        final QualityAssessment qa = alignRuns ? new QualityAssessment(): new QualityAssessment(List.of(new CheckPeakQuality(), new CheckIsotopeQuality(), new CheckMs2Quality(), new CheckAdductQuality()));
        ArrayList<BasicJJob<DataQuality>> jobs = new ArrayList<>();
        store.fetchChild(merged.getRun(), "runId", "retentionTimeAxis", RetentionTimeAxis.class);
        ps.fetchLCMSRuns((MergedLCMSRun) merged.getRun());
        store.findStr(Filter.where("runId").eq(merged.getRun().getRunId()), AlignedFeatures.class).filter(x->x.getDataQuality()==DataQuality.NOT_APPLICABLE).forEach(feature -> {
            jobs.add(SiriusJobs.getGlobalJobManager().submitJob(new BasicJJob<DataQuality>() {
                @Override
                protected DataQuality compute() throws Exception {
                    QualityReport report = QualityReport.withDefaultCategories(alignRuns);
                    ps.fetchFeatures(feature);
                    ps.fetchIsotopicFeatures(feature);
                    ps.fetchMsData(feature);
                    try {
                        qa.addToReport(report, (MergedLCMSRun) merged.getRun(), feature, provider);
                        report.setAlignedFeatureId(feature.getAlignedFeatureId());
                        feature.setDataQuality(report.getOverallQuality());
                        store.insert(report);
                        store.upsert(feature);
                    } catch (IOException e) {
                        throw new RuntimeException(e);
                    }
                    return report.getOverallQuality();
                }
            }));
        });
        jobs.forEach(x->{
            DataQuality q = x.takeResult();
            countMap.put(q, countMap.get(q)+1);
        });

        System.out.printf(
                """
                       
                        -------- Preprocessing Summary ---------
                        Preprocessed data in:      %s
                        # Good Al. Features:           %d
                        # Decent Al. Features:         %d
                        # Bad Al. Features:            %d
                        # Lowest Quality Al. Features: %d
                       \s""",
                stopWatch,
                countMap.get(DataQuality.GOOD), countMap.get(DataQuality.DECENT), countMap.get(DataQuality.BAD), countMap.get(DataQuality.LOWEST)
        );
    }

    @Override
    protected NoSQLProjectSpaceManager compute() throws Exception {
        importedCompounds.clear();
        NoSQLProjectSpaceManager space = projectSupplier.get();
        SiriusProjectDatabaseImpl<? extends Database<?>> ps = space.getProject();
        Database<?> store = space.getProject().getStorage();

        progress = 0;
        if (alignRuns) {
            totalProgress = inputFiles.size() + 5L;
            compute(ps, store, inputFiles);
        } else {
            // TODO parallelize
            totalProgress = inputFiles.size() * 5L + 1;
            int atmost = Integer.MAX_VALUE;
            for (Path f : inputFiles) {
                if (--atmost < 0) break;
                compute(ps, store, List.of(f));
            }
        }
        updateProgress(totalProgress, totalProgress, "Done");

        return space;
    }

    private static void groupFeaturesToCompound(Database<?> ps, Compound compound) throws IOException {
        ps.insert(compound);
        for (CorrelatedIonPair pair : compound.getCorrelatedIonPairs().get()) {
            ps.insert(pair);
        }
        List<AlignedFeatures> adducts = compound.getAdductFeatures().get();
        for (AlignedFeatures f : adducts) {
            if (f.getCompoundId() == null || f.getCompoundId() != compound.getCompoundId()) {
                f.setCompoundId(compound.getCompoundId());
                ps.upsert(f);
            }
        }
        final SimpleMutableSpectrum ms1Spectra = new SimpleMutableSpectrum();
        List<MSData> msDataList = new ArrayList<>();
        for (int f = 0; f < adducts.size(); ++f) {
            List<MSData> ms = ps.findStr(Filter.where("alignedFeatureId").eq(adducts.get(f).getAlignedFeatureId()), MSData.class).toList();
            if (!ms.isEmpty()) {
                MSData m = ms.get(0);
                msDataList.add(m);
                if (m.getIsotopePattern() != null) {
                    SimpleSpectrum b = m.getIsotopePattern();
                    for (int i = 0; i < b.size(); ++i) {
                        ms1Spectra.addPeak(b.getMzAt(i), b.getIntensityAt(i) * adducts.get(f).getApexIntensity());
                    }
                }
            }
        }
        SimpleSpectrum ms1 = new SimpleSpectrum(ms1Spectra);
        for (MSData m : msDataList) {
            m.setMergedMs1Spectrum(ms1);
            ps.upsert(m);
        }
    }
}

<|MERGE_RESOLUTION|>--- conflicted
+++ resolved
@@ -105,18 +105,11 @@
         this.alignRuns = !options.noAlign;
         this.allowMs1Only = !options.forbidMs1Only;
         this.mergedTraceSegmenter = new PersistentHomology(switch (options.smoothing) {
-<<<<<<< HEAD
-            case AUTO -> inputFiles.size() < 3 ? new WaveletFilter(8) : new NoFilter();
+            case AUTO -> inputFiles.size() < 3 ? new GaussFilter(0.5) : new NoFilter();
             case NOFILTER -> new NoFilter();
             case GAUSSIAN -> new GaussFilter(options.sigma);
             case WAVELET -> new WaveletFilter(options.scaleLevel);
             case SAVITZKY_GOLAY -> new SavitzkyGolayFilter(options.savitzkyGolayType);
-=======
-            case AUTO -> inputFiles.size() < 3 ? new GaussFilter(0.5) : new NoFilter();
-            case NOFILTER -> new NoFilter();
-            case GAUSSIAN -> new GaussFilter(options.sigma);
-            case WAVELET -> new WaveletFilter(options.scaleLevel);
->>>>>>> 6d52cb53
         }, options.noiseCoefficient, options.persistenceCoefficient, options.mergeCoefficient);
         this.saveImportedCompounds = false;
     }
@@ -129,10 +122,7 @@
             DataSmoothing filter,
             double sigma,
             int scale,
-<<<<<<< HEAD
             SavitzkyGolayFilter.SGF sgf,
-=======
->>>>>>> 6d52cb53
             double noise,
             double persistence,
             double merge,
@@ -146,18 +136,11 @@
         this.alignRuns = alignRuns;
         this.allowMs1Only = allowMs1Only;
         this.mergedTraceSegmenter = new PersistentHomology(switch (filter) {
-<<<<<<< HEAD
-            case AUTO -> inputFiles.size() < 3 ? new WaveletFilter(8) : new NoFilter();
+            case AUTO -> inputFiles.size() < 3 ? new GaussFilter(0.5) : new NoFilter();
             case NOFILTER -> new NoFilter();
             case GAUSSIAN -> new GaussFilter(sigma);
             case WAVELET -> new WaveletFilter(scale);
             case SAVITZKY_GOLAY -> new SavitzkyGolayFilter(sgf);
-=======
-            case AUTO -> inputFiles.size() < 3 ? new GaussFilter(0.5) : new NoFilter();
-            case NOFILTER -> new NoFilter();
-            case GAUSSIAN -> new GaussFilter(sigma);
-            case WAVELET -> new WaveletFilter(scale);
->>>>>>> 6d52cb53
         }, noise, persistence, merge);
         this.saveImportedCompounds = saveImportedCompounds;
     }
