/*
 *  This file is part of the SIRIUS Software for analyzing MS and MS/MS data
 *
 *  Copyright (C) 2013-2020 Kai Dührkop, Markus Fleischauer, Marcus Ludwig, Martin A. Hoffman, Fleming Kretschmer, Marvin Meusel and Sebastian Böcker,
 *  Chair of Bioinformatics, Friedrich-Schiller University.
 *
 *  This program is free software; you can redistribute it and/or
 *  modify it under the terms of the GNU Affero General Public License
 *  as published by the Free Software Foundation; either
 *  version 3 of the License, or (at your option) any later version.
 *
 *  This program is distributed in the hope that it will be useful,
 *  but WITHOUT ANY WARRANTY; without even the implied warranty of
 *  MERCHANTABILITY or FITNESS FOR A PARTICULAR PURPOSE.  See the GNU
 *  Affero General Public License for more details.
 *
 *  You should have received a copy of the GNU Affero General Public License along with SIRIUS.  If not, see <https://www.gnu.org/licenses/agpl-3.0.txt>
 */

package de.unijena.bioinf.ms.frontend.subtools.projectspace;

import de.unijena.bioinf.ChemistryBase.algorithm.scoring.FormulaScore;
import de.unijena.bioinf.ChemistryBase.algorithm.scoring.SScored;
import de.unijena.bioinf.ChemistryBase.algorithm.scoring.Scored;
import de.unijena.bioinf.ChemistryBase.chem.RetentionTime;
import de.unijena.bioinf.ChemistryBase.fp.*;
import de.unijena.bioinf.ChemistryBase.jobs.SiriusJobs;
import de.unijena.bioinf.ChemistryBase.ms.Deviation;
import de.unijena.bioinf.ChemistryBase.ms.Ms2Experiment;
import de.unijena.bioinf.ChemistryBase.ms.lcms.LCMSPeakInformation;
import de.unijena.bioinf.ChemistryBase.ms.utils.Spectrums;
import de.unijena.bioinf.ChemistryBase.utils.FileUtils;
import de.unijena.bioinf.canopus.CanopusResult;
import de.unijena.bioinf.chemdb.CompoundCandidate;
import de.unijena.bioinf.chemdb.DBLink;
import de.unijena.bioinf.fingerid.ConfidenceScore;
import de.unijena.bioinf.fingerid.blast.FBCandidates;
import de.unijena.bioinf.fingerid.blast.TopCSIScore;
import de.unijena.bioinf.jjobs.BasicJJob;
import de.unijena.bioinf.jjobs.JJob;
import de.unijena.bioinf.jjobs.Partition;
import de.unijena.bioinf.ms.frontend.subtools.InputFilesOptions;
import de.unijena.bioinf.ms.frontend.subtools.RootOptions;
import de.unijena.bioinf.ms.frontend.workflow.Workflow;
import de.unijena.bioinf.ms.properties.ParameterConfig;
import de.unijena.bioinf.ms.rest.model.canopus.CanopusCfData;
import de.unijena.bioinf.projectspace.*;
import de.unijena.bioinf.projectspace.canopus.CanopusCfDataProperty;
import de.unijena.bioinf.sirius.Ms2Preprocessor;
import de.unijena.bionf.spectral_alignment.CosineQuerySpectrum;
import de.unijena.bionf.spectral_alignment.CosineQueryUtils;
import de.unijena.bionf.spectral_alignment.IntensityWeightedSpectralAlignment;
import de.unijena.bionf.spectral_alignment.SpectralSimilarity;
import gnu.trove.list.array.TShortArrayList;
import org.jetbrains.annotations.Nullable;
import org.slf4j.LoggerFactory;

import java.io.File;
import java.io.IOException;
import java.nio.file.Files;
import java.nio.file.Path;
import java.util.*;
import java.util.concurrent.ExecutionException;
import java.util.function.Predicate;
import java.util.stream.Collectors;

public class ProjectSpaceWorkflow implements Workflow {


    private final RootOptions<?, ?, ?, ?> rootOptions;
    private final ProjecSpaceOptions projecSpaceOptions;
    private final ParameterConfig config;

    public ProjectSpaceWorkflow(RootOptions<?, ?, ?, ?> rootOptions, ProjecSpaceOptions projecSpaceOptions, ParameterConfig config) {
        this.rootOptions = rootOptions;
        this.projecSpaceOptions = projecSpaceOptions;
        this.config = config;
    }

    @Override
    public void run() {
        final Predicate<CompoundContainerId> cidFilter = projecSpaceOptions.getCombinedCIDFilter();
        final Predicate<Ms2Experiment> expFilter = projecSpaceOptions.getCombinedMS2ExpFilter();
        final ProjecSpaceOptions.SplitProject splitOpts = projecSpaceOptions.splitOptions;
        boolean move = projecSpaceOptions.move;

        try {
            if (!splitOpts.type.equals(ProjecSpaceOptions.SplitProject.SplitType.NO) && splitOpts.count > 1) {
//                LoggerFactory.getLogger(getClass()).info("The Splitting tool works only on project-spaces. Other inputs will be ignored!");
                final InputFilesOptions projectInput = rootOptions.getInput();

                ProjectSpaceManager<?> source = null;
                try {
                    if (projectInput.msInput.projects.size() > 1 || !projectInput.msInput.msParserfiles.isEmpty() || (projectInput.csvInputs != null && !projectInput.csvInputs.isEmpty())) {
                        source = rootOptions.getSpaceManagerFactory().create(
                                new ProjectSpaceIO(ProjectSpaceManager.newDefaultConfig()).createTemporaryProjectSpace(),
                                rootOptions.getOutput().getProjectSpaceFilenameFormatter());
                        InstanceImporter importer = new InstanceImporter(source, expFilter, cidFilter, projecSpaceOptions.move, rootOptions.getOutput().isUpdateFingerprints());
                        importer.doImport(projectInput);
                        move = true;
                    } else if (projectInput.msInput.projects.size() == 1) {
                        source = rootOptions.getSpaceManagerFactory().create(
                                new ProjectSpaceIO(ProjectSpaceManager.newDefaultConfig()).openExistingProjectSpace(projectInput.msInput.projects.keySet().stream().findFirst().get()));
                    } else {
                        LoggerFactory.getLogger(getClass()).warn("No input project-space given! Nothing to do");
                        return;
                    }


                    List<CompoundContainerId> cids = new ArrayList<>(source.size());
                    source.projectSpace().filteredIterator(cidFilter).forEachRemaining(cids::add);

                    // do io intense filtering
                    @Nullable Predicate<Instance> instFilter = projecSpaceOptions.getCombinedInstanceilter();
                    if (instFilter != null) {
                        final ProjectSpaceManager<?> finalSource = source;
                        cids.removeIf(id -> instFilter.test(finalSource.getInstanceFromCompound(id)));
                    }

                    switch (splitOpts.order) {
                        case SHUFFLE:
                            Collections.shuffle(cids);
                            break;
                        case MASS:
                            cids.sort(Comparator.comparing(c -> c.getIonMass().orElse(Double.NaN)));
                            break;
                        case NAME:
                            cids.sort(Comparator.comparing(CompoundContainerId::getDirectoryName));
                            break;
                    }

                    final Partition<CompoundContainerId> part = splitOpts.type.equals(ProjecSpaceOptions.SplitProject.SplitType.NUMBER)
                            ? Partition.ofNumber(cids, splitOpts.count) : Partition.ofSize(cids, splitOpts.count);

                    LoggerFactory.getLogger(getClass()).info("Writing '" + part.size() + "' batches of size: " + part.get(0).size());

                    //get file and and preserve extension for compression
                    final Path outputLocation = rootOptions.getOutput().getOutputProjectLocation();
                    final String fileName = outputLocation.getFileName().toString();
                    final Path parent = Files.isDirectory(outputLocation) ? outputLocation : outputLocation.getParent()!=null ? outputLocation.getParent() : new File(".").toPath();
                    int idx = fileName.lastIndexOf('.');

                    final String name = idx < 0 ? fileName : fileName.substring(0,idx);
                    final String ext = idx < 0 ? "" : fileName.substring(idx);
                    for (int i = 0; i < part.size(); i++) {
                        final Set<CompoundContainerId> p = new HashSet<>(part.get(i));
                        ProjectSpaceManager<?> batchSpace = null;
                        try {
                            batchSpace = rootOptions.getSpaceManagerFactory().create(
                                    new ProjectSpaceIO(ProjectSpaceManager.newDefaultConfig()).createNewProjectSpace(parent.resolve(name + "_" + i + ext)),
                                    source.nameFormatter);

                            LoggerFactory.getLogger(getClass()).info("Copying compounds '" + p.stream().map(CompoundContainerId::getDirectoryName).collect(Collectors.joining(",")) + "' to Batch '" + batchSpace.projectSpace().getLocation().toString());
                            InstanceImporter.importProject(source.projectSpace(), batchSpace, (cid) -> p.contains(cid) && cidFilter.test(cid), move, rootOptions.getOutput().isUpdateFingerprints());
                        } finally {
                            if (batchSpace != null)
                                batchSpace.close();
                        }
                        LoggerFactory.getLogger(getClass()).info("Batch '" + batchSpace.projectSpace().getLocation().toString() + "' successfully written!");
                    }

                    source.close();
                    if (move)
                        FileUtils.deleteRecursively(source.projectSpace().getLocation());
                } catch (IOException | ExecutionException e) {
                    LoggerFactory.getLogger(getClass()).error("Error when filtering and splitting Project(s)!",e);
                } finally {
                    if (source != null)
                        source.close();
                }
            } else {
<<<<<<< HEAD
                final ProjectSpaceManager space = rootOptions.getProjectSpace();
                //// temp /////
                if (projecSpaceOptions.classyfireInjection!=null) {
                    injectClassyfire(space,projecSpaceOptions);
                }
                if (projecSpaceOptions.fixTopFormula) {
                    fixTopFormula(space,projecSpaceOptions);
                }

                ///////////////
=======
                final ProjectSpaceManager<?> space = rootOptions.getProjectSpace();
>>>>>>> f58f0fde
                try {
                    InputFilesOptions input = rootOptions.getInput();

                    // if the output project is also part of the input, we have to filter it also
                    if (space.size() > 0 && input == null || input.msInput.projects.containsKey(space.projectSpace().getLocation())) {
                        space.projectSpace().filteredIterator(c -> !cidFilter.test(c)).forEachRemaining(id -> {
                            try {
                                space.projectSpace().deleteCompound(id);
                                LoggerFactory.getLogger(getClass()).error("Deleting: " + id.getDirectoryName());
                            } catch (IOException e) {
                                LoggerFactory.getLogger(getClass()).error("Could not delete Instance with ID: " + id.getDirectoryName());
                            }
                        });
                    }


                    new InstanceImporter(space, expFilter, cidFilter, projecSpaceOptions.move, rootOptions.getOutput().isUpdateFingerprints())
                            .doImport(input);


                    if (projecSpaceOptions.repairScores) {
                        space.forEach(instance -> {
                            instance.loadFormulaResults(FormulaScoring.class, FBCandidates.class).forEach(res -> {
                                if (res.getCandidate().getAnnotation(FormulaScoring.class).map(s -> (s.hasAnnotation(TopCSIScore.class) || s.hasAnnotation(ConfidenceScore.class))).orElse(false)) {
                                    if (!res.getCandidate().hasAnnotation(FBCandidates.class)) {
                                        LoggerFactory.getLogger(getClass()).info("Repairing score file of: " + res.getCandidate().getId());
                                        res.getCandidate().getAnnotationOrThrow(FormulaScoring.class).removeAnnotation(TopCSIScore.class);
                                        res.getCandidate().getAnnotationOrThrow(FormulaScoring.class).removeAnnotation(ConfidenceScore.class);
                                        instance.updateFormulaResult(res.getCandidate(), FormulaScoring.class);
                                    }
                                }
                            });
                        });
                    }

                    if (projecSpaceOptions.mergeCompoundsTopK != null || projecSpaceOptions.mergeCompoundsCosine != null || projecSpaceOptions.mergeCompoundsRtDiff != null) {
                        mergeCompounds(space,projecSpaceOptions);
                    }

                    // io intense filters are applied as last
                    filterOnInstanceLevel(space, projecSpaceOptions);
                } catch (ExecutionException e) {
                    LoggerFactory.getLogger(getClass()).error("Error when filtering Project(s)!", e);
                } finally {
                    space.close();
                }
            }
        } catch (IOException e) {
            LoggerFactory.getLogger(getClass()).error("Error when closing Project(s)!", e);
        }
    }

<<<<<<< HEAD
    private void fixTopFormula(ProjectSpaceManager space, ProjecSpaceOptions projecSpaceOptions) throws IOException {
        for (Instance i : space) {
            final List<? extends SScored<FormulaResult, ? extends FormulaScore>> hits = i.loadFormulaResults(FBCandidates.class, CanopusResult.class);
            double besthit = hits.stream().mapToDouble(x->x.getCandidate().getAnnotation(FBCandidates.class).map(y->Optional.ofNullable(y.getTopHitScore()).map(z->z.scoreIfNa(Double.NEGATIVE_INFINITY)).orElse(Double.NEGATIVE_INFINITY)).orElse(Double.NEGATIVE_INFINITY)).max().orElse(Double.NEGATIVE_INFINITY);
            List<FormulaResult> toDelete = new ArrayList<>();
            boolean foundCorrectHit = false;
            for (SScored<FormulaResult, ? extends FormulaScore> hit : hits) {
                final Optional<FBCandidates> fb = hit.getCandidate().getAnnotation(FBCandidates.class);
                final double mztheoretical = hit.getCandidate().getId().getIonType().neutralMassToPrecursorMass(hit.getCandidate().getId().getMolecularFormula().getMass());
                final double mzexact = i.getExperiment().getIonMass();
                final double diff = Math.abs(mztheoretical-mzexact);
                boolean tooLarge = diff >= 5e-4;
                if (fb.isPresent() && Optional.ofNullable(fb.get().getTopHitScore()).map(z->z.scoreIfNa(Double.NEGATIVE_INFINITY)).orElse(Double.NEGATIVE_INFINITY)>= besthit) {
                    if (tooLarge) {
                        System.out.println("Wrong molecular formula for " + i.getID().toString() + " with formula is " + hit.getCandidate().getId() + " and difference is " + diff);
                        foundCorrectHit = false;
                    } else {
                        foundCorrectHit = true;
                        System.out.println("Delete all other molecular formulas");
                    }
                }
                if (tooLarge) {
                    toDelete.add(hit.getCandidate());
                }
            }
            if (foundCorrectHit) {
                i.deleteFormulaResults(toDelete.stream().map(FormulaResult::getId).toArray(FormulaResultId[]::new));
            }


        }
    }

    private void injectClassyfire(ProjectSpaceManager space, ProjecSpaceOptions projecSpaceOptions) throws IOException {
        final HashMap<String, ArrayFingerprint> classyfirePos = new HashMap<>(), classyfireNeg = new HashMap<>();
        final Optional<CanopusCfDataProperty> classy = space.getProjectSpaceProperty(CanopusCfDataProperty.class);
        if (classy.isEmpty()) {
            LoggerFactory.getLogger(ProjectSpaceWorkflow.class).warn("No ClassyFire version information available. Run CANOPUS first.");
            return;
        }
        ClassyFireFingerprintVersion Vpos = classy.get().getPositive().getClassyFireFingerprintVersion();
        MaskedFingerprintVersion VMpos = classy.get().getPositive().getFingerprintVersion(), VMneg = classy.get().getNegative().getFingerprintVersion(); ;
        final HashMap<String, Short> name2indexPos = new HashMap<>(), name2indexNeg = new HashMap<>();
        for (int k=0; k < Vpos.size(); ++k) {
            name2indexPos.put(Vpos.getMolecularProperty(k).getName(), (short)k);
        }
        for (String[] line : FileUtils.readTable(projecSpaceOptions.classyfireInjection)) {
            String key = line[0];
            final TShortArrayList indizes = new TShortArrayList();
            for (int k=1; k < line.length; ++k) {
                Short v = name2indexPos.get(line[k]);
                if (v!=null) {
                    indizes.add(v);
                }
            }
            if (indizes.size()>0) {
                classyfirePos.put(key.substring(0, 14), new ArrayFingerprint(Vpos, indizes.toArray()));
            }
        }
        // now iterate project space
        for (Instance i : space) {
            final List<? extends SScored<FormulaResult, ? extends FormulaScore>> hits = i.loadFormulaResults(FBCandidates.class, CanopusResult.class);
            for (SScored<FormulaResult, ? extends FormulaScore> hit : hits) {
                final FormulaResult candidate = hit.getCandidate();
                final Optional<FBCandidates> fb = candidate.getAnnotation(FBCandidates.class);
                final Optional<CanopusResult> cres = candidate.getAnnotation(CanopusResult.class);
                if (fb.isPresent() && cres.isPresent()) {
                    boolean dirty = false;
                    for (Scored<CompoundCandidate> result : fb.get().getResults()) {
                        final CompoundCandidate cc = result.getCandidate();
                        if (classyfirePos.containsKey(cc.getInchiKey2D())) {
                            final ArrayFingerprint FPTruth = VMpos.mask(classyfirePos.get(cc.getInchiKey2D()));
                            final ProbabilityFingerprint fp = cres.get().getCanopusFingerprint();
                            final double tanimoto = Tanimoto.fastTanimoto(FPTruth, fp);
                            cc.getMutableLinks().removeIf(key->key.name.startsWith("CANOPUS"));
                            int tan = (int)Math.round(tanimoto*100);
                            cc.getMutableLinks().add(new DBLink(String.format(Locale.US, "CANOPUS[ %d %% ]:(%d)", tan, tan), null));

                            final ClassyfireProperty primaryClass = Vpos.getPrimaryClass(fp);
                            if (FPTruth.isSet(Vpos.getIndexOfMolecularProperty(primaryClass))) {
                                String pr = primaryClass.getName();
                                cc.getMutableLinks().add(new DBLink(String.format(Locale.US, "CANOPUS[ %s ]:(%s)", pr,pr),null));
                            }
                            dirty = true;
                        }
                    }
                    if (dirty) {
                        i.updateFormulaResult(candidate, FBCandidates.class);
                        System.out.println("UPDATE " + candidate.getId().toString());
                    }
                }
            }
        }


    }

    private void mergeCompounds(ProjectSpaceManager space, ProjecSpaceOptions projecSpaceOptions) {
=======
    private void mergeCompounds(ProjectSpaceManager<?> space, ProjecSpaceOptions projecSpaceOptions) {
>>>>>>> f58f0fde
        int topK = Optional.ofNullable(projecSpaceOptions.mergeCompoundsTopK).orElse(1);
        double cosine = Optional.ofNullable(projecSpaceOptions.mergeCompoundsCosine).orElse(0.9);
        long rtDiff = Optional.ofNullable(projecSpaceOptions.mergeCompoundsRtDiff).orElse(60L);
        // group compounds by m/z
        final Deviation dev = new Deviation(10);
        final CosineQueryUtils Q = new CosineQueryUtils(new IntensityWeightedSpectralAlignment(dev));
        final HashMap<Integer, List<Instance>> grouped = new HashMap<>();
        for (Instance instance : space) {
            final double ionMass = instance.getID().getIonMass().orElseGet(()->instance.getExperiment().getIonMass());
            instance.getID().setIonMass(ionMass);
            grouped.computeIfAbsent((int)Math.round(ionMass), (x)->new ArrayList<>()).add(instance);
        }
        final List<BasicJJob<Object>> jobs = new ArrayList<>();
        for (List<Instance> group : grouped.values()) {
            jobs.add(SiriusJobs.getGlobalJobManager().submitJob(new BasicJJob<Object>() {
                @Override
                protected Object compute() throws Exception {
                    final ArrayList<HashSet<Instance>> buckets = new ArrayList<>();
                    int[] assignments = new int[group.size()];
                    Arrays.fill(assignments,-1);
                    int K = 0;
                    for (int i=0; i < group.size(); ++i) {
                        final Instance left = group.get(i);
                        final double lm = left.getID().getIonMass().get();
                        Long rtLeft = null;
                        CosineQuerySpectrum leftExp = null;
                        for (int j=i+1; j < group.size(); ++j) {
                            if (assignments[j] >= 0 && assignments[i]>= 0)
                                continue;
                            final Instance right = group.get(j);
                            final double rm = right.getID().getIonMass().get();
                            final double mzDiff = Math.abs(lm-rm);
                            Long rtRight = null;
                            CosineQuerySpectrum rightExp = null;
                            if (mzDiff <= dev.absoluteFor(Math.max(lm,rm))) {
                                if (rtLeft==null) {
                                    rtLeft = left.getID().getRt().map(RetentionTime::getRetentionTimeInSeconds).orElseGet(()->left.getExperiment().getAnnotation(RetentionTime.class).map(RetentionTime::getRetentionTimeInSeconds).orElse(0d)).longValue();
                                }
                                rtRight = right.getID().getRt().map(RetentionTime::getRetentionTimeInSeconds).orElseGet(()->left.getExperiment().getAnnotation(RetentionTime.class).map(RetentionTime::getRetentionTimeInSeconds).orElse(0d)).longValue();
                                if (Math.abs(rtLeft-rtRight) < rtDiff) {
                                    if (leftExp == null) {
                                        leftExp = Q.createQueryWithIntensityTransformationNoLoss(Spectrums.from(new Ms2Preprocessor().preprocess(left.getExperiment()).getMergedPeaks()), lm, true );
                                    }
                                    rightExp = Q.createQueryWithIntensityTransformationNoLoss(Spectrums.from(new Ms2Preprocessor().preprocess(right.getExperiment()).getMergedPeaks()), rm, true );
                                    final SpectralSimilarity spectralSimilarity = Q.cosineProduct(leftExp, rightExp);
                                    if (spectralSimilarity.similarity >= cosine && spectralSimilarity.shardPeaks >= Math.min(6,Math.min(leftExp.size(),rightExp.size()))) {
                                        // merge both compounds
                                        int color = assignments[i];
                                        if (color < 0) color = assignments[j];
                                        if (color < 0) color = K++;
                                        while (buckets.size()<=color) buckets.add(new HashSet<>());
                                        buckets.get(color).add(left);
                                        buckets.get(color).add(right);
                                        assignments[i] = color;
                                        assignments[j] =color;
                                    }
                                }
                            }
                        }
                    }

                    // pick for each bucket the top k compounds
                    HashSet<Instance> toDelete = new HashSet<>();
                    for (HashSet<Instance> bucket : buckets) {
                        if (bucket.size()<=topK)
                            continue;
                        final ArrayList<Instance> maydel = new ArrayList<>(bucket);
                        maydel.sort(Comparator.comparingDouble(
                                x->-(x.loadCompoundContainer(LCMSPeakInformation.class).getAnnotation(LCMSPeakInformation.class).map(y->Arrays.stream(y.getQuantificationTable().getAsVector()).max().orElse(0d)).orElse(0d)))
                        );
                        for (int k=topK; k < maydel.size(); ++k) {
                            toDelete.add(maydel.get(k));
                        }
                    }

                    for (Instance i : toDelete) {
                        try {
                            space.projectSpace().deleteCompound(i.getID());
                            LoggerFactory.getLogger(getClass()).error("Deleting: " + i.getID().getDirectoryName());
                        } catch (IOException e) {
                            LoggerFactory.getLogger(getClass()).error("Could not delete Instance with ID: " + i.getID().getDirectoryName());
                        }
                    }
                    return null;
                }
            }));
        }
        jobs.forEach(JJob::takeResult);
    }

    private void filterOnInstanceLevel(ProjectSpaceManager<?> outputProject, ProjecSpaceOptions projecSpaceOptions) {
        final Predicate<Instance> pred = projecSpaceOptions.getCombinedInstanceilter();
        if (pred == null)
            return;

        LoggerFactory.getLogger(getClass()).info("Filtering with IO intense instance filters... '" + outputProject.projectSpace().getLocation().toString());

        List<CompoundContainerId> cidsToDelete = new ArrayList<>();
        outputProject.iterator().forEachRemaining(inst -> {
            if (!pred.test(inst))
                cidsToDelete.add(inst.getID());
        });

        for (CompoundContainerId id : cidsToDelete) {
            try {
                outputProject.projectSpace().deleteCompound(id);
                LoggerFactory.getLogger(getClass()).error("Deleting (InstanceFilter): " + id.getDirectoryName());
            } catch (IOException e) {
                LoggerFactory.getLogger(getClass()).error("Could not delete Instance with ID: " + id.getDirectoryName());
            }
        }
    }
}<|MERGE_RESOLUTION|>--- conflicted
+++ resolved
@@ -19,20 +19,13 @@
 
 package de.unijena.bioinf.ms.frontend.subtools.projectspace;
 
-import de.unijena.bioinf.ChemistryBase.algorithm.scoring.FormulaScore;
-import de.unijena.bioinf.ChemistryBase.algorithm.scoring.SScored;
-import de.unijena.bioinf.ChemistryBase.algorithm.scoring.Scored;
 import de.unijena.bioinf.ChemistryBase.chem.RetentionTime;
-import de.unijena.bioinf.ChemistryBase.fp.*;
 import de.unijena.bioinf.ChemistryBase.jobs.SiriusJobs;
 import de.unijena.bioinf.ChemistryBase.ms.Deviation;
 import de.unijena.bioinf.ChemistryBase.ms.Ms2Experiment;
 import de.unijena.bioinf.ChemistryBase.ms.lcms.LCMSPeakInformation;
 import de.unijena.bioinf.ChemistryBase.ms.utils.Spectrums;
 import de.unijena.bioinf.ChemistryBase.utils.FileUtils;
-import de.unijena.bioinf.canopus.CanopusResult;
-import de.unijena.bioinf.chemdb.CompoundCandidate;
-import de.unijena.bioinf.chemdb.DBLink;
 import de.unijena.bioinf.fingerid.ConfidenceScore;
 import de.unijena.bioinf.fingerid.blast.FBCandidates;
 import de.unijena.bioinf.fingerid.blast.TopCSIScore;
@@ -43,15 +36,12 @@
 import de.unijena.bioinf.ms.frontend.subtools.RootOptions;
 import de.unijena.bioinf.ms.frontend.workflow.Workflow;
 import de.unijena.bioinf.ms.properties.ParameterConfig;
-import de.unijena.bioinf.ms.rest.model.canopus.CanopusCfData;
 import de.unijena.bioinf.projectspace.*;
-import de.unijena.bioinf.projectspace.canopus.CanopusCfDataProperty;
 import de.unijena.bioinf.sirius.Ms2Preprocessor;
 import de.unijena.bionf.spectral_alignment.CosineQuerySpectrum;
 import de.unijena.bionf.spectral_alignment.CosineQueryUtils;
 import de.unijena.bionf.spectral_alignment.IntensityWeightedSpectralAlignment;
 import de.unijena.bionf.spectral_alignment.SpectralSimilarity;
-import gnu.trove.list.array.TShortArrayList;
 import org.jetbrains.annotations.Nullable;
 import org.slf4j.LoggerFactory;
 
@@ -169,20 +159,7 @@
                         source.close();
                 }
             } else {
-<<<<<<< HEAD
-                final ProjectSpaceManager space = rootOptions.getProjectSpace();
-                //// temp /////
-                if (projecSpaceOptions.classyfireInjection!=null) {
-                    injectClassyfire(space,projecSpaceOptions);
-                }
-                if (projecSpaceOptions.fixTopFormula) {
-                    fixTopFormula(space,projecSpaceOptions);
-                }
-
-                ///////////////
-=======
                 final ProjectSpaceManager<?> space = rootOptions.getProjectSpace();
->>>>>>> f58f0fde
                 try {
                     InputFilesOptions input = rootOptions.getInput();
 
@@ -235,108 +212,7 @@
         }
     }
 
-<<<<<<< HEAD
-    private void fixTopFormula(ProjectSpaceManager space, ProjecSpaceOptions projecSpaceOptions) throws IOException {
-        for (Instance i : space) {
-            final List<? extends SScored<FormulaResult, ? extends FormulaScore>> hits = i.loadFormulaResults(FBCandidates.class, CanopusResult.class);
-            double besthit = hits.stream().mapToDouble(x->x.getCandidate().getAnnotation(FBCandidates.class).map(y->Optional.ofNullable(y.getTopHitScore()).map(z->z.scoreIfNa(Double.NEGATIVE_INFINITY)).orElse(Double.NEGATIVE_INFINITY)).orElse(Double.NEGATIVE_INFINITY)).max().orElse(Double.NEGATIVE_INFINITY);
-            List<FormulaResult> toDelete = new ArrayList<>();
-            boolean foundCorrectHit = false;
-            for (SScored<FormulaResult, ? extends FormulaScore> hit : hits) {
-                final Optional<FBCandidates> fb = hit.getCandidate().getAnnotation(FBCandidates.class);
-                final double mztheoretical = hit.getCandidate().getId().getIonType().neutralMassToPrecursorMass(hit.getCandidate().getId().getMolecularFormula().getMass());
-                final double mzexact = i.getExperiment().getIonMass();
-                final double diff = Math.abs(mztheoretical-mzexact);
-                boolean tooLarge = diff >= 5e-4;
-                if (fb.isPresent() && Optional.ofNullable(fb.get().getTopHitScore()).map(z->z.scoreIfNa(Double.NEGATIVE_INFINITY)).orElse(Double.NEGATIVE_INFINITY)>= besthit) {
-                    if (tooLarge) {
-                        System.out.println("Wrong molecular formula for " + i.getID().toString() + " with formula is " + hit.getCandidate().getId() + " and difference is " + diff);
-                        foundCorrectHit = false;
-                    } else {
-                        foundCorrectHit = true;
-                        System.out.println("Delete all other molecular formulas");
-                    }
-                }
-                if (tooLarge) {
-                    toDelete.add(hit.getCandidate());
-                }
-            }
-            if (foundCorrectHit) {
-                i.deleteFormulaResults(toDelete.stream().map(FormulaResult::getId).toArray(FormulaResultId[]::new));
-            }
-
-
-        }
-    }
-
-    private void injectClassyfire(ProjectSpaceManager space, ProjecSpaceOptions projecSpaceOptions) throws IOException {
-        final HashMap<String, ArrayFingerprint> classyfirePos = new HashMap<>(), classyfireNeg = new HashMap<>();
-        final Optional<CanopusCfDataProperty> classy = space.getProjectSpaceProperty(CanopusCfDataProperty.class);
-        if (classy.isEmpty()) {
-            LoggerFactory.getLogger(ProjectSpaceWorkflow.class).warn("No ClassyFire version information available. Run CANOPUS first.");
-            return;
-        }
-        ClassyFireFingerprintVersion Vpos = classy.get().getPositive().getClassyFireFingerprintVersion();
-        MaskedFingerprintVersion VMpos = classy.get().getPositive().getFingerprintVersion(), VMneg = classy.get().getNegative().getFingerprintVersion(); ;
-        final HashMap<String, Short> name2indexPos = new HashMap<>(), name2indexNeg = new HashMap<>();
-        for (int k=0; k < Vpos.size(); ++k) {
-            name2indexPos.put(Vpos.getMolecularProperty(k).getName(), (short)k);
-        }
-        for (String[] line : FileUtils.readTable(projecSpaceOptions.classyfireInjection)) {
-            String key = line[0];
-            final TShortArrayList indizes = new TShortArrayList();
-            for (int k=1; k < line.length; ++k) {
-                Short v = name2indexPos.get(line[k]);
-                if (v!=null) {
-                    indizes.add(v);
-                }
-            }
-            if (indizes.size()>0) {
-                classyfirePos.put(key.substring(0, 14), new ArrayFingerprint(Vpos, indizes.toArray()));
-            }
-        }
-        // now iterate project space
-        for (Instance i : space) {
-            final List<? extends SScored<FormulaResult, ? extends FormulaScore>> hits = i.loadFormulaResults(FBCandidates.class, CanopusResult.class);
-            for (SScored<FormulaResult, ? extends FormulaScore> hit : hits) {
-                final FormulaResult candidate = hit.getCandidate();
-                final Optional<FBCandidates> fb = candidate.getAnnotation(FBCandidates.class);
-                final Optional<CanopusResult> cres = candidate.getAnnotation(CanopusResult.class);
-                if (fb.isPresent() && cres.isPresent()) {
-                    boolean dirty = false;
-                    for (Scored<CompoundCandidate> result : fb.get().getResults()) {
-                        final CompoundCandidate cc = result.getCandidate();
-                        if (classyfirePos.containsKey(cc.getInchiKey2D())) {
-                            final ArrayFingerprint FPTruth = VMpos.mask(classyfirePos.get(cc.getInchiKey2D()));
-                            final ProbabilityFingerprint fp = cres.get().getCanopusFingerprint();
-                            final double tanimoto = Tanimoto.fastTanimoto(FPTruth, fp);
-                            cc.getMutableLinks().removeIf(key->key.name.startsWith("CANOPUS"));
-                            int tan = (int)Math.round(tanimoto*100);
-                            cc.getMutableLinks().add(new DBLink(String.format(Locale.US, "CANOPUS[ %d %% ]:(%d)", tan, tan), null));
-
-                            final ClassyfireProperty primaryClass = Vpos.getPrimaryClass(fp);
-                            if (FPTruth.isSet(Vpos.getIndexOfMolecularProperty(primaryClass))) {
-                                String pr = primaryClass.getName();
-                                cc.getMutableLinks().add(new DBLink(String.format(Locale.US, "CANOPUS[ %s ]:(%s)", pr,pr),null));
-                            }
-                            dirty = true;
-                        }
-                    }
-                    if (dirty) {
-                        i.updateFormulaResult(candidate, FBCandidates.class);
-                        System.out.println("UPDATE " + candidate.getId().toString());
-                    }
-                }
-            }
-        }
-
-
-    }
-
-    private void mergeCompounds(ProjectSpaceManager space, ProjecSpaceOptions projecSpaceOptions) {
-=======
     private void mergeCompounds(ProjectSpaceManager<?> space, ProjecSpaceOptions projecSpaceOptions) {
->>>>>>> f58f0fde
         int topK = Optional.ofNullable(projecSpaceOptions.mergeCompoundsTopK).orElse(1);
         double cosine = Optional.ofNullable(projecSpaceOptions.mergeCompoundsCosine).orElse(0.9);
         long rtDiff = Optional.ofNullable(projecSpaceOptions.mergeCompoundsRtDiff).orElse(60L);
