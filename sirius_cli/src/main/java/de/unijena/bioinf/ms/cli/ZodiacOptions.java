package de.unijena.bioinf.ms.cli;

import com.lexicalscope.jewel.cli.Option;
import de.unijena.bioinf.GibbsSampling.model.scorer.EdgeScorings;

/**
 * Created by ge28quv on 22/05/17.
 */
public interface ZodiacOptions {

    @Option(
            longName = {"lowest-cosine"},
            description = "Below this cosine threshold a spectral library hit does not give any score bonus.",
            defaultValue = "0.3"
    )
    double getLowestCosine();

    @Option(
            longName = {"lambda"},
            description = "Lambda used in the scoring function of spectral library hits. The higher the more important are library hits. 1 is default.",
            defaultValue = {"1"}
    )
    double getLibraryScoreLambda();


    @Option(
            shortName = {"s"},
            longName = {"sirius"},
            description = "Sirius output directory or workspace. This is the input for Zodiac",
            defaultToNull = true
    )
    String getSirius();

    //todo @Marcus for the future this should ne replaced with the sirius input property if possible
    @Option(
            longName = {"spectra"},
            description = "The file of spectra (.mgf) which was used to compute the trees",
            defaultToNull = true
    )
    String getSpectraFile();

    //todo duplicate
    //naming
    @Option(longName = "naming-convention", description = "Specify a format for compounds' output directorys. Default %index_%filename_%compoundname",  defaultToNull = true)
    String getNamingConvention();


    //todo duplicate
    @Option(
            shortName = {"o"},
            longName = {"output"},
            description = "output directory",
            defaultToNull = true
    )
    String getOutput();


    @Option(
            longName = {"spectral-hits"},
            description = "csv with spectral library hits",
            defaultToNull = true
    )
    String getLibraryHitsFile();

    @Option(
            shortName = {"i"},
            longName = {"iterations"},
            description = "number of iterations",
            defaultValue = {"100000"}
    )
    int getIterationSteps();

    @Option(
            shortName = {"b"},
            longName = {"burn-in"},
            description = "number of steps to use to burn in gibbs sampler.",
                defaultValue = {"10000"}
    )
    int getBurnInSteps();

    @Option(
            longName = {"separateRuns"},
            description = "number of separate runs",
            defaultValue = {"10"}
    )
    int getSeparateRuns();


    @Option(
            longName = {"minLocalCandidates"},
            description = "minimum number of candidates per compound which must have at least --minLocalConnections connections to other compounds",
            defaultValue = {"-1"}
    )
    int getLocalFilter();

    @Option(
            longName = {"thresholdFilter", "thresholdfilter"},
            description = "Defines the proportion of edges of the complete network which will be ignored. Default is 0.95 = 95%",
            defaultValue = {"0.95"}
    )
    double getThresholdFilter();

    @Option(
            longName = {"minLocalConnections"},
            description = "",
            defaultValue = {"-1"}
    )
    int getMinLocalConnections();

    @Option(
            longName = {"distribution"},
            description = "which probability distribution to assume: lognormal, exponential",
            defaultValue = {"lognormal"}
    )
    EdgeScorings getProbabilityDistribution();

    @Option(longName={"estimate-param"}, description = "parameters of distribution are estimated from the data. By default standard parameters are assumed.")
    boolean isEstimateDistribution();

    @Option(
            longName = {"candidates"},
            description = "maximum number of candidate molecular formulas per compound to use in Zodiac. default: all",
            defaultToNull = true
    )
    Integer getNumberOfCandidates();

    @Option(
            longName = {"cluster"},
            description = "cluster compounds with the same best molecular formula candidate before running ZODIAC."
    )
    boolean isClusterCompounds();

    @Option(
            longName = {"processors", "cores"},
            description = "Number of cpu cores to use. If not specified Sirius uses all available cores.",
            defaultValue = "-1"
    )
    int getNumOfCores();


<<<<<<< HEAD
=======
    @Option(
            longName = {"isolation-window-width"},
            description = "width of the isolation window to measure MS2",
            defaultToNull = true
    )
    Double getIsolationWindowWidth();

    @Option(
            longName = {"isolation-window-shift"},
            description = "The shift applied to the isolation window to measure MS2 in relation to the precursormass",
            defaultValue = "0"
    )
    double getIsolationWindowShift();

    @Option(
            longName = {"compute-statistics-only"},
            description = "only compute the dataset statistics without running ZODIAC"
    )
    boolean isOnlyComputeStats();

    @Option(
            longName = {"ignore-spectra-quality"},
            description = "As default ZODIAC runs a 2-step approach. First running 'good quality compounds' only, and afterwards including the remaining."
    )
    boolean isOnlyOneStepZodiac();

>>>>>>> d78ed655
    @Option(shortName = "h", longName = "help", helpRequest = true)
    boolean isHelp();


}<|MERGE_RESOLUTION|>--- conflicted
+++ resolved
@@ -138,8 +138,6 @@
     int getNumOfCores();
 
 
-<<<<<<< HEAD
-=======
     @Option(
             longName = {"isolation-window-width"},
             description = "width of the isolation window to measure MS2",
@@ -166,7 +164,6 @@
     )
     boolean isOnlyOneStepZodiac();
 
->>>>>>> d78ed655
     @Option(shortName = "h", longName = "help", helpRequest = true)
     boolean isHelp();
 
