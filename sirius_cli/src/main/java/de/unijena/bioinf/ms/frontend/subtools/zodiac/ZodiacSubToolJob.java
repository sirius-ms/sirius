--- conflicted
+++ resolved
@@ -19,10 +19,7 @@
 import de.unijena.bioinf.GibbsSampling.model.scorer.CommonFragmentAndLossScorer;
 import de.unijena.bioinf.GibbsSampling.model.scorer.CommonFragmentAndLossScorerNoiseIntensityWeighted;
 import de.unijena.bioinf.GibbsSampling.properties.*;
-<<<<<<< HEAD
 import de.unijena.bioinf.jjobs.JobSubmitter;
-=======
->>>>>>> 997b2582
 import de.unijena.bioinf.ms.frontend.subtools.DataSetJob;
 import de.unijena.bioinf.ms.frontend.utils.PicoUtils;
 import de.unijena.bioinf.projectspace.FormulaScoring;
@@ -43,17 +40,12 @@
 
     protected final ZodiacOptions cliOptions;
 
-<<<<<<< HEAD
-    public ZodiacSubToolJob(ZodiacOptions cliOptions, JobSubmitter jobSubmitter) {
-        super(in -> !in.loadCompoundContainer().getResults().isEmpty(), jobSubmitter); //check whether the compound has formula results or not
-=======
     int maxCandidatesAt300;
     int maxCandidatesAt800;
     double forcedCandidatesPerIonizationRatio;
 
-    public ZodiacSubToolJob(ZodiacOptions cliOptions) {
-        super(in -> !in.loadCompoundContainer().getResults().isEmpty()); //check whether the compound has formula results or not
->>>>>>> 997b2582
+    public ZodiacSubToolJob(ZodiacOptions cliOptions, JobSubmitter jobSubmitter) {
+        super(in -> !in.loadCompoundContainer().getResults().isEmpty(), jobSubmitter); //check whether the compound has formula results or not
         this.cliOptions = cliOptions;
     }
 
@@ -77,10 +69,14 @@
 //        if (instances.stream().anyMatch(it -> isRecompute(it) || (input.containsKey(it.getExperiment()) && !input.get(it.getExperiment()).get(0).getAnnotationOrThrow(FormulaScoring.class).hasAnnotation(ZodiacScore.class)))) {
 //            System.out.println("I am ZODIAC and run " + instances.size() + " instances: ");
 
-<<<<<<< HEAD
         Map<Ms2Experiment, List<FTree>> ms2ExperimentToTreeCandidates = input.keySet().stream().collect(Collectors.toMap(k -> k, k -> input.get(k).stream().map(r -> r.getAnnotationOrThrow(FTree.class)).collect(Collectors.toList())));
-
-        //annotate compound quality
+        Ms2Experiment settings = instances.get(0).getExperiment();
+
+        maxCandidatesAt300 = settings.getAnnotationOrThrow(ZodiacNumberOfConsideredCandidatesAt300Mz.class).value;
+        maxCandidatesAt800 = settings.getAnnotationOrThrow(ZodiacNumberOfConsideredCandidatesAt800Mz.class).value;
+        forcedCandidatesPerIonizationRatio = settings.getAnnotationOrThrow(ZodiacRatioOfConsideredCandidatesPerIonization.class).value;
+
+        //annotate compound quality at limit number of candidates
         TreeQualityEvaluator treeQualityEvaluator = new TreeQualityEvaluator(0.8, 5);
         for (Map.Entry<Ms2Experiment, List<FTree>> ms2ExperimentListEntry : ms2ExperimentToTreeCandidates.entrySet()) {
             Ms2Experiment experiment = ms2ExperimentListEntry.getKey();
@@ -97,60 +93,22 @@
                 }
                 //todo what do we want todo if annotation is present? override or not?
                 experiment.setAnnotation(CompoundQuality.class, quality);
-=======
-            Map<Ms2Experiment, List<FTree>> ms2ExperimentToTreeCandidates = input.keySet().stream().collect(Collectors.toMap(k -> k, k -> input.get(k).stream().map(r -> r.getAnnotationOrThrow(FTree.class)).collect(Collectors.toList())));
-            Ms2Experiment settings = instances.get(0).getExperiment();
-
-            maxCandidatesAt300 = settings.getAnnotationOrThrow(ZodiacNumberOfConsideredCandidatesAt300Mz.class).value;
-            maxCandidatesAt800 = settings.getAnnotationOrThrow(ZodiacNumberOfConsideredCandidatesAt800Mz.class).value;
-            forcedCandidatesPerIonizationRatio = settings.getAnnotationOrThrow(ZodiacRatioOfConsideredCandidatesPerIonization.class).value;
-
-            //annotate compound quality at limit number of candidates
-            TreeQualityEvaluator treeQualityEvaluator = new TreeQualityEvaluator(0.8, 5);
-            for (Map.Entry<Ms2Experiment, List<FTree>> ms2ExperimentListEntry : ms2ExperimentToTreeCandidates.entrySet()) {
-                Ms2Experiment experiment = ms2ExperimentListEntry.getKey();
-                List<FTree> treeCandidates = ms2ExperimentListEntry.getValue();
-                boolean isPoorlyExplained = SiriusJobs.getGlobalJobManager().submitJob(treeQualityEvaluator.makeIsAllCandidatesPoorlyExplainSpectrumJob(treeCandidates)).awaitResult();
-                if (isPoorlyExplained) {
-                    //update if poorly explained
-                    CompoundQuality quality = experiment.getAnnotationOrNull(CompoundQuality.class);
-                    if (quality ==  null) {
-                        quality = new CompoundQuality(CompoundQuality.CompoundQualityFlag.PoorlyExplained);
-                    } else if (quality.isNot(CompoundQuality.CompoundQualityFlag.PoorlyExplained)) {
-                        quality = quality.updateQuality(CompoundQuality.CompoundQualityFlag.PoorlyExplained);
-                        experiment.removeAnnotation(CompoundQuality.class);
-                    }
-                    experiment.addAnnotation(CompoundQuality.class, quality);
-                }
-
-                //limit number of candidates
-                treeCandidates = applyMaxCandidateThreshold(experiment, treeCandidates);
-                ms2ExperimentListEntry.setValue(treeCandidates);
->>>>>>> 997b2582
-            }
+            }
+            //limit number of candidates
+            treeCandidates = applyMaxCandidateThreshold(experiment, treeCandidates);
+            ms2ExperimentListEntry.setValue(treeCandidates);
         }
 
 
         if (instances.size() == 0) return;
 
-<<<<<<< HEAD
         //properties
         Ms2Experiment settings = instances.get(0).getExperiment();
-        int maxCandidates = settings.getAnnotationOrThrow(ZodiacNumberOfConsideredCandidates.class).value;
+
         ZodiacEpochs zodiacEpochs = settings.getAnnotationOrThrow(ZodiacEpochs.class);
         ZodiacEdgeFilterThresholds edgeFilterThresholds = settings.getAnnotationOrThrow(ZodiacEdgeFilterThresholds.class);
         ZodiacRunInTwoSteps zodiacRunInTwoSteps = settings.getAnnotationOrThrow(ZodiacRunInTwoSteps.class);
         ZodiacClusterCompounds clusterEnabled = settings.getAnnotationOrThrow(ZodiacClusterCompounds.class);
-=======
-            if (instances.size()==0) return;
-
-            //properties
-//            int maxCandidates = settings.getAnnotationOrThrow(ZodiacNumberOfConsideredCandidates.class).value;
-            ZodiacEpochs zodiacEpochs = settings.getAnnotationOrThrow(ZodiacEpochs.class);
-            ZodiacEdgeFilterThresholds edgeFilterThresholds = settings.getAnnotationOrThrow(ZodiacEdgeFilterThresholds.class);
-            ZodiacRunInTwoSteps zodiacRunInTwoSteps = settings.getAnnotationOrThrow(ZodiacRunInTwoSteps.class);
-            ZodiacClusterCompounds clusterEnabled = settings.getAnnotationOrThrow(ZodiacClusterCompounds.class);
->>>>>>> 997b2582
 
         //node scoring
         NodeScorer[] nodeScorers;
@@ -194,23 +152,13 @@
         ScoreProbabilityDistributionEstimator<FragmentsCandidate> scoreProbabilityDistributionEstimator = new ScoreProbabilityDistributionEstimator<>(c, probabilityDistribution, edgeFilterThresholds.thresholdFilter);
 
 
-<<<<<<< HEAD
         Zodiac zodiac = new Zodiac(ms2ExperimentToTreeCandidates,
                 anchors,
                 nodeScorers,
                 new EdgeScorer[]{scoreProbabilityDistributionEstimator},
                 edgeFilter,
-                maxCandidates, clusterEnabled.value, zodiacRunInTwoSteps.value, null
+                -1, clusterEnabled.value, zodiacRunInTwoSteps.value, null
         );
-=======
-            Zodiac zodiac = new Zodiac(ms2ExperimentToTreeCandidates,
-                    anchors,
-                    nodeScorers,
-                    new EdgeScorer[]{scoreProbabilityDistributionEstimator},
-                    edgeFilter,
-                    -1, clusterEnabled.value, zodiacRunInTwoSteps.value, null
-            );
->>>>>>> 997b2582
 
         //todo clustering disabled. Evaluate if it might help at any point?
         final ZodiacResultsWithClusters clusterResults = SiriusJobs.getGlobalJobManager().submitJob(
@@ -268,16 +216,13 @@
 //        }
     }
 
-<<<<<<< HEAD
-    private List<LibraryHit> parseAnchors(List<Ms2Experiment> ms2Experiments) {
-=======
-    private List<FTree> applyMaxCandidateThreshold(Ms2Experiment experiment, List<FTree> trees){
+    private List<FTree> applyMaxCandidateThreshold(Ms2Experiment experiment, List<FTree> trees) {
         int numCandidates = numberOfCandidates(experiment.getIonMass());
-        if (numCandidates<0 || numCandidates>=trees.size()) return trees;
-
-        int numCandidatesPerIonization = (int) Math.ceil(numCandidates* forcedCandidatesPerIonizationRatio);
+        if (numCandidates < 0 || numCandidates >= trees.size()) return trees;
+
+        int numCandidatesPerIonization = (int) Math.ceil(numCandidates * forcedCandidatesPerIonizationRatio);
         return extractBestCandidates(trees, numCandidates, numCandidatesPerIonization);
-     }
+    }
 
     private List<FTree> extractBestCandidates(List<FTree> candidates, int numberOfResultsToKeep, int numberOfResultsToKeepPerIonization) {
         List<FTree> sortedCandidates;
@@ -287,7 +232,7 @@
             sortedCandidates.sort(FTree.orderByScoreDescending());
         }
         final List<FTree> returnList;
-        if (numberOfResultsToKeepPerIonization<=0 || sortedCandidates.size()<=numberOfResultsToKeep){
+        if (numberOfResultsToKeepPerIonization <= 0 || sortedCandidates.size() <= numberOfResultsToKeep) {
             returnList = sortedCandidates.subList(0, Math.min(sortedCandidates.size(), numberOfResultsToKeep));
         } else {
             Map<Ionization, List<FTree>> ionToResults = new HashMap<>();
@@ -315,8 +260,8 @@
         return returnList;
     }
 
-    private int numberOfCandidates(double mz){
-        if (maxCandidatesAt300<0 || maxCandidatesAt800 < 0) return -1;
+    private int numberOfCandidates(double mz) {
+        if (maxCandidatesAt300 < 0 || maxCandidatesAt800 < 0) return -1;
         if (mz <= 300) return maxCandidatesAt300;
         if (mz >= 800) return maxCandidatesAt800;
 
@@ -329,7 +274,7 @@
             if (previous == null) {
                 previous = tree;
             } else {
-                if (FTree.orderByScoreDescending().compare(previous, tree)>0)
+                if (FTree.orderByScoreDescending().compare(previous, tree) > 0)
                     return false; //is not sorted
                 previous = tree;
             }
@@ -337,8 +282,7 @@
         return true;
     }
 
-    private List<LibraryHit> parseAnchors(List<Ms2Experiment> ms2Experiments){
->>>>>>> 997b2582
+    private List<LibraryHit> parseAnchors(List<Ms2Experiment> ms2Experiments) {
         List<LibraryHit> anchors;
         Path libraryHitsFile = cliOptions.libraryHitsFile;
         try {
