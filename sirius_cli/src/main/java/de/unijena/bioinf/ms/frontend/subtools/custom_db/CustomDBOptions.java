/*
 *  This file is part of the SIRIUS Software for analyzing MS and MS/MS data
 *
 *  Copyright (C) 2013-2020 Kai Dührkop, Markus Fleischauer, Marcus Ludwig, Martin A. Hoffman, Fleming Kretschmer, Marvin Meusel and Sebastian Böcker,
 *  Chair of Bioinformatics, Friedrich-Schiller University.
 *
 *  This program is free software; you can redistribute it and/or
 *  modify it under the terms of the GNU Affero General Public License
 *  as published by the Free Software Foundation; either
 *  version 3 of the License, or (at your option) any later version.
 *
 *  This program is distributed in the hope that it will be useful,
 *  but WITHOUT ANY WARRANTY; without even the implied warranty of
 *  MERCHANTABILITY or FITNESS FOR A PARTICULAR PURPOSE.  See the GNU
 *  Affero General Public License for more details.
 *
 *  You should have received a copy of the GNU Affero General Public License along with SIRIUS.  If not, see <https://www.gnu.org/licenses/agpl-3.0.txt>
 */

package de.unijena.bioinf.ms.frontend.subtools.custom_db;

import de.unijena.bioinf.ChemistryBase.chem.InChI;
import de.unijena.bioinf.ChemistryBase.fp.CdkFingerprintVersion;
import de.unijena.bioinf.ChemistryBase.jobs.SiriusJobs;
import de.unijena.bioinf.ChemistryBase.utils.FileUtils;
import de.unijena.bioinf.babelms.MsExperimentParser;
import de.unijena.bioinf.babelms.inputresource.PathInputResource;
import de.unijena.bioinf.chemdb.custom.*;
import de.unijena.bioinf.jjobs.BasicMasterJJob;
import de.unijena.bioinf.jjobs.JJob;
import de.unijena.bioinf.ms.frontend.core.ApplicationCore;
import de.unijena.bioinf.ms.frontend.subtools.InputFilesOptions;
import de.unijena.bioinf.ms.frontend.subtools.Provide;
import de.unijena.bioinf.ms.frontend.subtools.RootOptions;
import de.unijena.bioinf.ms.frontend.subtools.StandaloneTool;
import de.unijena.bioinf.ms.frontend.workflow.Workflow;
import de.unijena.bioinf.ms.properties.ParameterConfig;
import org.jetbrains.annotations.NotNull;
import picocli.CommandLine;
import picocli.CommandLine.Option;

import java.io.IOException;
import java.nio.file.Files;
import java.nio.file.Path;
import java.util.LinkedHashMap;
import java.util.List;
import java.util.Map;
import java.util.concurrent.ExecutionException;
import java.util.concurrent.atomic.AtomicLong;
import java.util.stream.Collectors;

/**
 * This is for parameters needed to create a custom DB.
 *
 * @author Markus Fleischauer (markus.fleischauer@gmail.com)
 */
@CommandLine.Command(name = "custom-db", aliases = {"DB"}, description = "<STANDALONE> Generate a custom searchable structure/spectral database. Import multiple files with compounds into this DB. %n %n", versionProvider = Provide.Versions.class, mixinStandardHelpOptions = true, showDefaultValues = true, sortOptions = false)
public class CustomDBOptions implements StandaloneTool<Workflow> {


    @CommandLine.ArgGroup(exclusive = false)
    ModeParas mode;

    public static class ModeParas {
        @CommandLine.ArgGroup(exclusive = false, heading = "@|bold %n List custom database(s): %n|@", order = 100)
        Show showParas;
        @CommandLine.ArgGroup(exclusive = false, heading = "@|bold %n Import custom database: %n|@", order = 200)
        Import importParas;
        @CommandLine.ArgGroup(exclusive = false, heading = "@|bold %n Remove custom database: %n|@", order = 400)
        Remove removeParas;

    }

    public static class Import {
        @Option(names = "--location", required = true,
                description = {"Location of the custom database to import into.",
                        "An absolute local path to a new database file file to be created (file name must end with .siriusdb)",
                        "If no input data is given (--input), the database will just be added to SIRIUS",
                        "The added db will also be available in the GUI."}, order = 201)
        private String location = null;


        @Option(names = "--name", order = 202,
                description = {"Name/Identifier of the custom database.",
                        "If not given filename from location will be used."})
        public void setName(String name) {
            this.name = CustomDatabases.sanitizeDbName(name);
        }
        private String name = null;

        @Option(names = "--displayName", order = 203,
                description = {"Displayable name of the custom database.",
                        "This is the preferred name to be shown in the GUI. Maximum Length: 15 characters.",
                        "If not given name will be used."})
        public void setDisplayName(String displayName) {
            if (displayName.length() > 15)
                throw new CommandLine.PicocliException("Maximum allowed length for display names is 15 characters.");
            this.displayName = displayName;
        }

        private String displayName = null;

        @Option(names = {"--buffer-size", "--buffer"}, defaultValue = "1000",
                description = {"Maximum number of downloaded/computed compounds to keep in memory before writing them to disk (into the db directory). Can be set higher when importing large files on a fast computer."},
                order = 210)
        private int writeBuffer;

        @Option(names = {"--input", "-i"}, split = ",", description = {
                "Files or directories to import into the database.",
                "Supported formats: " + MsExperimentParser.DESCRIPTION,
                "Structures without spectra can be passed as a tab-separated (.tsv) file with fields [SMILES, id (optional), name (optional)].",
                "Directories will be recursively expanded."
        }, order = 220)
        private List<Path> input;


        //todo check heading and description
        @CommandLine.ArgGroup(exclusive = false, heading = "@|bold %n Bio Transformations: %n|@", order = 300)
        private BioTransformerOptions bioTransformerOptions;
    }

    public static class Remove {
        @Option(names = "--remove", required = true,
                description = "Name (--show) or path of the custom database to remove from SIRIUS.",
<<<<<<< HEAD
                order = 401)
        String location = null;
=======
                order = 301)
        String nameOrLocation = null;
>>>>>>> a4885098

        @Option(names = {"--delete", "-d"}, defaultValue = "false",
                description = "Delete removed custom database from filesystem/server.", order = 410)
        boolean delete;
    }

    public static class Show {
        @Option(names = "--show", required = true, order = 101)
        boolean showDBs;

        @Option(names = {"--db"}, description = "Show information only about the given custom database.", order = 110)
        String db = null;

        @Option(names = {"--details"}, description = "Show detailed (technical) information.",
                order = 120)
        public boolean details;
    }

    @Override
    public Workflow makeWorkflow(RootOptions<?> rootOptions, ParameterConfig config) {
        return new CustomDBWorkflow(rootOptions.getInput());
    }

    public class CustomDBWorkflow extends BasicMasterJJob<Boolean> implements Workflow {
        final InputFilesOptions input;
        private JJob<Boolean> dbjob = null;

        public CustomDBWorkflow(InputFilesOptions input) {
            super(JJob.JobType.SCHEDULER);
            this.input = input;
        }

        @Override
        public void run() {
            SiriusJobs.getGlobalJobManager().submitJob(this).takeResult();
        }

        @Override
        protected Boolean compute() throws Exception {
            final CdkFingerprintVersion version = ApplicationCore.WEB_API.getCDKChemDBFingerprintVersion();

            if (mode.importParas != null) {
                return importIntoDB(version);
            } else if (mode.removeParas != null) {
                return removeDatabase(version);
            } else if (mode.showParas != null) {
                if (mode.showParas.db == null || mode.showParas.db.isBlank()) {
                    return showAllDBs(version);
                } else {
                    return showDB(version);
                }
            }
            throw new IllegalArgumentException("Either '--import', '--remove' or '--show' must be specified.");
        }

        private @NotNull Boolean importIntoDB(CdkFingerprintVersion version) throws InterruptedException, IOException, ExecutionException {
            String location = mode.importParas.location;
            String name = mode.importParas.name;
            if ((location == null || location.isBlank()) && (name == null || name.isBlank())) {
                logWarn("\n==> No location/name given! Exiting.\n");
                return false;
            }

            checkForInterruption();

            boolean isNewDb = false;

            LinkedHashMap<String, String> existingDBs = CustomDBPropertyUtils.getCustomDBs();
            if (existingDBs.containsKey(location)) {
                name = existingDBs.get(location);
            } else if (existingDBs.containsValue(name)) {
                location = CustomDBPropertyUtils.getLocationByName(existingDBs, name).orElseThrow();
            } else {
                if (location == null || location.isBlank()) {
                    logWarn("\n==> No location for the new database " + name + " given! Exiting.\n");
                    return false;
                } else {
                    isNewDb = true;
                }
            }

            CustomDatabase db = isNewDb
                    ? createNewDB(location, name, version)
                    : openExistingDB(location, version);

            if (mode.importParas.input == null || mode.importParas.input.isEmpty()) {
                return true;
            }

            Map<Boolean, List<Path>> groups = mode.importParas.input.stream()
                    .flatMap(FileUtils::sneakyWalk)
                    .filter(Files::isRegularFile)
                    .distinct()
                    .collect(Collectors.partitioningBy(p -> MsExperimentParser.isSupportedFileName(p.getFileName().toString())));

            List<Path> spectrumFiles = groups.get(true);
            List<Path> structureFiles = groups.get(false);

            logInfo("Importing new structures to custom database '" + db.name() + "'...");

            final AtomicLong totalBytesToRead = new AtomicLong(0);
            for (Path file : structureFiles)
                totalBytesToRead.addAndGet(Files.size(file));
            for (Path file : spectrumFiles)
                totalBytesToRead.addAndGet(Files.size(file));

            totalBytesToRead.set((long) Math.ceil(totalBytesToRead.get() * 1.6)); //just some preloading to do last inserts


            final AtomicLong bytesRead = new AtomicLong(0);
            CustomDatabaseImporter.Listener listener = new CustomDatabaseImporter.Listener() {
                @Override
                public void newFingerprint(InChI inChI, int numOfBytes) {
                    updateProgress(0, totalBytesToRead.addAndGet(numOfBytes), bytesRead.addAndGet(numOfBytes), "Added FP for " + inChI.key2D());
                }

                @Override
                public void bytesRead(int numOfBytes) {
                    updateProgress(0, totalBytesToRead.get(), bytesRead.addAndGet(numOfBytes), "Reading Data...");
                }

                @Override
                public void newInChI(List<InChI> inChIs) {
                    progressInfo("Imported " + inChIs.size() + " Compounds.");
//                        updateProgress(0, totalBytesToRead.addAndGet(inChIs.size()), bytesRead.addAndGet(inChIs.size()), "Imported: " + inChIs.stream().map(InChI::key2D).collect(Collectors.joining(", ")));
                }
            };

            checkForInterruption();

            dbjob = CustomDatabaseImporter.makeImportToDatabaseJob(
                    spectrumFiles.stream().map(PathInputResource::new).collect(Collectors.toList()),
                    structureFiles.stream().map(PathInputResource::new).collect(Collectors.toList()),
                    listener,(NoSQLCustomDatabase<?, ?>) db, ApplicationCore.WEB_API,
                    ApplicationCore.IFP_CACHE(),
                    mode.importParas.writeBuffer
            );
            checkForInterruption();
            submitJob(dbjob).awaitResult();
            logInfo("...New structures imported to custom database '" + mode.importParas.location + "'. Database ID is: " + db.getSettings().getName());

            return true;
        }


        private CustomDatabase createNewDB(String location, String name, CdkFingerprintVersion version) throws IOException {
            if (name == null || name.isBlank())
                name = CustomDatabases.sanitizeDbName(CustomDBPropertyUtils.getDBName(location));

            CustomDatabaseSettings settings = CustomDatabaseSettings.builder()
                    .usedFingerprints(List.of(version.getUsedFingerprints()))
                    .schemaVersion(CustomDatabase.CUSTOM_DATABASE_SCHEMA)
                    .name(name)
                    .displayName(mode.importParas.displayName)
                    .matchRtOfReferenceSpectra(false)
                    .statistics(new CustomDatabaseSettings.Statistics())
                    .build();

            CustomDatabase db = CustomDatabases.create(location, settings, version);
            CustomDBPropertyUtils.addDB(location, name);

<<<<<<< HEAD
                    @Override
                    public void newInChI(List<InChI> inChIs) {
                        progressInfo("Imported " + inChIs.size() + " Compounds.");
//                        updateProgress(0, totalBytesToRead.addAndGet(inChIs.size()), bytesRead.addAndGet(inChIs.size()), "Imported: " + inChIs.stream().map(InChI::key2D).collect(Collectors.joining(", ")));
                    }
                };

                checkForInterruption();
//                if (mode.importParas.bioTransformerOptions != null){
//                    //TODO configure importer to run bio transformer stuff...
//                    //collect parameters and prepare them to be added to the importer
//                }

                dbjob = CustomDatabaseImporter.makeImportToDatabaseJob(
                        spectrumFiles.stream().map(PathInputResource::new).collect(Collectors.toList()),
                        structureFiles.stream().map(PathInputResource::new).collect(Collectors.toList()),
                        listener,(NoSQLCustomDatabase<?, ?>) db, ApplicationCore.WEB_API,
                        ApplicationCore.IFP_CACHE(),
                        mode.importParas.writeBuffer,
                        mode.importParas.bioTransformerOptions != null ? mode.importParas.bioTransformerOptions.toBioTransformerSetting() : null

                );
                checkForInterruption();

                submitJob(dbjob);
                logInfo("...New structures imported to custom database '" + mode.importParas.location + "'. Database ID is: " + db.getSettings().getName());

                dbjob.awaitResult();
                writeDBProperties();
                return true;
            } else if (mode.removeParas != null) {
                if (mode.removeParas.location == null || mode.removeParas.location.isBlank())
                    throw new IllegalArgumentException("Database location to remove not specified!");

                CustomDatabases.getCustomDatabase(mode.removeParas.location, version)
                        .ifPresentOrElse(db -> {
                                    CustomDatabases.remove(db, mode.removeParas.delete);
                                    writeDBProperties();
                                }, () -> logWarn("\n==> No custom database with location '" + mode.removeParas.location + "' found.\n")
                        );
                return true;
            } else if (mode.showParas != null) {
                if (mode.showParas.db == null) {
                    List<CustomDataSources.CustomSource> sources = CustomDataSources.getCustomSources();

                    if (sources.isEmpty()) {
                        logWarn("\n==> No Custom database found!\n");
                        return false;
                    }

                    sources.forEach(source -> {
                        printDBInfo(CustomDatabases.getCustomDatabaseBySource(source, version));
                        System.out.println();
                        System.out.println();
                    });

                    CustomDataSources.getAllCustomDatabaseLocations().stream().filter(Files::notExists).forEach(p -> {
                        printMissingDB(p);
                        System.out.println();
                        System.out.println();
                    });

                    return true;
                } else {
                    CustomDatabases.getCustomDatabase(mode.showParas.db, version)
                            .ifPresentOrElse(
                                    CustomDBOptions.this::printDBInfo,
                                    () -> logWarn("\n==> No custom database with location '" + mode.showParas.db + "' found.\n"));
                    return false;
=======
            logInfo("New database added to SIRIUS. Use 'structure --db=\"" + db.name() + "\"' to search in this database.");
            return db;
        }

        private CustomDatabase openExistingDB(String location, CdkFingerprintVersion version) throws IOException {
            CustomDatabase db = CustomDatabases.open(location, true, version);
            logInfo("Opened existing database" + db.name() + ".");
            return db;
        }

        private boolean removeDatabase(CdkFingerprintVersion version) {
            String nameOrLocation = mode.removeParas.nameOrLocation;
            if (nameOrLocation == null || nameOrLocation.isBlank())
                throw new IllegalArgumentException("Database location to remove not specified!");

            String location = nameOrLocationToLocation(nameOrLocation);
            try {
                CustomDatabase db = CustomDatabases.open(location, version);
                CustomDatabases.remove(db, mode.removeParas.delete);
            } catch (Exception e) {
                logWarn("\n==> Error opening database " + nameOrLocation + ":\n" + e.getMessage() + "\nIt will be removed from custom databases.");
            }
            CustomDBPropertyUtils.removeDBbyLocation(location);

            return true;
        }

        private @NotNull Boolean showAllDBs(CdkFingerprintVersion version) {
            LinkedHashMap<String, String> customDBs = CustomDBPropertyUtils.getCustomDBs();

            if (customDBs.isEmpty()) {
                logWarn("\n==> No Custom database found!\n");
                return false;
            }

            for (Map.Entry<String, String> e : customDBs.entrySet()) {
                String location = e.getKey();
                String name = e.getValue();
                try {
                    CustomDatabase db = CustomDatabases.open(location, version);
                    printDBInfo(db);
                } catch (Exception ex) {
                    printDBError(location, name, ex.getMessage());
>>>>>>> a4885098
                }
            }

            return true;
        }

        private boolean showDB(CdkFingerprintVersion version) {
            String location = nameOrLocationToLocation(mode.showParas.db);
            try {
                CustomDatabase db = CustomDatabases.open(location, version);
                printDBInfo(db);
            } catch (Exception ex) {
                printDBError(location, CustomDBPropertyUtils.getCustomDBs().get(location), ex.getMessage());
            }
            return true;
        }


        @Override
        public void cancel() {
            cancel(false);
            if (dbjob != null)
                dbjob.cancel();
        }
    }

    private void printDBInfo(CustomDatabase db) {
        CustomDatabaseSettings s = db.getSettings();
        System.out.println("##########  BEGIN DB INFO  ##########");
        System.out.println("Name: " + db.name());
        System.out.println("Display Name: " + db.displayName());
        System.out.println("Location: " + db.storageLocation());
        System.out.println("Number of Formulas: " + s.getStatistics().getFormulas());
        System.out.println("Number of Structures: " + s.getStatistics().getCompounds());
        System.out.println("Number of Reference spectra: " + s.getStatistics().getSpectra());
        if (mode.showParas.details) {
            System.out.println("Version: " + db.getDatabaseVersion());
            System.out.println("Schema Version: " + s.getSchemaVersion());
            System.out.println("FilterFlag: " + db.getFilterFlag());
            System.out.println("Used Fingerprints: [ '" + s.getUsedFingerprints().stream().map(Enum::name).collect(Collectors.joining("','")) + "' ]");
        }
        System.out.println("###############  END  ###############");
        System.out.println();
        System.out.println();
    }

    private void printDBError(String location, String name, String error) {
        System.out.println("#####  Error Opening Database  #####");
        System.out.println("Name: " + name);
        System.out.println("Location: " + location);
        System.out.println("Error: " + error);
        System.out.println("###############  END  ###############");
        System.out.println();
        System.out.println();
    }

    private String nameOrLocationToLocation(String nameOrLocation) {
        LinkedHashMap<String, String> existingDBs = CustomDBPropertyUtils.getCustomDBs();
        if (existingDBs.containsKey(nameOrLocation)) {
            return nameOrLocation;
        } else if (existingDBs.containsValue(nameOrLocation)) {
            return CustomDBPropertyUtils.getLocationByName(existingDBs, nameOrLocation).orElseThrow();
        } else {
            throw new IllegalArgumentException("Database " + nameOrLocation + " is not found.");
        }
    }
}<|MERGE_RESOLUTION|>--- conflicted
+++ resolved
@@ -122,13 +122,8 @@
     public static class Remove {
         @Option(names = "--remove", required = true,
                 description = "Name (--show) or path of the custom database to remove from SIRIUS.",
-<<<<<<< HEAD
                 order = 401)
-        String location = null;
-=======
-                order = 301)
         String nameOrLocation = null;
->>>>>>> a4885098
 
         @Option(names = {"--delete", "-d"}, defaultValue = "false",
                 description = "Delete removed custom database from filesystem/server.", order = 410)
@@ -264,7 +259,8 @@
                     structureFiles.stream().map(PathInputResource::new).collect(Collectors.toList()),
                     listener,(NoSQLCustomDatabase<?, ?>) db, ApplicationCore.WEB_API,
                     ApplicationCore.IFP_CACHE(),
-                    mode.importParas.writeBuffer
+                    mode.importParas.writeBuffer,
+                    mode.importParas.bioTransformerOptions != null ? mode.importParas.bioTransformerOptions.toBioTransformerSetting() : null
             );
             checkForInterruption();
             submitJob(dbjob).awaitResult();
@@ -290,77 +286,6 @@
             CustomDatabase db = CustomDatabases.create(location, settings, version);
             CustomDBPropertyUtils.addDB(location, name);
 
-<<<<<<< HEAD
-                    @Override
-                    public void newInChI(List<InChI> inChIs) {
-                        progressInfo("Imported " + inChIs.size() + " Compounds.");
-//                        updateProgress(0, totalBytesToRead.addAndGet(inChIs.size()), bytesRead.addAndGet(inChIs.size()), "Imported: " + inChIs.stream().map(InChI::key2D).collect(Collectors.joining(", ")));
-                    }
-                };
-
-                checkForInterruption();
-//                if (mode.importParas.bioTransformerOptions != null){
-//                    //TODO configure importer to run bio transformer stuff...
-//                    //collect parameters and prepare them to be added to the importer
-//                }
-
-                dbjob = CustomDatabaseImporter.makeImportToDatabaseJob(
-                        spectrumFiles.stream().map(PathInputResource::new).collect(Collectors.toList()),
-                        structureFiles.stream().map(PathInputResource::new).collect(Collectors.toList()),
-                        listener,(NoSQLCustomDatabase<?, ?>) db, ApplicationCore.WEB_API,
-                        ApplicationCore.IFP_CACHE(),
-                        mode.importParas.writeBuffer,
-                        mode.importParas.bioTransformerOptions != null ? mode.importParas.bioTransformerOptions.toBioTransformerSetting() : null
-
-                );
-                checkForInterruption();
-
-                submitJob(dbjob);
-                logInfo("...New structures imported to custom database '" + mode.importParas.location + "'. Database ID is: " + db.getSettings().getName());
-
-                dbjob.awaitResult();
-                writeDBProperties();
-                return true;
-            } else if (mode.removeParas != null) {
-                if (mode.removeParas.location == null || mode.removeParas.location.isBlank())
-                    throw new IllegalArgumentException("Database location to remove not specified!");
-
-                CustomDatabases.getCustomDatabase(mode.removeParas.location, version)
-                        .ifPresentOrElse(db -> {
-                                    CustomDatabases.remove(db, mode.removeParas.delete);
-                                    writeDBProperties();
-                                }, () -> logWarn("\n==> No custom database with location '" + mode.removeParas.location + "' found.\n")
-                        );
-                return true;
-            } else if (mode.showParas != null) {
-                if (mode.showParas.db == null) {
-                    List<CustomDataSources.CustomSource> sources = CustomDataSources.getCustomSources();
-
-                    if (sources.isEmpty()) {
-                        logWarn("\n==> No Custom database found!\n");
-                        return false;
-                    }
-
-                    sources.forEach(source -> {
-                        printDBInfo(CustomDatabases.getCustomDatabaseBySource(source, version));
-                        System.out.println();
-                        System.out.println();
-                    });
-
-                    CustomDataSources.getAllCustomDatabaseLocations().stream().filter(Files::notExists).forEach(p -> {
-                        printMissingDB(p);
-                        System.out.println();
-                        System.out.println();
-                    });
-
-                    return true;
-                } else {
-                    CustomDatabases.getCustomDatabase(mode.showParas.db, version)
-                            .ifPresentOrElse(
-                                    CustomDBOptions.this::printDBInfo,
-                                    () -> logWarn("\n==> No custom database with location '" + mode.showParas.db + "' found.\n"));
-                    return false;
-=======
             logInfo("New database added to SIRIUS. Use 'structure --db=\"" + db.name() + "\"' to search in this database.");
             return db;
         }
@@ -404,7 +329,6 @@
                     printDBInfo(db);
                 } catch (Exception ex) {
                     printDBError(location, name, ex.getMessage());
->>>>>>> a4885098
                 }
             }
 
