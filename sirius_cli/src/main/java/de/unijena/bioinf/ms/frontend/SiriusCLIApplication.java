/*
 *  This file is part of the SIRIUS Software for analyzing MS and MS/MS data
 *
 *  Copyright (C) 2013-2020 Kai Dührkop, Markus Fleischauer, Marcus Ludwig, Martin A. Hoffman, Fleming Kretschmer, Marvin Meusel and Sebastian Böcker,
 *  Chair of Bioinformatics, Friedrich-Schiller University.
 *
 *  This program is free software; you can redistribute it and/or
 *  modify it under the terms of the GNU Affero General Public License
 *  as published by the Free Software Foundation; either
 *  version 3 of the License, or (at your option) any later version.
 *
 *  This program is distributed in the hope that it will be useful,
 *  but WITHOUT ANY WARRANTY; without even the implied warranty of
 *  MERCHANTABILITY or FITNESS FOR A PARTICULAR PURPOSE.  See the GNU
 *  Affero General Public License for more details.
 *
 *  You should have received a copy of the GNU Affero General Public License along with SIRIUS.  If not, see <https://www.gnu.org/licenses/agpl-3.0.txt>
 */

package de.unijena.bioinf.ms.frontend;

import de.unijena.bioinf.ChemistryBase.jobs.SiriusJobs;
import de.unijena.bioinf.auth.AuthService;
import de.unijena.bioinf.auth.AuthServices;
import de.unijena.bioinf.jjobs.JobManager;
import de.unijena.bioinf.ms.annotations.PrintCitations;
import de.unijena.bioinf.ms.frontend.core.ApplicationCore;
import de.unijena.bioinf.ms.frontend.subtools.CLIRootOptions;
import de.unijena.bioinf.ms.frontend.subtools.StandaloneTool;
import de.unijena.bioinf.ms.frontend.subtools.config.DefaultParameterConfigLoader;
import de.unijena.bioinf.ms.frontend.workflow.WorkFlowSupplier;
import de.unijena.bioinf.ms.frontend.workflow.WorkflowBuilder;
import de.unijena.bioinf.ms.properties.PropertyManager;
import de.unijena.bioinf.projectspace.NitriteProjectSpaceManagerFactory;
import de.unijena.bioinf.projectspace.SiriusProjectSpaceManagerFactory;
import de.unijena.bioinf.rest.ProxyManager;
import org.jetbrains.annotations.NotNull;
import org.slf4j.LoggerFactory;

import java.io.IOException;
import java.nio.file.Files;
import java.util.List;
import java.util.stream.Stream;


public class SiriusCLIApplication {

    public static final String APP_TYPE_PROPERTY_KEY = "de.unijena.bioinf.sirius.apptype";
    protected static Run RUN = null;
    protected static boolean successfulParsed;

    protected static final boolean TIME = false;
    protected static long t1;

    public static void main(String[] args) {
        runMain(args, List.of());
    }

    public static void runMain(String[] args, List<StandaloneTool<?>> injectTools) {
        System.setProperty(APP_TYPE_PROPERTY_KEY, "CLI");
        {
            List<String> argsl = List.of(args);
            int i = argsl.indexOf("--workspace");
            if (i >= 0)
                System.setProperty("de.unijena.bioinf.sirius.ws.location", args[i + 1].replace("'", "").replace("\"", ""));
        }
        if (TIME)
            t1 = System.currentTimeMillis();
        try {
            // The spring app classloader seems not to be correctly inherited to sub thread
            // So we need to ensure that the apache.configuration2 libs gets access otherwise.
            if (Boolean.parseBoolean(System.getProperty("de.unijena.bioinf.sirius.springSupport", "false")))
                SiriusJobs.enforceClassLoaderGlobally(Thread.currentThread().getContextClassLoader());

            configureShutDownHook(shutdownWebservice());
            measureTime("Start Run method");
            run(args, () -> new WorkflowBuilder(
                    PropertyManager.getProperty("sirius.middleware.project-space", null, "NITRITE-NOSQL").equals("NITRITE-NOSQL")
                            ? new CLIRootOptions(new DefaultParameterConfigLoader(), new NitriteProjectSpaceManagerFactory())
                            : new CLIRootOptions(new DefaultParameterConfigLoader(), new SiriusProjectSpaceManagerFactory())
                    , injectTools));
        } finally {
            System.exit(0);
        }
    }

    public static void measureTime(String message) {
        if (TIME) {
            long t2 = System.currentTimeMillis();
            System.err.println("==> " + message + " - " + (t2 - t1) / 1000d);
            t1 = t2;
        }
    }

    public static void configureShutDownHook(@NotNull final Runnable... additionalActions) {
        //shut down hook to clean up when sirius is shutting down
        Runtime.getRuntime().addShutdownHook(new Thread(() -> {
            ApplicationCore.DEFAULT_LOGGER.info("CLI shut down hook: SIRIUS is cleaning up threads and shuts down...");
            try {
                if (SiriusCLIApplication.RUN != null)
                    SiriusCLIApplication.RUN.cancel();
                Stream.of(additionalActions).forEach(Runnable::run);
                JobManager.shutDownNowAllInstances();
            } catch (InterruptedException e) {
                e.printStackTrace();
            } finally {
                try {
                    AuthService as = ApplicationCore.WEB_API.getAuthService();
                    if (as.isLoggedIn())
                        AuthServices.writeRefreshToken(ApplicationCore.WEB_API.getAuthService(), ApplicationCore.TOKEN_FILE, true);
                    else
                        Files.deleteIfExists(ApplicationCore.TOKEN_FILE);
                } catch (IOException e) {
                    e.printStackTrace();
<<<<<<< HEAD
                }finally {
=======
                } finally {
>>>>>>> b0198ded
                    ProxyManager.disconnect();
                    if (successfulParsed && PropertyManager.DEFAULTS.createInstanceWithDefaults(PrintCitations.class).value)
                        ApplicationCore.BIBTEX.citeToSystemErr();
                }

            }
        }));
    }

    public static Runnable shutdownWebservice() {
        return () -> {
            try {
                ApplicationCore.WEB_API.shutdown();
            } catch (IOException e) {
                LoggerFactory.getLogger(SiriusCLIApplication.class).warn("Could not clean up Server data! " + e.getMessage());
                LoggerFactory.getLogger(SiriusCLIApplication.class).debug("Could not clean up Server data!", e);
            }
        };
    }

    public static void run(String[] args, WorkFlowSupplier supplier) {
        try {
            if (RUN != null)
                throw new IllegalStateException("Application can only run Once!");
            measureTime("init Run");
            RUN = new Run(supplier.make());
            measureTime("Start Parse args");
            RUN.parseArgs(args);
            successfulParsed = RUN.makeWorkflow() != null;
            measureTime("Parse args Done!");
            if (successfulParsed) {
                measureTime("Compute");
                RUN.compute();
                measureTime("Compute DONE!");
            }
        } catch (Throwable e) {
            LoggerFactory.getLogger(SiriusCLIApplication.class).error("Unexpected Error!", e);
        }
    }
}<|MERGE_RESOLUTION|>--- conflicted
+++ resolved
@@ -112,11 +112,7 @@
                         Files.deleteIfExists(ApplicationCore.TOKEN_FILE);
                 } catch (IOException e) {
                     e.printStackTrace();
-<<<<<<< HEAD
-                }finally {
-=======
                 } finally {
->>>>>>> b0198ded
                     ProxyManager.disconnect();
                     if (successfulParsed && PropertyManager.DEFAULTS.createInstanceWithDefaults(PrintCitations.class).value)
                         ApplicationCore.BIBTEX.citeToSystemErr();
