--- conflicted
+++ resolved
@@ -89,9 +89,6 @@
     public static Runnable shutdownWebservice() {
         return () -> {
             try {
-<<<<<<< HEAD
-                ApplicationCore.WEB_API.shutdown();
-=======
                 ApplicationCore.WEB_API.shutdownJobWatcher();
                 if (!ApplicationCore.WEB_API.getAuthService().needsLogin()) {
                     ApplicationCore.DEFAULT_LOGGER.info("Try to delete leftover jobs on web server...");
@@ -101,7 +98,6 @@
                 ApplicationCore.DEFAULT_LOGGER.info("Closing AuthService...");
                 ApplicationCore.WEB_API.getAuthService().close();
                 ApplicationCore.DEFAULT_LOGGER.info("AuthService closed");
->>>>>>> 9bb722c2
             } catch (IOException e) {
                 e.printStackTrace();
             }
