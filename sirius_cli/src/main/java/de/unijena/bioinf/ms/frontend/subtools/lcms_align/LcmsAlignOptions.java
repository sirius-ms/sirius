--- conflicted
+++ resolved
@@ -20,6 +20,8 @@
 package de.unijena.bioinf.ms.frontend.subtools.lcms_align;
 
 import com.fasterxml.jackson.databind.ObjectMapper;
+import de.unijena.bioinf.ChemistryBase.chem.PrecursorIonType;
+import de.unijena.bioinf.ChemistryBase.ms.ft.model.AdductSettings;
 import de.unijena.bioinf.ChemistryBase.ms.lcms.workflows.LCMSWorkflow;
 import de.unijena.bioinf.ms.frontend.subtools.*;
 import de.unijena.bioinf.ms.properties.ParameterConfig;
@@ -34,19 +36,12 @@
 import java.io.File;
 import java.io.IOException;
 import java.util.Optional;
+import java.util.Set;
 
 @CommandLine.Command(name = "lcms-align", aliases = {"A"}, description = "@|bold <PREPROCESSING>|@ Align and merge compounds of multiple LCMS Runs. Use this tool if you want to import from mzML/mzXml. %n %n", versionProvider = Provide.Versions.class, mixinStandardHelpOptions = true, showDefaultValues = true)
 public class LcmsAlignOptions implements PreprocessingTool<PreprocessingJob<? extends ProjectSpaceManager>> {
 
     @Override
-<<<<<<< HEAD
-    public PreprocessingJob<ProjectSpaceManager> makePreprocessingJob(@Nullable InputFilesOptions input, @NotNull OutputOptions outputProject, @NotNull ProjectSpaceManagerFactory<?> projectFactory, @Nullable ParameterConfig config) {
-        if (projectFactory instanceof SiriusProjectSpaceManagerFactory psmf)
-            return new LcmsAlignSubToolJobSiriusPs(input, () -> psmf.createOrOpen(outputProject.getOutputProjectLocation()), this);
-        else if (projectFactory instanceof NitriteProjectSpaceManagerFactory psmf)
-            return new LcmsAlignSubToolJobNoSql(input, () -> psmf.createOrOpen(outputProject.getOutputProjectLocation()), this);
-        throw new IllegalArgumentException("Unknown Project space type.");
-=======
     public PreprocessingJob<? extends ProjectSpaceManager> makePreprocessingJob(@NotNull RootOptions<?> rootOptions, @NotNull ProjectSpaceManagerFactory<?> projectFactory, @Nullable ParameterConfig config) {
         if (!(rootOptions instanceof CLIRootOptions)) {
             throw new IllegalArgumentException("Unsupported root options!");
@@ -60,7 +55,6 @@
         }
         Set<PrecursorIonType> detectable = config.createInstanceWithDefaults(AdductSettings.class).getDetectable();
         return new LcmsAlignSubToolJobNoSql(input, () -> (NoSQLProjectSpaceManager) psm, this, detectable);
->>>>>>> 5f15e346
     }
 
     protected Optional<LCMSWorkflow> workflow = Optional.empty();
