--- conflicted
+++ resolved
@@ -22,13 +22,7 @@
 import de.unijena.bioinf.ChemistryBase.chem.RetentionTime;
 import de.unijena.bioinf.ChemistryBase.jobs.SiriusJobs;
 import de.unijena.bioinf.ChemistryBase.ms.Deviation;
-<<<<<<< HEAD
-import de.unijena.bioinf.ChemistryBase.ms.Ms2Experiment;
-import de.unijena.bioinf.ChemistryBase.ms.Quantification;
-import de.unijena.bioinf.ChemistryBase.ms.lcms.LCMSPeakInformation;
-=======
 import de.unijena.bioinf.ChemistryBase.ms.MutableMs2Experiment;
->>>>>>> b0198ded
 import de.unijena.bioinf.ChemistryBase.ms.lcms.QuantificationMeasure;
 import de.unijena.bioinf.ChemistryBase.ms.lcms.QuantificationTable;
 import de.unijena.bioinf.ChemistryBase.utils.FileUtils;
@@ -36,11 +30,6 @@
 import de.unijena.bioinf.babelms.mgf.MgfWriter;
 import de.unijena.bioinf.ms.frontend.subtools.PreprocessingJob;
 import de.unijena.bioinf.ms.frontend.workflow.Workflow;
-<<<<<<< HEAD
-import de.unijena.bioinf.ms.properties.ParameterConfig;
-import de.unijena.bioinf.projectspace.CompoundContainerId;
-=======
->>>>>>> b0198ded
 import de.unijena.bioinf.projectspace.Instance;
 import org.apache.commons.lang3.StringUtils;
 import org.apache.commons.text.translate.CsvTranslators;
@@ -55,7 +44,6 @@
 import java.util.concurrent.ExecutionException;
 import java.util.concurrent.atomic.AtomicBoolean;
 import java.util.concurrent.atomic.AtomicInteger;
-import java.util.function.Consumer;
 
 /**
  * Standalone-Tool to export spectra to mgf format.
@@ -68,8 +56,6 @@
     private final boolean ignoreMs1Only;
     private final AtomicBoolean useFeatureId;
 
-    private final AtomicBoolean useFeatureId;
-
 
     public MgfExporterWorkflow(PreprocessingJob<?> ppj, MgfExporterOptions options) {
         outputPath = options.output;
@@ -78,46 +64,13 @@
         this.ppj = ppj;
         this.quantPath = Optional.ofNullable(options.quantTable).map(File::toPath);
         this.useFeatureId = new AtomicBoolean(options.featureId);
-<<<<<<< HEAD
-=======
         this.ignoreMs1Only = options.ignoreMs1Only;
->>>>>>> b0198ded
     }
 
 
     @Override
     public void run() {
         try {
-<<<<<<< HEAD
-            final Iterable<Instance> ps = SiriusJobs.getGlobalJobManager().submitJob(ppj).awaitResult();
-            boolean zeroIndex;
-            {
-                final AtomicInteger minIndex = new AtomicInteger(Integer.MAX_VALUE);
-                final AtomicInteger size = new AtomicInteger(0);
-                final Set<String> ids = new HashSet<>();
-                final Consumer<CompoundContainerId> checkId = id -> {
-                    size.incrementAndGet();
-                    minIndex.set(Math.min(minIndex.get(), id.getCompoundIndex()));
-                    if (useFeatureId.get())
-                        id.getFeatureId().ifPresentOrElse(ids::add, (() -> useFeatureId.set(false)));
-                };
-
-                if (ps instanceof ProjectSpaceManager)
-                    ((ProjectSpaceManager<Instance>) ps).projectSpace().forEach(checkId);
-                else
-                    ps.forEach(i -> checkId.accept(i.getID()));
-
-                if (ids.size() < size.get())
-                    useFeatureId.set(false);
-                zeroIndex = minIndex.get() <= 0;
-                if (useFeatureId.get()){
-                    LoggerFactory.getLogger(getClass()).info("Using imported/generated feature ids.");
-                }else {
-                    LoggerFactory.getLogger(getClass()).info("Using SIRIUS internal IDs as feature ids.");
-                    if (zeroIndex)
-                        LoggerFactory.getLogger(getClass()).warn("Index value 0 found (old project-space format). Using index + 1 as Feature ID to make them compatible with GNPS FBMN.");
-                }
-=======
             final Iterable<? extends Instance> ps = SiriusJobs.getGlobalJobManager().submitJob(ppj).awaitResult();
             {
                 final AtomicInteger size = new AtomicInteger(0);
@@ -135,19 +88,12 @@
                         ? "Using provided feature ids."
                         : "Using SIRIUS internal IDs as feature ids.");
 
->>>>>>> b0198ded
             }
 
 
             try (final BufferedWriter writer = Files.newBufferedWriter(outputPath)) {
                 for (Instance inst : ps) {
                     try {
-<<<<<<< HEAD
-                        final String fid = useFeatureId.get() && inst.getID().getFeatureId().isPresent()
-                                ? inst.getID().getFeatureId().get()
-                                : extractFid(inst, zeroIndex);
-                        mgfWriter.write(writer, inst.getExperiment(), fid);
-=======
                         MutableMs2Experiment exp = inst.getExperiment().mutate();
                         if (ignoreMs1Only && (exp.getMs2Spectra() == null || exp.getMs2Spectra().isEmpty()))
                             continue; //we ignore features without ms/ms only in mgf, in quant table they are still useful (e.g. for QIIME)
@@ -155,7 +101,6 @@
                         String fid = extractFid(inst);
                         exp.setName(fid);
                         mgfWriter.write(writer, exp, fid);
->>>>>>> b0198ded
                     } catch (IOException e) {
                         throw e;
                     } catch (Exception e) {
@@ -179,13 +124,6 @@
         }
     }
 
-<<<<<<< HEAD
-    private String extractFid(Instance inst, boolean zeroIndex){
-        return String.valueOf(zeroIndex ? inst.getID().getCompoundIndex() + 1 : inst.getID().getCompoundIndex());
-    }
-
-    private void writeQuantifiactionTable(Iterable<Instance> ps, Path path, boolean zeroIndex) throws IOException {
-=======
     private String extractFid(Instance i) {
         return useFeatureId.get() && i.getExternalFeatureId().map(StringUtils::isNumeric).orElse(false)
                 ? i.getExternalFeatureId().get()
@@ -193,7 +131,6 @@
     }
 
     private void writeQuantifiactionTable(Iterable<? extends Instance> ps, Path path) throws IOException {
->>>>>>> b0198ded
         final HashMap<String, QuantInfo> compounds = new HashMap<>();
         final Set<String> sampleNames = new HashSet<>();
 
@@ -201,21 +138,11 @@
             for (Instance i : ps) {
                 i.getQuantificationTable().ifPresent(quant -> {
                     for (int j = 0; j < quant.length(); ++j) sampleNames.add(quant.getName(j));
-<<<<<<< HEAD
-                    final String fid = useFeatureId.get() && i.getID().getFeatureId().isPresent()
-                            ? i.getID().getFeatureId().get()
-                            : extractFid(i, zeroIndex);
-
-                    compounds.put(fid, new QuantInfo(
-                            experiment.getIonMass(),
-                            experiment.getAnnotation(RetentionTime.class).orElse(new RetentionTime(0d)).getRetentionTimeInSeconds() / 60d, //use min
-=======
 
                     compounds.put(extractFid(i), new QuantInfo(i.getIonMass(),
                             i.getRT()
                                     .orElse(new RetentionTime(0d))
                                     .getRetentionTimeInSeconds() / 60d, //use min
->>>>>>> b0198ded
                             quant
                     ));
                 });
@@ -259,13 +186,6 @@
         };
     }
 
-    private String toQuantSuffix(QuantificationMeasure m) {
-        return switch (m) {
-            case APEX -> " Peak height";
-            case INTEGRAL, INTEGRAL_FWHMD -> " Peak area";
-        };
-    }
-
     private static class QuantInfo {
         final double ionMass;
         final double rt;
