/*
 *  This file is part of the SIRIUS Software for analyzing MS and MS/MS data
 *
 *  Copyright (C) 2013-2020 Kai Dührkop, Markus Fleischauer, Marcus Ludwig, Martin A. Hoffman, Fleming Kretschmer, Marvin Meusel and Sebastian Böcker,
 *  Chair of Bioinformatics, Friedrich-Schiller University.
 *
 *  This program is free software; you can redistribute it and/or
 *  modify it under the terms of the GNU Affero General Public License
 *  as published by the Free Software Foundation; either
 *  version 3 of the License, or (at your option) any later version.
 *
 *  This program is distributed in the hope that it will be useful,
 *  but WITHOUT ANY WARRANTY; without even the implied warranty of
 *  MERCHANTABILITY or FITNESS FOR A PARTICULAR PURPOSE.  See the GNU
 *  Affero General Public License for more details.
 *
 *  You should have received a copy of the GNU Affero General Public License along with SIRIUS.  If not, see <https://www.gnu.org/licenses/agpl-3.0.txt>
 */

package de.unijena.bioinf.ms.frontend.subtools;

import de.unijena.bioinf.ChemistryBase.jobs.SiriusJobs;
import de.unijena.bioinf.jjobs.JJob;
import de.unijena.bioinf.jjobs.JobSubmitter;
import de.unijena.bioinf.projectspace.Instance;
import de.unijena.bioinf.projectspace.ProjectSpaceManager;
import org.jetbrains.annotations.NotNull;

import java.util.ArrayList;
import java.util.List;
import java.util.Map;
import java.util.function.Consumer;
import java.util.function.Function;
import java.util.stream.Collectors;

public abstract class DataSetJob extends ToolChainJobImpl<Iterable<Instance>> implements ToolChainJob<Iterable<Instance>> {
    private List<JJob<?>> failedJobs = new ArrayList<>();
    private List<Instance> failedInstances = new ArrayList<>();
    private List<Instance> inputInstances = new ArrayList<>();

    protected long maxProgress = 100;

    public DataSetJob(@NotNull JobSubmitter submitter) {
        this(submitter, ReqJobFailBehaviour.WARN);
    }

    public DataSetJob(@NotNull JobSubmitter submitter, @NotNull ReqJobFailBehaviour failBehaviour) {
        super(submitter, failBehaviour);
    }

    @Override
    protected Iterable<Instance> compute() throws Exception {
        checkInputs();
        maxProgress = inputInstances.size() * 101L + 1;
        updateProgress(0L, maxProgress, Math.round(.25 * inputInstances.size()), "Invalidate existing Results and Recompute!");

        final boolean hasResults = inputInstances.stream().anyMatch(this::isAlreadyComputed);
        final boolean recompute = inputInstances.stream().anyMatch(Instance::isRecompute);

        updateProgress(Math.round(.5 * inputInstances.size()), "Invalidate existing Results and Recompute!");


        if (!hasResults || recompute) {
            if (hasResults) {
                inputInstances.forEach(ins->{
                    //one corrupted instance should not make the whole dataset job fail
                    try{
                        invalidateResults(ins);
                    } catch (Exception e){
<<<<<<< HEAD
                        logWarn("Cannot invalidate results for "+ins.getID().getDirectoryName()+". Hence, this instance may be ignored in further computations. Error: "+e.getMessage());
=======
                        logWarn("Cannot invalidate results for "+ins.getId()+". Hence, this instance may be ignored in further computations. Error: "+e.getMessage());
>>>>>>> b0198ded
                    }
                });
            }
            updateProgress(Math.round(.9 * inputInstances.size()), "Invalidate existing Results and Recompute!");

            progressInfo( "Start computation...");
            inputInstances.forEach(Instance::enableRecompute); // enable recompute so that following tools will recompute if results exist.
            updateProgress(inputInstances.size());
            computeAndAnnotateResult(inputInstances);
            updateProgress(maxProgress - 1, "DONE!");
        } else {
            updateProgress(maxProgress - 1, "Skipping Job because results already Exist and recompute not requested.");
        }

        return inputInstances;
    }

    protected void checkInputs() {
        {
            final Map<Boolean, List<Instance>> splitted = inputInstances.stream().collect(Collectors.partitioningBy(this::isInstanceValid));
            inputInstances = splitted.get(true);
            failedInstances = splitted.get(false);
        }

        if (inputInstances == null || inputInstances.isEmpty())
            throw new IllegalArgumentException("No Input found, All dependent SubToolJobs are failed.");
        if (!failedJobs.isEmpty())
            logWarn("There are " + failedJobs.size() + " failed input providing InstanceJobs!"
                    + " Skipping Failed InstanceJobs: " + System.lineSeparator() + "\t"
                    + failedJobs.stream().map(JJob::identifier).collect(Collectors.joining(System.lineSeparator() + "\t"))
            );
        if (!failedInstances.isEmpty())
            logWarn("There are " + failedInstances.size() + " invalid input Instances!"
                    + " Skipping Invalid Input Instances: " + System.lineSeparator() + "\t"
                    + failedInstances.stream().map(Instance::toString).collect(Collectors.joining(System.lineSeparator() + "\t"))
            );
    }

    @Override
    public String getProjectName() {
        return (inputInstances != null ? inputInstances.stream().map(Instance::getProjectSpaceManager).map(ProjectSpaceManager::getName).findAny().orElse("N/A") : "<Awaiting Instance>");
    }

    @Override
    protected void cleanup() {
        super.cleanup();
        failedJobs = null;
    }

    @Override
    public void handleFinishedRequiredJob(JJob required) {
        if (required instanceof InstanceJob) {
            final Object r = required.result();
            if (r == null)
                failedJobs.add(required);
            else
                inputInstances.add((Instance) r);
        }
    }

    protected abstract boolean isInstanceValid(Instance instance);

    protected abstract void computeAndAnnotateResult(final @NotNull List<Instance> expRes) throws Exception;

    public List<JJob<?>> getFailedJobs() {
        return failedJobs;
    }

    public boolean hasFailedInstances() {
        return failedJobs != null && !failedJobs.isEmpty();
    }


    public static class Factory<T extends DataSetJob> extends ToolChainJob.FactoryImpl<T> {
        public Factory(@NotNull Function<JobSubmitter, T> jobCreator, @NotNull Consumer<Instance> baseInvalidator) {
            super(jobCreator, baseInvalidator);
        }

        public T createToolJob(Iterable<JJob<Instance>> dataSet) {
            return createToolJob(dataSet, SiriusJobs.getGlobalJobManager());
        }

        public T createToolJob(Iterable<JJob<Instance>> dataSet, @NotNull JobSubmitter jobSubmitter) {
            final T job = makeJob(jobSubmitter);
            dataSet.forEach(job::addRequiredJob);
            return job;
        }
    }


}<|MERGE_RESOLUTION|>--- conflicted
+++ resolved
@@ -67,11 +67,7 @@
                     try{
                         invalidateResults(ins);
                     } catch (Exception e){
-<<<<<<< HEAD
-                        logWarn("Cannot invalidate results for "+ins.getID().getDirectoryName()+". Hence, this instance may be ignored in further computations. Error: "+e.getMessage());
-=======
                         logWarn("Cannot invalidate results for "+ins.getId()+". Hence, this instance may be ignored in further computations. Error: "+e.getMessage());
->>>>>>> b0198ded
                     }
                 });
             }
