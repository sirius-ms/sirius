/*
 *
 *  This file is part of the SIRIUS library for analyzing MS and MS/MS data
 *
 *  Copyright (C) 2013-2020 Kai Dührkop, Markus Fleischauer, Marcus Ludwig, Martin A. Hoffman, Fleming Kretschmer and Sebastian Böcker,
 *  Chair of Bioinformatics, Friedrich-Schilller University.
 *
 *  This library is free software; you can redistribute it and/or
 *  modify it under the terms of the GNU Lesser General Public
 *  License as published by the Free Software Foundation; either
 *  version 3 of the License, or (at your option) any later version.
 *
 *  This library is distributed in the hope that it will be useful,
 *  but WITHOUT ANY WARRANTY; without even the implied warranty of
 *  MERCHANTABILITY or FITNESS FOR A PARTICULAR PURPOSE.  See the GNU
 *  Lesser General Public License for more details.
 *
 *  You should have received a copy of the GNU Lesser General Public License along with SIRIUS. If not, see <https://www.gnu.org/licenses/lgpl-3.0.txt>
 */

package de.unijena.bioinf.ms.frontend.subtools.login;

import com.auth0.jwt.interfaces.DecodedJWT;
import com.fasterxml.jackson.core.JsonProcessingException;
import com.fasterxml.jackson.databind.ObjectMapper;
import com.google.common.collect.Multimap;
import de.unijena.bioinf.auth.AuthService;
import de.unijena.bioinf.auth.AuthServices;
import de.unijena.bioinf.auth.LoginException;
import de.unijena.bioinf.ms.frontend.core.ApplicationCore;
import de.unijena.bioinf.ms.frontend.core.SiriusProperties;
import de.unijena.bioinf.ms.frontend.subtools.Provide;
import de.unijena.bioinf.ms.frontend.subtools.RootOptions;
import de.unijena.bioinf.ms.frontend.subtools.StandaloneTool;
import de.unijena.bioinf.ms.frontend.workflow.Workflow;
import de.unijena.bioinf.ms.properties.ParameterConfig;
import de.unijena.bioinf.ms.properties.PropertyManager;
import de.unijena.bioinf.ms.rest.model.info.Term;
import de.unijena.bioinf.ms.rest.model.license.Subscription;
import de.unijena.bioinf.ms.rest.model.license.SubscriptionConsumables;
import de.unijena.bioinf.rest.ConnectionError;
import de.unijena.bioinf.webapi.Tokens;
import de.unijena.bioinf.webapi.WebAPI;
import org.jetbrains.annotations.NotNull;
import org.jetbrains.annotations.Nullable;
import org.slf4j.LoggerFactory;
import picocli.CommandLine;

import java.io.IOException;
import java.util.Comparator;
import java.util.List;
import java.util.Optional;
import java.util.Scanner;
import java.util.concurrent.ExecutionException;
import java.util.stream.Collectors;

@CommandLine.Command(name = "login", description = "<STANDALONE> Allows a user to login for SIRIUS Webservices (e.g. CSI:FingerID or CANOPUS) and securely store a personal access token. %n %n", versionProvider = Provide.Versions.class, mixinStandardHelpOptions = true, showDefaultValues = true)
public class LoginOptions implements StandaloneTool<LoginOptions.LoginWorkflow> {
    // DELETE Token
    @CommandLine.Option(names = {"--logout", "--clear"},
            description = {"Logout. Deletes stored refresh and access token (re-login required to use webservices again)."})
    protected boolean clearLogin;


    //SHOW Account info
    @CommandLine.Option(names = "--show",
            description = {"Show profile information about the profile you are logged in with."})
    protected boolean showProfile;

    //SHOW License info
    @CommandLine.Option(names = {"--license-info", "--limits"},
            description = {"Show license information and compound limits."})
    protected boolean showLicense;

    @CommandLine.Option(names = {"--select-license", "--select-subscription"},
            description = {"Specify active subscription (sid) if multiple licenses are available at your account. Available subscriptions can be listed with '--show'"})
//    protected int sidIndex = -1;
    protected String sid = null;

    @CommandLine.Option(names = {"--request-token-only"},
            description = {"Requests and prints a new SECRET refresh token but does not store the token as login.", "This can be used to request a token to be used in third party applications that wish to call SIRIUS Web Services using your account.", "Do never store your username and password in third party apps.", "Do not store the output of this command in any log. We recommend redirecting the output into a file."})
    protected boolean tokenRequestOnly = false;

    //todo token invalidation command.

    //SET Account
    //only one of the login methods can be used.
    @CommandLine.ArgGroup(exclusive = true)
    LoginOpts login;

    private static class LoginOpts {
        @CommandLine.ArgGroup(exclusive = false)
        private InteractiveLoginOpts interactiveLogin = null;
        @CommandLine.ArgGroup(exclusive = false)
        private TokenLoginOpts tokenLogin = null;
        @CommandLine.ArgGroup(exclusive = false)
        private BatchLoginOpts batchLogin = null;

        public boolean isTokenAuth() {
            return tokenLogin != null;
        }

        public String getRefreshToken() {
            if (!isTokenAuth())
                return null;
            return tokenLogin.token;
        }

        public String getUsername() {
            if (interactiveLogin != null)
                return interactiveLogin.username;
            if (batchLogin != null)
                return batchLogin.username;
            return null;
        }

        public String getPassword() {
            if (interactiveLogin != null)
                return interactiveLogin.password;
            if (batchLogin != null)
                return batchLogin.password;
            return null;
        }


    }

    private static class InteractiveLoginOpts {
        @CommandLine.Option(names = {"--user", "--email", "-u"}, required = true,
                description = {"Login username/email"})
        protected String username;

        @CommandLine.Option(names = {"--password", "--pwd", "-p"}, required = true,
                description = {"Console password input."},
                interactive = true)
        protected String password;
    }

    private static class TokenLoginOpts {
        @CommandLine.Option(names = {"--token"}, required = true,
                description = {"Refresh token to use as login."})
        protected String token;
    }

    private static class BatchLoginOpts {
        @CommandLine.Option(names = {"--user-env"}, required = true,
                description = {"Environment variable with login username."})
        private void setUsername(String envUsername) {
            this.username = System.getenv(envUsername);
        }

        protected String username;


        @CommandLine.Option(names = {"--password-env"}, required = true,
                description = {"Environment variable with login password."})
        private void setPassword(String envPassword) {
            this.password = System.getenv(envPassword);
        }

        protected String password;
    }


    @Override
    public LoginWorkflow makeWorkflow(RootOptions<?> rootOptions, ParameterConfig config) {
        return new LoginWorkflow();
    }

    public class LoginWorkflow implements Workflow {
        @Override
        public void run() {
            PropertyManager.DEFAULTS.changeConfig("PrintCitations", "FALSE");
            if (clearLogin) {
                try {
                    AuthServices.clearRefreshToken(ApplicationCore.WEB_API.getAuthService(), ApplicationCore.TOKEN_FILE);
                    System.out.println("Token successfully removed. You are now logged out!");
                } catch (IOException e) {
                    LoggerFactory.getLogger(getClass()).error("Error when clearing refresh token.", e);
                }
                return;
            }

<<<<<<< HEAD
            if (login != null) {
                AuthService service = ApplicationCore.WEB_API.getAuthService();
                try {
                    if (login.isTokenAuth())
                        service.login(login.getRefreshToken());
=======

            AuthService service = ApplicationCore.WEB_API.getAuthService();
            try {
                if (login != null) {
                    try {
                        if (login.isTokenAuth())
                            service.login(login.getRefreshToken());
                        else
                            service.login(login.getUsername(), login.getPassword());

                        if (tokenRequestOnly) {
                            String rToken = service.getToken().map(t -> t.getSource().getRefreshToken()).orElseThrow(() -> new IOException("Could not extract refresh token after successful login!"));
                            System.out.println("###################### Refresh token ######################");
                            System.out.println(rToken);
                            System.out.println("###########################################################");
                        }
                        AuthServices.writeRefreshToken(service, ApplicationCore.TOKEN_FILE);
                        final AuthService.Token token = service.getToken().orElse(null);
                        if (showProfile)
                            showProfile(token);

                        Multimap<ConnectionError.Klass, ConnectionError> errors = determineAndCheckActiveSubscription(token);
                        if (errors.isEmpty())
                            System.out.println("Login successful!");

                    } catch (ExecutionException | InterruptedException | IOException e) {
                        LoggerFactory.getLogger(getClass()).error("Could not login to Authentication Server!", e);
                    }
                } else if (sid != null) {
                    if (service.getToken().isEmpty()) {
                        showProfile(null);
                        System.out.println("Not logged in! Please log in to select a license!");
                    }else {
                        final AuthService.Token token = service.refreshIfNeeded();
                        try {
                            determineAndCheckActiveSubscription(token);
                            if (showProfile)
                                showProfile(token);
                        } catch (IOException e) {
                            throw new RuntimeException(e);
                        }
                    }
                } else if (showProfile) {
                    if (service.getToken().isEmpty())
                        showProfile(null);
>>>>>>> b0198ded
                    else
                        showProfile(service.refreshIfNeeded());
                }

                if (showLicense)
                    try {
                        showLicense();
                    } catch (IOException e) {
                        throw new RuntimeException("Error when requesting license information.", e);
                    }
            } catch (LoginException e) {
                throw new IllegalStateException("Not logged in! Please log in to perform this operation!");
            } finally {
                try {
<<<<<<< HEAD
                    AuthService service = ProxyManager.applyClient(c -> AuthServices.createDefault(
                            URI.create(SiriusProperties.getProperty("de.unijena.bioinf.sirius.security.audience")),
                            ApplicationCore.TOKEN_FILE, c));
                    final AuthService.Token token = service.getToken().orElseThrow(() -> new IllegalStateException("Not logged in! Please log in to select a license!"));
                    determineAndCheckActiveSubscription(token);
                    if (showProfile)
                        showProfile(service.getToken().orElse(null));
                } catch (IOException e) {
                    throw new RuntimeException(e);
                }
            } else if (showProfile) {
                try {
                    AuthService service =  ProxyManager.applyClient(c -> AuthServices.createDefault(
                            URI.create(SiriusProperties.getProperty("de.unijena.bioinf.sirius.security.audience")),
                            ApplicationCore.TOKEN_FILE, c));
                    showProfile(service.getToken().orElse(null));
=======
                    AuthServices.writeRefreshToken(service, ApplicationCore.TOKEN_FILE);
>>>>>>> b0198ded
                } catch (IOException e) {
                    throw new RuntimeException("Error when storing refresh token. You may have to re-login.", e);
                }
            }
        }

        private void showProfile(@Nullable AuthService.Token token) {
            System.out.println();
            System.out.println("####################### Login Info #######################");
            if (token != null) {
                DecodedJWT decodedId = token.getDecodedIdToken();
                System.out.println("Logged in as: " + decodedId.getClaim("name").asString());
                System.out.println("User ID: " + decodedId.getClaim("sub").asString());
                System.out.println("Token expires at: " + decodedId.getExpiresAt().toString());
                System.out.println("Active subscription: " + Optional.ofNullable(Tokens.getActiveSubscription(token)).map(Subscription::getSid).orElse("NONE"));
                System.out.println();
                System.out.println("---- Available Subscriptions ----");
                @NotNull List<Subscription> subs = Tokens.getSubscriptions(token);
                if (subs.isEmpty()) {
                    System.out.println("<NO SUBSCRIPTIONS/LICENSES AVAILABLE>");
                } else {
                    try {
                        System.out.println(new ObjectMapper().writerWithDefaultPrettyPrinter().writeValueAsString(subs));
                    } catch (JsonProcessingException e) {
                        LoggerFactory.getLogger(getClass()).error("Error when printing available licenses!", e);
                    }
                }
            } else {
                System.out.println("Not logged in.");
            }
            System.out.println("##########################################################");
            System.out.println();
        }

        private void showLicense() throws IOException {
            WebAPI<?> api = ApplicationCore.WEB_API;
            @Nullable Subscription sub = Tokens.getActiveSubscription(api.getAuthService().getToken().orElse(null));

            System.out.println();
            System.out.println("###################### License Info ######################");
            if (sub != null) {
                final LicenseInfo licenseInfo = new LicenseInfo();
                licenseInfo.subscription = sub;
                System.out.println("Licensed to: " + sub.getSubscriberName() + " (" + sub.getDescription() + ")");
                System.out.println("Expires at: " + (sub.hasExpirationTime() ? sub.getExpirationDate().toString() : "NEVER"));
                if (sub.isCountQueries()) {
                    if (sub.hasCompoundLimit()) {
                        licenseInfo.consumables = api.getConsumables(false);
                        System.out.println("Quota utilized (Yearly): '" +
                                licenseInfo.consumables()
                                        .map(SubscriptionConsumables::getCountedCompounds)
                                        .map(String::valueOf).orElse("?") + " of " + sub.getCompoundLimit() + "' features computed");
                    } else {
                        licenseInfo.consumables = api.getConsumables(true);
                        System.out.println("Quota utilized (Monthly): '" +
                                licenseInfo.consumables()
                                        .map(SubscriptionConsumables::getCountedCompounds)
                                        .map(String::valueOf).orElse("?") + "' features computed");
                    }
                }
            } else {
                System.out.println("Not License information found.");
            }
            System.out.println("##########################################################");
            System.out.println();
        }

        private Multimap<ConnectionError.Klass, ConnectionError> determineAndCheckActiveSubscription(AuthService.Token token) throws IOException {
            Subscription sub = null;
            @NotNull List<Subscription> subs = Tokens.getSubscriptions(token);
            if (sid != null)
                sub = Tokens.getActiveSubscription(subs, sid, null, false);
            if (sub == null) {
                if (sid != null)
<<<<<<< HEAD
                    LoggerFactory.getLogger(getClass()).debug("Could not find subscription with sid '"
                            + sid + "'. Trying to find fallback");
=======
                    LoggerFactory.getLogger(getClass()).debug("Could not find subscription with sid '{}'. Trying to find fallback", sid);
>>>>>>> b0198ded
                sub = Tokens.getActiveSubscription(subs, Tokens.getDefaultSubscriptionID(token));
            }
            SiriusProperties.SIRIUS_PROPERTIES_FILE().setProperty(Tokens.ACTIVE_SUBSCRIPTION_KEY, sub.getSid());
            ApplicationCore.WEB_API.changeActiveSubscription(sub);

            //check connection
            Multimap<ConnectionError.Klass, ConnectionError> errors = ApplicationCore.WEB_API.checkConnection();
            LoggerFactory.getLogger(getClass()).debug("Connection check after login returned errors: {}", errors.values().stream().sorted(Comparator.comparing(ConnectionError::getSiriusErrorCode))
                    .map(ConnectionError::toString).collect(Collectors.joining(",\n")));

            if (errors.containsKey(ConnectionError.Klass.TERMS)) {
                List<Term> terms = Tokens.getActiveSubscriptionTerms(token);

                System.out.println();
                System.out.println("###################### Accept Terms ######################");
                System.out.println("I agree to the ");
                System.out.println(Term.toText(terms));
                System.out.print("Y(es)|No:  ");
                Scanner scanner = new Scanner(System.in);
                String answer = scanner.next();
                System.out.println("##########################################################");
                if (answer.equalsIgnoreCase("Y") || answer.equalsIgnoreCase("YES")) {
                    ApplicationCore.WEB_API.acceptTermsAndRefreshToken();
                    System.out.println("Terms accepted! Checking web service permissions...");
                    errors = ApplicationCore.WEB_API.checkConnection();
                } else { //not accepted clear account data
                    System.out.println("Terms NOT Accepted! Removing login information. Please re-login and accept terms to use web service based features.");
                    AuthServices.clearRefreshToken(ApplicationCore.TOKEN_FILE);
                    throw new IllegalArgumentException("Terms not Accepted!");
                }
                System.out.println();

            }

            if (errors.isEmpty()) {
                Subscription subUsed = ApplicationCore.WEB_API.getActiveSubscription();
                System.out.println();
                if (sid != null && sid.equals(subUsed.getSid())) { //make host change persistent because connection was successful
                    String old = SiriusProperties.getProperty(Tokens.ACTIVE_SUBSCRIPTION_KEY);
                    SiriusProperties.setAndStoreInBackground(Tokens.ACTIVE_SUBSCRIPTION_KEY, sid);
                    System.out.println("Active Subscription changed from '" + old + "' to '" + sid + "'.");
                } else {
                    System.out.println("Active Subscription is: '" + subUsed.getSid() + " - " + subUsed.getName() + "'.");
                }
            }

            return errors;
        }
    }

    private static class LicenseInfo {
        /**
         * Email address of the user account this license information belongs to.
         */
        private String userEmail;
        /**
         * User ID (uid) of the user account this license information belongs to.
         */
        private String userId;
        /**
         * The active subscription that was used the requested the information
         */
        private Subscription subscription;
        /**
         * Status of the consumable resources of the {@link Subscription}.
         */
        private SubscriptionConsumables consumables;

        public Optional<SubscriptionConsumables> consumables() {
            return Optional.ofNullable(consumables);
        }
    }
}<|MERGE_RESOLUTION|>--- conflicted
+++ resolved
@@ -181,13 +181,6 @@
                 return;
             }
 
-<<<<<<< HEAD
-            if (login != null) {
-                AuthService service = ApplicationCore.WEB_API.getAuthService();
-                try {
-                    if (login.isTokenAuth())
-                        service.login(login.getRefreshToken());
-=======
 
             AuthService service = ApplicationCore.WEB_API.getAuthService();
             try {
@@ -233,7 +226,6 @@
                 } else if (showProfile) {
                     if (service.getToken().isEmpty())
                         showProfile(null);
->>>>>>> b0198ded
                     else
                         showProfile(service.refreshIfNeeded());
                 }
@@ -248,26 +240,7 @@
                 throw new IllegalStateException("Not logged in! Please log in to perform this operation!");
             } finally {
                 try {
-<<<<<<< HEAD
-                    AuthService service = ProxyManager.applyClient(c -> AuthServices.createDefault(
-                            URI.create(SiriusProperties.getProperty("de.unijena.bioinf.sirius.security.audience")),
-                            ApplicationCore.TOKEN_FILE, c));
-                    final AuthService.Token token = service.getToken().orElseThrow(() -> new IllegalStateException("Not logged in! Please log in to select a license!"));
-                    determineAndCheckActiveSubscription(token);
-                    if (showProfile)
-                        showProfile(service.getToken().orElse(null));
-                } catch (IOException e) {
-                    throw new RuntimeException(e);
-                }
-            } else if (showProfile) {
-                try {
-                    AuthService service =  ProxyManager.applyClient(c -> AuthServices.createDefault(
-                            URI.create(SiriusProperties.getProperty("de.unijena.bioinf.sirius.security.audience")),
-                            ApplicationCore.TOKEN_FILE, c));
-                    showProfile(service.getToken().orElse(null));
-=======
                     AuthServices.writeRefreshToken(service, ApplicationCore.TOKEN_FILE);
->>>>>>> b0198ded
                 } catch (IOException e) {
                     throw new RuntimeException("Error when storing refresh token. You may have to re-login.", e);
                 }
@@ -342,12 +315,7 @@
                 sub = Tokens.getActiveSubscription(subs, sid, null, false);
             if (sub == null) {
                 if (sid != null)
-<<<<<<< HEAD
-                    LoggerFactory.getLogger(getClass()).debug("Could not find subscription with sid '"
-                            + sid + "'. Trying to find fallback");
-=======
                     LoggerFactory.getLogger(getClass()).debug("Could not find subscription with sid '{}'. Trying to find fallback", sid);
->>>>>>> b0198ded
                 sub = Tokens.getActiveSubscription(subs, Tokens.getDefaultSubscriptionID(token));
             }
             SiriusProperties.SIRIUS_PROPERTIES_FILE().setProperty(Tokens.ACTIVE_SUBSCRIPTION_KEY, sub.getSid());
