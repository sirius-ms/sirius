/*
 *  This file is part of the SIRIUS Software for analyzing MS and MS/MS data
 *
 *  Copyright (C) 2013-2020 Kai Dührkop, Markus Fleischauer, Marcus Ludwig, Martin A. Hoffman, Fleming Kretschmer, Marvin Meusel and Sebastian Böcker,
 *  Chair of Bioinformatics, Friedrich-Schiller University.
 *
 *  This program is free software; you can redistribute it and/or
 *  modify it under the terms of the GNU Affero General Public License
 *  as published by the Free Software Foundation; either
 *  version 3 of the License, or (at your option) any later version.
 *
 *  This program is distributed in the hope that it will be useful,
 *  but WITHOUT ANY WARRANTY; without even the implied warranty of
 *  MERCHANTABILITY or FITNESS FOR A PARTICULAR PURPOSE.  See the GNU
 *  Affero General Public License for more details.
 *
 *  You should have received a copy of the GNU Affero General Public License along with SIRIUS.  If not, see <https://www.gnu.org/licenses/agpl-3.0.txt>
 */

package de.unijena.bioinf.ms.frontend.subtools.export.mgf;

import de.unijena.bioinf.ms.frontend.DefaultParameter;
import de.unijena.bioinf.ms.frontend.subtools.Provide;
import de.unijena.bioinf.ms.frontend.subtools.RootOptions;
import de.unijena.bioinf.ms.frontend.subtools.StandaloneTool;
import de.unijena.bioinf.ms.properties.ParameterConfig;
import picocli.CommandLine;

import java.io.File;
import java.nio.file.Path;
import java.nio.file.Paths;

/**
 * Options for the mgf exporter sub-tool.
 */
@CommandLine.Command(name = "mgf-export", aliases = {"MGF"}, description = "<STANDALONE> Exports the spectra of a given input as mgf. %n %n", versionProvider = Provide.Versions.class, mixinStandardHelpOptions = true, sortOptions = false)
public class MgfExporterOptions implements StandaloneTool<MgfExporterWorkflow> {
    protected Path output = null;
    protected double ppmDev = Double.NaN;

    @CommandLine.Option(names = "--write-ms1", description = "Write MS1 spectra into file.")
    public boolean writeMs1;

    @CommandLine.Option(names = "--ignore-ms1-only", description = "Ignore features without MS/MS spectrum.")
    public boolean ignoreMs1Only;


    @CommandLine.Option(names = "--merge-ms2", description = "Merge all MS2 of a compound into one single spectrum.")
    public boolean mergeMs2;

<<<<<<< HEAD
    @CommandLine.Option(names = "--feature-id", description = "If available use the feature ids from the input data instead of the SIRIUS internal id. internal id will be used as fallback if the given feature ids are not available or contain duplicates.")
=======
    @CommandLine.Option(names = "--feature-id", description = "If available use the feature ids from the input data instead of the SIRIUS internal id. internal id will be used as fallback if the given feature ids are not available or contain duplicates.", defaultValue = "true")
>>>>>>> b0198ded
    public boolean featureId;

    @CommandLine.Option(names = "--quant-table", description = "Quantification table file name for Feature Based Molecular Networking.")
    public File quantTable;

    @CommandLine.Option(names = "--merge-ppm", description = "Maximum allowed deviation (in ppm) for peaks of MS2 spectra to be merged.", defaultValue = "10")
    public void setMergePpm(DefaultParameter value) throws Exception {
        this.ppmDev = value.asDouble();
    }

    @CommandLine.Option(names = {"--output", "-o"}, description = "Specify the mgf file destination.")
    public void setOutput(String outputPath) {
        output = Paths.get(outputPath);
    }


    @Override
    public MgfExporterWorkflow makeWorkflow(RootOptions<?> rootOptions, ParameterConfig config) {
        return new MgfExporterWorkflow(rootOptions.makeDefaultPreprocessingJob(), this);
    }
}<|MERGE_RESOLUTION|>--- conflicted
+++ resolved
@@ -48,11 +48,7 @@
     @CommandLine.Option(names = "--merge-ms2", description = "Merge all MS2 of a compound into one single spectrum.")
     public boolean mergeMs2;
 
-<<<<<<< HEAD
-    @CommandLine.Option(names = "--feature-id", description = "If available use the feature ids from the input data instead of the SIRIUS internal id. internal id will be used as fallback if the given feature ids are not available or contain duplicates.")
-=======
     @CommandLine.Option(names = "--feature-id", description = "If available use the feature ids from the input data instead of the SIRIUS internal id. internal id will be used as fallback if the given feature ids are not available or contain duplicates.", defaultValue = "true")
->>>>>>> b0198ded
     public boolean featureId;
 
     @CommandLine.Option(names = "--quant-table", description = "Quantification table file name for Feature Based Molecular Networking.")
