/*
 *  This file is part of the SIRIUS Software for analyzing MS and MS/MS data
 *
 *  Copyright (C) 2013-2020 Kai Dührkop, Markus Fleischauer, Marcus Ludwig, Martin A. Hoffman, Fleming Kretschmer, Marvin Meusel and Sebastian Böcker,
 *  Chair of Bioinformatics, Friedrich-Schiller University.
 *
 *  This program is free software; you can redistribute it and/or
 *  modify it under the terms of the GNU Affero General Public License
 *  as published by the Free Software Foundation; either
 *  version 3 of the License, or (at your option) any later version.
 *
 *  This program is distributed in the hope that it will be useful,
 *  but WITHOUT ANY WARRANTY; without even the implied warranty of
 *  MERCHANTABILITY or FITNESS FOR A PARTICULAR PURPOSE.  See the GNU
 *  Affero General Public License for more details.
 *
 *  You should have received a copy of the GNU Affero General Public License along with SIRIUS.  If not, see <https://www.gnu.org/licenses/agpl-3.0.txt>
 */

package de.unijena.bioinf.ms.frontend.subtools.sirius;

import de.unijena.bioinf.ChemistryBase.chem.PrecursorIonType;
import de.unijena.bioinf.ChemistryBase.ms.DetectedAdducts;
import de.unijena.bioinf.ChemistryBase.ms.Ms2Experiment;
import de.unijena.bioinf.ChemistryBase.ms.MutableMs2Experiment;
import de.unijena.bioinf.ChemistryBase.ms.PossibleAdducts;
import de.unijena.bioinf.ChemistryBase.ms.ft.model.CandidateFormulas;
import de.unijena.bioinf.ChemistryBase.ms.ft.model.Whiteset;
import de.unijena.bioinf.ChemistryBase.ms.properties.FinalConfig;
import de.unijena.bioinf.chemdb.SearchableDatabases;
import de.unijena.bioinf.chemdb.annotations.FormulaSearchDB;
import de.unijena.bioinf.fingerid.FormulaWhiteListJob;
import de.unijena.bioinf.jjobs.JobSubmitter;
import de.unijena.bioinf.ms.frontend.core.ApplicationCore;
import de.unijena.bioinf.ms.frontend.subtools.InstanceJob;
import de.unijena.bioinf.ms.frontend.utils.PicoUtils;
import de.unijena.bioinf.projectspace.FormulaResultRankingScore;
import de.unijena.bioinf.projectspace.Instance;
import de.unijena.bioinf.sirius.IdentificationResult;
import de.unijena.bioinf.sirius.Ms1Preprocessor;
import de.unijena.bioinf.sirius.ProcessedInput;
import de.unijena.bioinf.sirius.Sirius;
import de.unijena.bioinf.sirius.scores.SiriusScore;
import org.jetbrains.annotations.NotNull;
import org.slf4j.LoggerFactory;

import java.util.ArrayList;
import java.util.Collection;
import java.util.List;
import java.util.Optional;

public class SiriusSubToolJob extends InstanceJob {
//    JobProgressMerger merger = new JobProgressMerger(pcs);
    public SiriusSubToolJob(JobSubmitter jobSubmitter) {
        super(jobSubmitter);
    }

    @Override
    protected boolean needsMs2() {
        return false;
    }

    @Override
    public boolean isAlreadyComputed(@NotNull Instance inst) {
        return inst.loadCompoundContainer().hasResults();
    }

    @Override
    protected void computeAndAnnotateResult(final @NotNull Instance inst) throws Exception {
        final Ms2Experiment exp = inst.getExperiment();
        // set whiteSet or merge with whiteSet from db search if available
        CandidateFormulas wSet = null;

        {
            checkForInterruption();

            // create WhiteSet from DB if necessary
            final Optional<FormulaSearchDB> searchDB = exp.getAnnotation(FormulaSearchDB.class);
<<<<<<< HEAD
            if (searchDB.isPresent() && !searchDB.get().isEmpty())
                wSet = submitSubJob(new FormulaWhiteListJob(ApplicationCore.WEB_API.getChemDB(), searchDB.get().searchDBs, exp, true, false))
=======
            if (searchDB.isPresent() && searchDB.get().containsDBs())
                wSet = submitSubJob(FormulaWhiteListJob.create(ApplicationCore.WEB_API.getChemDB(), searchDB.get().searchDBs, exp, detectPossibleAdducts(exp), true))
>>>>>>> e03f51e1
                        .awaitResult();

            checkForInterruption();


            if (exp.getAnnotation(CandidateFormulas.class).map(CandidateFormulas::notEmpty).orElse(false)) {
                final CandidateFormulas userFormulas = exp.getAnnotation(CandidateFormulas.class).orElseThrow();
                if (wSet != null)
                    wSet.addAndMerge(userFormulas);
                else
                    wSet = userFormulas;
            }
            if (wSet != null) exp.setAnnotation(CandidateFormulas.class, wSet);
        }
        updateProgress(5);
        checkForInterruption();
        //todo improve progress with progress merger
        final Sirius sirius = ApplicationCore.SIRIUS_PROVIDER.sirius(inst.loadCompoundContainer(FinalConfig.class).getAnnotationOrThrow(FinalConfig.class).config.getConfigValue("AlgorithmProfile"));
        Sirius.SiriusIdentificationJob idjob = sirius.makeIdentificationJob(exp);
        idjob.addJobProgressListener(evt -> updateProgress(evt.getMinValue() + 5, evt.getMaxValue() + 10, evt.getProgress() + 5));
        List<IdentificationResult<SiriusScore>> results = submitSubJob(idjob).awaitResult();

//        updateProgress(90, 110);
        checkForInterruption();

        //write results to project space
        for (IdentificationResult<SiriusScore> result : results)
            inst.newFormulaResultWithUniqueId(result.getTree());

//        checkForInterruption();

        // set sirius to ranking score
        if (exp.getAnnotation(FormulaResultRankingScore.class).orElse(FormulaResultRankingScore.AUTO).isAuto())
            inst.getID().setRankingScoreTypes(new ArrayList<>(List.of(SiriusScore.class)));

        updateProgress(currentProgress().getProgress() + 3);
        checkForInterruption();

        //make possible adducts persistent without rewriting whole experiment
        inst.getID().setDetectedAdducts(exp.getAnnotationOrNull(DetectedAdducts.class));
        inst.updateCompoundID();
        updateProgress(currentProgress().getProgress() + 2);

//        updateProgress(99);
    }

    //todo remove when detection is always performed at import and this is not necessary anymore
    protected PrecursorIonType[] detectPossibleAdducts(Ms2Experiment experiment) {
        final Ms1Preprocessor pp = ApplicationCore.SIRIUS_PROVIDER.sirius().getMs1Preprocessor();
        Ms2Experiment me = new MutableMs2Experiment(experiment, true);
        if (me.hasAnnotation(DetectedAdducts.class)) {
            //copy DetectedAdducts, so the following preprocess does not already alter this annotation. (not 100% sure if this is needed here)
            DetectedAdducts detectedAdducts = me.getAnnotationOrNull(DetectedAdducts.class);
            DetectedAdducts daWithoutMS1Detect = new DetectedAdducts();
            detectedAdducts.getSourceStrings().stream().forEach(s -> daWithoutMS1Detect.put(s, detectedAdducts.get(s)));
            me.setAnnotation(DetectedAdducts.class, daWithoutMS1Detect);
        }
        ProcessedInput pi = pp.preprocess(me);
        return pi.getAnnotation(PossibleAdducts.class).orElseGet(() -> {
            LoggerFactory.getLogger(SiriusSubToolJob.class).error("Could not detect adducts. Molecular formula candidate list may be affected and incomplete.");
            return experiment.getPossibleAdductsOrFallback();
        }).getAdducts().toArray(l -> new PrecursorIonType[l]);
    }

    @Override
    public String getToolName() {
        return PicoUtils.getCommand(SiriusOptions.class).name();
    }
}<|MERGE_RESOLUTION|>--- conflicted
+++ resolved
@@ -25,9 +25,7 @@
 import de.unijena.bioinf.ChemistryBase.ms.MutableMs2Experiment;
 import de.unijena.bioinf.ChemistryBase.ms.PossibleAdducts;
 import de.unijena.bioinf.ChemistryBase.ms.ft.model.CandidateFormulas;
-import de.unijena.bioinf.ChemistryBase.ms.ft.model.Whiteset;
 import de.unijena.bioinf.ChemistryBase.ms.properties.FinalConfig;
-import de.unijena.bioinf.chemdb.SearchableDatabases;
 import de.unijena.bioinf.chemdb.annotations.FormulaSearchDB;
 import de.unijena.bioinf.fingerid.FormulaWhiteListJob;
 import de.unijena.bioinf.jjobs.JobSubmitter;
@@ -45,7 +43,6 @@
 import org.slf4j.LoggerFactory;
 
 import java.util.ArrayList;
-import java.util.Collection;
 import java.util.List;
 import java.util.Optional;
 
@@ -76,13 +73,8 @@
 
             // create WhiteSet from DB if necessary
             final Optional<FormulaSearchDB> searchDB = exp.getAnnotation(FormulaSearchDB.class);
-<<<<<<< HEAD
             if (searchDB.isPresent() && !searchDB.get().isEmpty())
-                wSet = submitSubJob(new FormulaWhiteListJob(ApplicationCore.WEB_API.getChemDB(), searchDB.get().searchDBs, exp, true, false))
-=======
-            if (searchDB.isPresent() && searchDB.get().containsDBs())
                 wSet = submitSubJob(FormulaWhiteListJob.create(ApplicationCore.WEB_API.getChemDB(), searchDB.get().searchDBs, exp, detectPossibleAdducts(exp), true))
->>>>>>> e03f51e1
                         .awaitResult();
 
             checkForInterruption();
