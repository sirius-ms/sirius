--- conflicted
+++ resolved
@@ -46,11 +46,7 @@
  * @author Markus Fleischauer (markus.fleischauer@gmail.com)
  */
 
-<<<<<<< HEAD
-@Command(name = "formula", aliases = {"tree", "sirius"}, description = "<COMPOUND_TOOL> Identify molecular formula for each compound individually using fragmentation trees and isotope patterns.", versionProvider = Provide.Versions.class, mixinStandardHelpOptions = true, sortOptions = false)
-=======
-@Command(name = "formula", aliases = {"tree", "sirius" , "F"}, description = "<COMPOUND_TOOL> Identify molecular formula for each compound individually using fragmentation trees and isotope patterns.", versionProvider = Provide.Versions.class, mixinStandardHelpOptions = true, sortOptions = false)
->>>>>>> 6e761a10
+@Command(name = "formula", aliases = {"tree", "sirius" }, description = "<COMPOUND_TOOL> Identify molecular formula for each compound individually using fragmentation trees and isotope patterns.", versionProvider = Provide.Versions.class, mixinStandardHelpOptions = true, sortOptions = false)
 public class SiriusOptions implements ToolChainOptions<SiriusSubToolJob, InstanceJob.Factory<SiriusSubToolJob>> {
     protected final DefaultParameterConfigLoader defaultConfigOptions;
 
