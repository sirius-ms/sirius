--- conflicted
+++ resolved
@@ -299,14 +299,9 @@
             DEFAULT_LOGGER.info("Bug reporter initialized.");
 
             measureTime("DONE init bug reporting, START init WebAPI");
-
-<<<<<<< HEAD
-            WEB_API = new RestAPI();
-=======
             TOKEN_FILE = WORKSPACE.resolve(PropertyManager.getProperty("de.unijena.bioinf.sirius.security.tokenFile",null,".rtoken"));
             AuthService service = AuthServices.createDefault(TOKEN_FILE);
-            WEB_API = new WebAPI(service);
->>>>>>> 9bb722c2
+            WEB_API = new RestAPI(service);
             DEFAULT_LOGGER.info("Web API initialized.");
             measureTime("DONE init  init WebAPI");
 
