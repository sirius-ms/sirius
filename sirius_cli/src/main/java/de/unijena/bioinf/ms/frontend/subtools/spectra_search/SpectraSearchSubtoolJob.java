/*
 *  This file is part of the SIRIUS Software for analyzing MS and MS/MS data
 *
 *  Copyright (C) 2013-2020 Kai Dührkop, Markus Fleischauer, Marcus Ludwig, Martin A. Hoffman, Fleming Kretschmer, Marvin Meusel and Sebastian Böcker,
 *  Chair of Bioinformatics, Friedrich-Schiller University.
 *
 *  This program is free software; you can redistribute it and/or
 *  modify it under the terms of the GNU Affero General Public License
 *  as published by the Free Software Foundation; either
 *  version 3 of the License, or (at your option) any later version.
 *
 *  This program is distributed in the hope that it will be useful,
 *  but WITHOUT ANY WARRANTY; without even the implied warranty of
 *  MERCHANTABILITY or FITNESS FOR A PARTICULAR PURPOSE.  See the GNU
 *  Affero General Public License for more details.
 *
 *  You should have received a copy of the GNU Affero General Public License along with SIRIUS.  If not, see <https://www.gnu.org/licenses/agpl-3.0.txt>
 */

package de.unijena.bioinf.ms.frontend.subtools.spectra_search;

import de.unijena.bioinf.ChemistryBase.ms.*;
import de.unijena.bioinf.chemdb.ChemicalDatabaseException;
import de.unijena.bioinf.chemdb.WebWithCustomDatabase;
import de.unijena.bioinf.chemdb.annotations.SpectralSearchDB;
import de.unijena.bioinf.chemdb.custom.CustomDataSources;
import de.unijena.bioinf.chemdb.custom.CustomDatabases;
import de.unijena.bioinf.jjobs.JobSubmitter;
import de.unijena.bioinf.ms.frontend.core.ApplicationCore;
import de.unijena.bioinf.ms.frontend.subtools.InstanceJob;
import de.unijena.bioinf.ms.frontend.utils.PicoUtils;
import de.unijena.bioinf.projectspace.Instance;
import de.unijena.bioinf.rest.NetUtils;
import de.unijena.bioinf.spectraldb.*;
import de.unijena.bioinf.spectraldb.entities.MergedReferenceSpectrum;
import de.unijena.bioinf.spectraldb.entities.Ms2ReferenceSpectrum;
import de.unijena.bioinf.spectraldb.entities.ReferenceFragment;
import de.unijena.bionf.fastcosine.FastCosine;
import de.unijena.bionf.fastcosine.ReferenceLibrarySpectrum;
import de.unijena.bionf.spectral_alignment.SpectralSimilarity;
import org.jetbrains.annotations.NotNull;
import org.jetbrains.annotations.Nullable;
import org.slf4j.Logger;
import org.slf4j.LoggerFactory;

import java.io.IOException;
import java.util.*;
import java.util.stream.Collectors;
import java.util.stream.StreamSupport;

public class SpectraSearchSubtoolJob extends InstanceJob {

    private final Logger logger = LoggerFactory.getLogger(this.getClass());

    public SpectraSearchSubtoolJob(JobSubmitter jobSubmitter) {
        super(jobSubmitter);
    }

    public static String getQueryName(MutableMs2Spectrum query, int queryIndex) {
        return getQueryName(
                query.getMsLevel(),
                query.getScanNumber(),
                query.getCollisionEnergy() != null ? Math.round(query.getCollisionEnergy().getMinEnergy()) + "eV" : null,
                query.getIonization() != null ? query.getIonization().toString() : null,
                queryIndex
        );
    }

    public static String getQueryName(int mslevel, int scanNumber, @Nullable String collisionEnergy,
                                      @Nullable String ionization, int queryIndex) {

        String q = String.format("MS%d; #%d", mslevel, (scanNumber > -1) ? scanNumber : queryIndex + 1);

        if (collisionEnergy != null)
            q += String.format("; CE %s", collisionEnergy);

        if (ionization != null)
            q += String.format("; %s", ionization);

        return q;
    }

    @Override
    public boolean isAlreadyComputed(@NotNull Instance inst) {
        return inst.hasSpectraSearchResult();
    }

    @Override
    protected void computeAndAnnotateResult(@NotNull Instance inst) throws Exception {
        if (!inst.hasMsMs()) {
            return;
        }
        final Ms2Experiment exp = inst.getExperiment();
        final FastCosine fastCosine =new FastCosine();
        Deviation peakDev = exp.getAnnotationOrDefault(MS1MassDeviation.class).allowedMassDeviation;
        Deviation precursorDev = exp.getAnnotationOrDefault(SpectralMatchingMassDeviation.class).allowedPrecursorDeviation;
        double precursorMz = exp.getIonMass();
        boolean isPositive = exp.getPrecursorIonType().isPositive();
        final List<ReferenceLibrarySpectrum> queries = exp.getMs2Spectra().stream().map(x->fastCosine.prepareQuery(exp.getIonMass(), x)).toList();

        final SpectralLibrarySearchSettings settings = SpectralLibrarySearchSettings.conservativeDefaultForCosine();
        settings.setPrecursorDeviation(precursorDev);
        settings.setTargetType(SpectrumType.SPECTRUM);
        // now compare against all these reference spectra

        List<LibraryHit> hits = NetUtils.tryAndWait(() -> ApplicationCore.WEB_API.getChemDB()
                        .queryAgainstLibraryWithPrecursorMass(queries, precursorMz, exp.getPrecursorIonType().getCharge(), settings, exp.getAnnotationOrDefault(SpectralSearchDB.class).searchDBs)
                , this::checkForInterruption);
        if (hits == null || hits.isEmpty())
            return;
<<<<<<< HEAD
        hits = hits.stream().sorted().toList();
=======
        hits = hits.stream().sorted(Comparator.reverseOrder()).toList();
>>>>>>> 93e45c53
        List<SpectralSearchResult.SearchResult> rankedHits = new ArrayList<>(hits.size());
        for (int k=0; k < hits.size(); ++k) {
            LibraryHit hit = hits.get(k);
            rankedHits.add(new SpectralSearchResult.SearchResult(k+1, hit.getSimilarity(), hit.getQueryIndex(), hit.getDbName(), hit.getDbId(),
                    hit.getUuid(), hit.getSplash(), hit.getMolecularFormula(), hit.getAdduct(), hit.getExactMass(), hit.getSmiles(), hit.getCandidateInChiKey()));
        }

        SpectralSearchResult result = new SpectralSearchResult(settings.getPrecursorDeviation(), peakDev, settings.getMatchingType(), rankedHits);

        inst.saveSpectraSearchResult(result);

        checkForInterruption();

        int print = exp.getAnnotationOrDefault(SpectralSearchLog.class).value;

        if (print < 1)
            return;

        StringBuilder builder = new StringBuilder("##########  BEGIN SPECTRUM SEARCH RESULTS  ##########");
        builder.append("\nPrecursor deviation: ").append(precursorDev);
        builder.append("\nPeak deviation: ").append(peakDev);
        builder.append("\nExperiment: ").append(exp.getName());

        List<MutableMs2Spectrum> ms2Queries = exp.getMs2Spectra();
        Map<Integer, List<SpectralSearchResult.SearchResult>> resultMap = StreamSupport.stream(result.spliterator(), false).collect(Collectors.groupingBy(SpectralSearchResult.SearchResult::getQuerySpectrumIndex));
        for (Integer queryIndex : resultMap.keySet()) {
            MutableMs2Spectrum query = ms2Queries.get(queryIndex);
            builder.append("\n").append(getQueryName(query, queryIndex));
            builder.append("\nSimilarity | Peaks | Precursor | Prec. m/z | MS | Coll. | Instrument | InChIKey | Smiles | Name | DB name | DB link | Splash");
            List<SpectralSearchResult.SearchResult> resultList = resultMap.get(queryIndex);
            for (SpectralSearchResult.SearchResult r : resultList.subList(0, Math.min(print, resultList.size()))) {
                SpectralSimilarity similarity = r.getSimilarity();

                try {
                    Ms2ReferenceSpectrum reference = ApplicationCore.WEB_API.getChemDB().getReferenceSpectrum(CustomDataSources.getSourceFromName(r.getDbName()), r.getUuid());
                    builder.append(String.format("\n%10.3e | %5d | %9s | %9.3f | %2d | %5s | %10s | %s | %s | %s  | %s | %s | %s",
                            similarity.similarity,
                            similarity.sharedPeaks,
                            reference.getPrecursorIonType(),
                            reference.getPrecursorMz(),
                            reference.getMsLevel(),
                            reference.getCollisionEnergy(),
                            reference.getInstrumentation(),
                            reference.getCandidateInChiKey(),
                            reference.getSmiles(),
                            reference.getName(),
                            r.getDbName(),
                            reference.getSpectralDbLink(),
                            reference.getSplash()));
                } catch (ChemicalDatabaseException e) {
                    logger.error("Error fetching reference spectrum.", e);
                }

                if (resultList.size() > print) {
                    builder.append("\n... (").append(resultList.size() - print).append(" more)");
                }
            }
            builder.append("\n######");
        }
        builder.append("\n#######################  END  #######################\n");
        logger.info(builder.toString());

    }

    @Override
    public String getToolName() {
        return PicoUtils.getCommand(SpectraSearchOptions.class).name();
    }
}<|MERGE_RESOLUTION|>--- conflicted
+++ resolved
@@ -108,11 +108,7 @@
                 , this::checkForInterruption);
         if (hits == null || hits.isEmpty())
             return;
-<<<<<<< HEAD
-        hits = hits.stream().sorted().toList();
-=======
         hits = hits.stream().sorted(Comparator.reverseOrder()).toList();
->>>>>>> 93e45c53
         List<SpectralSearchResult.SearchResult> rankedHits = new ArrayList<>(hits.size());
         for (int k=0; k < hits.size(); ++k) {
             LibraryHit hit = hits.get(k);
