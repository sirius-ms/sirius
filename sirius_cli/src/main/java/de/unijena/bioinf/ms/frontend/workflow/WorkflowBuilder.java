/*
 *  This file is part of the SIRIUS Software for analyzing MS and MS/MS data
 *
 *  Copyright (C) 2013-2020 Kai Dührkop, Markus Fleischauer, Marcus Ludwig, Martin A. Hoffman, Fleming Kretschmer, Marvin Meusel and Sebastian Böcker,
 *  Chair of Bioinformatics, Friedrich-Schiller University.
 *
 *  This program is free software; you can redistribute it and/or
 *  modify it under the terms of the GNU Affero General Public License
 *  as published by the Free Software Foundation; either
 *  version 3 of the License, or (at your option) any later version.
 *
 *  This program is distributed in the hope that it will be useful,
 *  but WITHOUT ANY WARRANTY; without even the implied warranty of
 *  MERCHANTABILITY or FITNESS FOR A PARTICULAR PURPOSE.  See the GNU
 *  Affero General Public License for more details.
 *
 *  You should have received a copy of the GNU Affero General Public License along with SIRIUS.  If not, see <https://www.gnu.org/licenses/agpl-3.0.txt>
 */

package de.unijena.bioinf.ms.frontend.workflow;

import com.google.common.collect.Streams;
import de.unijena.bioinf.ms.frontend.DefaultParameter;
import de.unijena.bioinf.ms.frontend.subtools.*;
import de.unijena.bioinf.ms.frontend.subtools.canopus.CanopusOptions;
import de.unijena.bioinf.ms.frontend.subtools.config.DefaultParameterConfigLoader;
import de.unijena.bioinf.ms.frontend.subtools.custom_db.CustomDBOptions;
import de.unijena.bioinf.ms.frontend.subtools.decomp.DecompOptions;
import de.unijena.bioinf.ms.frontend.subtools.export.mgf.MgfExporterOptions;
import de.unijena.bioinf.ms.frontend.subtools.fingerblast.FingerblastOptions;
import de.unijena.bioinf.ms.frontend.subtools.fingerprint.FingerprintOptions;
import de.unijena.bioinf.ms.frontend.subtools.fingerprinter.FingerprinterOptions;
import de.unijena.bioinf.ms.frontend.subtools.lcms_align.LcmsAlignOptions;
import de.unijena.bioinf.ms.frontend.subtools.login.LoginOptions;
import de.unijena.bioinf.ms.frontend.subtools.msnovelist.MsNovelistOptions;
import de.unijena.bioinf.ms.frontend.subtools.settings.SettingsOptions;
import de.unijena.bioinf.ms.frontend.subtools.similarity.SimilarityMatrixOptions;
import de.unijena.bioinf.ms.frontend.subtools.sirius.SiriusOptions;
import de.unijena.bioinf.ms.frontend.subtools.spectra_search.SpectraSearchOptions;
import de.unijena.bioinf.ms.frontend.subtools.summaries.SummaryOptions;
import de.unijena.bioinf.ms.frontend.subtools.zodiac.ZodiacOptions;
import de.unijena.bioinf.ms.frontend.utils.AutoCompletionScript;
import de.unijena.bioinf.ms.properties.ParameterConfig;
import de.unijena.bioinf.projectspace.Instance;
import de.unijena.bioinf.projectspace.ProjectSpaceManager;
import de.unijena.bioinf.projectspace.ProjectSpaceManagerFactory;
import org.jetbrains.annotations.NotNull;
import org.slf4j.LoggerFactory;
import picocli.CommandLine;

import java.io.IOException;
import java.util.*;
import java.util.stream.Collectors;
import java.util.stream.Stream;

/**
 * This class is used to create a toolchain workflow to be executed
 * in a CLI run Based on the given Parameters given by the User.
 * <p>
 * All possible SubToolOption  of the SIRIUS CLi need to be added to this class
 * to be part of an automated execution.
 * <p>
 * In the Constructor it needs to be defined how the different Subtools depend on each other and
 * in which order they have to be executed.
 * <p>
 * This class is also intended to be used from the GUI but with a different {@link RootOptions) class.
 * <p>
 * Buy using this class we do not need to write new Workflows every time we add a new tool.
 * We just have to define its parameters in h
 */


/*
 * NOTE: In general a lot of the configuration here could be done on compile time.
 * On the other hand I do not think it is performance critical.
 */

public class WorkflowBuilder {
    //root
    private CommandLine.Model.CommandSpec rootSpec;

    public CommandLine.Model.CommandSpec getRootSpec() {
        return rootSpec;
    }

    public final RootOptions<?> rootOptions;

    //global configs (subtool)
    DefaultParameterConfigLoader configOptionLoader;

    //standalone tools
    public final CustomDBOptions customDBOptions;

    public final SimilarityMatrixOptions similarityMatrixOptions;
    public final DecompOptions decompOptions;
    public final LoginOptions loginOptions;
    public final SettingsOptions settingsOptions;

    public final FingerprinterOptions fingerprinterOptions;

    //postprocessing, project-space consuming tool, exporting tools,
    public final SummaryOptions summaryOptions;
//    public final ExportPredictionsOptions exportPredictions;
    public final MgfExporterOptions mgfExporterOptions;
//    public final UpdateFingerprintOptions updateFingerprintOptions;
    public final AutoCompletionScript autocompleteOptions;

    //preprocessing, project-space providing tool, pre-project-space tool
    public final LcmsAlignOptions lcmsAlignOptions = new LcmsAlignOptions();

    //toolchain subtools
    protected final Map<Class<? extends ToolChainOptions<?, ?>>, ToolChainOptions<?, ?>> toolChainTools;

    protected final @NotNull List<StandaloneTool<?>> additionalTools;

    protected final ProjectSpaceManagerFactory<? extends ProjectSpaceManager> spaceManagerFactory;

    boolean closeProject = true;

    public WorkflowBuilder(@NotNull CLIRootOptions rootOptions) {
        this(rootOptions, rootOptions.getDefaultConfigOptions(), rootOptions.getSpaceManagerFactory());
    }

    public WorkflowBuilder(@NotNull RootOptions<?> rootOptions, @NotNull DefaultParameterConfigLoader configOptionLoader, ProjectSpaceManagerFactory<? extends ProjectSpaceManager> spaceManagerFactory, boolean closeProject) {
        this(rootOptions, configOptionLoader, spaceManagerFactory);
        this.closeProject = closeProject;
    }

    public WorkflowBuilder(@NotNull RootOptions<?> rootOptions, @NotNull DefaultParameterConfigLoader configOptionLoader, ProjectSpaceManagerFactory<? extends ProjectSpaceManager> spaceManagerFactory) {
        this(rootOptions, configOptionLoader, spaceManagerFactory, List.of());
    }

    public WorkflowBuilder(@NotNull CLIRootOptions rootOptions, @NotNull List<StandaloneTool<?>> additionalTools) {
        this(rootOptions, rootOptions.getDefaultConfigOptions(), rootOptions.getSpaceManagerFactory(), additionalTools);
    }

    public WorkflowBuilder(@NotNull RootOptions<?> rootOptions, @NotNull DefaultParameterConfigLoader configOptionLoader, ProjectSpaceManagerFactory<? extends ProjectSpaceManager> spaceManagerFactory, @NotNull List<StandaloneTool<?>> additionalTools) {
        this.rootOptions = rootOptions;
        this.spaceManagerFactory = spaceManagerFactory;
        this.configOptionLoader = configOptionLoader;
        this.additionalTools = additionalTools;

        toolChainTools = Map.of(
                SpectraSearchOptions.class, new SpectraSearchOptions(configOptionLoader),
                SiriusOptions.class, new SiriusOptions(configOptionLoader),
                ZodiacOptions.class, new ZodiacOptions(configOptionLoader),
//                PassatuttoOptions.class, new PassatuttoOptions(configOptionLoader),
                FingerprintOptions.class, new FingerprintOptions(configOptionLoader),
                FingerblastOptions.class, new FingerblastOptions(configOptionLoader),
                CanopusOptions.class, new CanopusOptions(configOptionLoader),
                MsNovelistOptions.class, new MsNovelistOptions(configOptionLoader)
        );

        customDBOptions = new CustomDBOptions();
        similarityMatrixOptions = new SimilarityMatrixOptions(spaceManagerFactory);
        decompOptions = new DecompOptions();
        mgfExporterOptions = new MgfExporterOptions();
        summaryOptions = new SummaryOptions();
//        exportPredictions = new ExportPredictionsOptions();
        loginOptions = new LoginOptions();
        settingsOptions = new SettingsOptions();
        autocompleteOptions = new AutoCompletionScript();
        fingerprinterOptions = new FingerprinterOptions();
<<<<<<< HEAD
=======
//        updateFingerprintOptions = new UpdateFingerprintOptions();
>>>>>>> b0198ded
    }

    public void initRootSpec() {
        System.setProperty("picocli.color.commands", "bold,blue");
        if (rootSpec != null)
            throw new IllegalStateException("Root spec already initialized");

        final CommandLine.Model.CommandSpec summarySpec = forAnnotatedObjectWithSubCommands(summaryOptions);

        // define execution order and dependencies of different Subtools
        final Map<Class<? extends ToolChainOptions>, CommandLine.Model.CommandSpec> chainToolSpecs = configureChainTools(summarySpec);

        final CommandLine.Model.CommandSpec lcmsAlignSpec = forAnnotatedObjectWithSubCommands(lcmsAlignOptions, chainToolSpecs.get(SiriusOptions.class));

        Object[] standaloneTools = standaloneTools();

        final CommandLine.Model.CommandSpec configSpec = forAnnotatedObjectWithSubCommands(configOptionLoader.asCommandSpec(),
                Stream.concat(Stream.concat(Stream.of(lcmsAlignSpec), chainToolSpecs.values().stream()), Stream.concat(Arrays.stream(standaloneTools), Stream.of(summarySpec))).toArray());

        rootSpec = forAnnotatedObjectWithSubCommands(this.rootOptions,
                Stream.concat(Stream.concat(Stream.concat(Stream.of(configSpec), Stream.of(standaloneTools())), Stream.of(summarySpec, lcmsAlignSpec)), chainToolSpecs.values().stream()).toArray()
        );
    }

    protected Object[] standaloneTools() {
        return Streams.concat(
<<<<<<< HEAD
                Stream.of(projectSpaceOptions, customDBOptions, similarityMatrixOptions, decompOptions, mgfExporterOptions, ftreeExporterOptions, exportPredictions, fingerprinterOptions),
=======
                Stream.of(customDBOptions, similarityMatrixOptions, decompOptions, mgfExporterOptions, /*exportPredictions,*/ fingerprinterOptions/*, updateFingerprintOptions*/),
>>>>>>> b0198ded
                additionalTools.stream(), Stream.of(loginOptions, settingsOptions, autocompleteOptions)
        ).toArray(Object[]::new);

    }

    protected Map<Class<? extends ToolChainOptions>, CommandLine.Model.CommandSpec> configureChainTools(CommandLine.Model.CommandSpec... postProcessors) {
        final Map<Class<? extends ToolChainOptions>, CommandLine.Model.CommandSpec> specs = new LinkedHashMap<>();
        //inti command specs
        toolChainTools.values().forEach(t -> {
            final CommandLine.Model.CommandSpec parentSpec = CommandLine.Model.CommandSpec.forAnnotatedObject(t);
            new ArrayList<>(parentSpec.options()).stream().filter(it -> DefaultParameter.class.isAssignableFrom(it.type())).forEach(opt -> {
                parentSpec.remove(opt);
                String[] desc = Stream.concat(Stream.of(opt.description()), Stream.of("Default: " + configOptionLoader.config.getConfigValue(opt.descriptionKey()))).toArray(String[]::new);
                parentSpec.addOption(opt.toBuilder().description(desc).descriptionKey("").build());
            });
            specs.put(t.getClass(), parentSpec);
        });

        //add possible subtools
        toolChainTools.values().forEach(parent -> {
            CommandLine.Model.CommandSpec parentSpec = specs.get(parent.getClass());
            parent.getSubCommands().stream().map(specs::get).forEach(subSpec -> parentSpec.addSubcommand(subSpec.name(), subSpec));
        });

        //add possible postprocessors
        toolChainTools.values().forEach(parent -> {
            CommandLine.Model.CommandSpec parentSpec = specs.get(parent.getClass());
            for (CommandLine.Model.CommandSpec postCommandSpec : postProcessors)
                parentSpec.addSubcommand(postCommandSpec.name(), postCommandSpec);
        });

        return specs;
    }

    protected CommandLine.Model.CommandSpec forAnnotatedObjectWithSubCommands(Object parent, Object... subsToolInExecutionOrder) {
        final CommandLine.Model.CommandSpec parentSpec;
        if (parent instanceof CommandLine.Model.CommandSpec) {
            parentSpec = (CommandLine.Model.CommandSpec) parent;
        } else {
            parentSpec = CommandLine.Model.CommandSpec.forAnnotatedObject(parent);
            new ArrayList<>(parentSpec.options()).stream().filter(it -> DefaultParameter.class.isAssignableFrom(it.type())).forEach(opt -> {
                parentSpec.remove(opt);
                String[] desc = Stream.concat(Stream.of(opt.description()), Stream.of("Default: " + configOptionLoader.config.getConfigValue(opt.descriptionKey()))).toArray(String[]::new);
                parentSpec.addOption(opt.toBuilder().description(desc).descriptionKey("").build());
            });
        }

        for (Object sub : subsToolInExecutionOrder) {
            final CommandLine.Model.CommandSpec subSpec = sub instanceof CommandLine.Model.CommandSpec
                    ? (CommandLine.Model.CommandSpec) sub
                    : CommandLine.Model.CommandSpec.forAnnotatedObject(sub);
            parentSpec.addSubcommand(subSpec.name(), subSpec);
        }
        return parentSpec;
    }

    public ParseResultHandler makeParseResultHandler(@NotNull InstanceBufferFactory<?> bufferFactory) {
        return new ParseResultHandler(bufferFactory);
    }


    public class ParseResultHandler extends CommandLine.AbstractParseResultHandler<Workflow> {
        private final InstanceBufferFactory<?> bufferFactory;

        public ParseResultHandler(InstanceBufferFactory<?> bufferFactory) {
            this.bufferFactory = bufferFactory;
        }

        @Override
        protected Workflow handle(CommandLine.ParseResult parseResult) throws CommandLine.ExecutionException {
            //here we create the workflow that we will execute later
            if (!(parseResult.commandSpec().commandLine().getCommand() == rootOptions))
                throw new CommandLine.ExecutionException(parseResult.commandSpec().commandLine(), "Illegal root Options object found!");


            // init special preprocessing and config jobs
            PreprocessingJob<?> preproJob = null;

            List<ToolChainJob.Factory<?>> toolchain = new ArrayList<>();
            List<ToolChainOptions<?, ?>> toolchainOptions = new ArrayList<>();

            // look for an alternative input in the first subtool that is not the CONFIG subtool.
            if (parseResult.hasSubcommand()) {
                parseResult = parseResult.subcommand();
                if (parseResult.commandSpec().commandLine().getCommand() instanceof DefaultParameterConfigLoader.ConfigOptions)
                    parseResult = parseResult.subcommand();
                if (parseResult.commandSpec().commandLine().getCommand() instanceof StandaloneTool)
<<<<<<< HEAD
                    return ((StandaloneTool<?>) parseResult.commandSpec().commandLine().getCommand()).makeWorkflow(rootOptions, configOptionLoader.config);
                if (parseResult.commandSpec().commandLine().getCommand() instanceof PreprocessingTool)
                    preproJob = ((PreprocessingTool<?>) parseResult.commandSpec().commandLine().getCommand()).makePreprocessingJob(rootOptions, configOptionLoader.config);
                else
                    execute(parseResult.commandSpec().commandLine(), toolchain, toolchainOptions);
=======
                    return ((StandaloneTool<?>) parseResult.commandSpec().commandLine().getCommand())
                            .makeWorkflow(rootOptions, configOptionLoader.config);
                if (parseResult.commandSpec().commandLine().getCommand() instanceof PreprocessingTool) {
                    if (spaceManagerFactory == null)
                        throw new IllegalStateException("Preprocessing tool requires a ProjectSpaceManagerFactory!");
                    preproJob = ((PreprocessingTool<?>) parseResult.commandSpec().commandLine().getCommand())
                            .makePreprocessingJob(rootOptions.getInput(), rootOptions.getOutput(), spaceManagerFactory, configOptionLoader.config);
                } else {
                    execute(parseResult.commandSpec().commandLine(), toolchain, toolchainOptions);
                }
>>>>>>> b0198ded
            } else {
                return () -> LoggerFactory.getLogger(getClass()).warn("No execution steps have been Specified!");
            }

            // handle toolchain and posprocessing jobs
            PostprocessingJob<?> postproJob = null;

            while (parseResult.hasSubcommand()) {
                parseResult = parseResult.subcommand();
                if (parseResult.commandSpec().commandLine().getCommand() instanceof PostprocessingTool) {
                    postproJob = ((PostprocessingTool<?>) parseResult.commandSpec().commandLine().getCommand())
                            .makePostprocessingJob();
                    break;
                } else {
                    execute(parseResult.commandSpec().commandLine(), toolchain, toolchainOptions);
                }
            }

            if (preproJob == null)
                preproJob = rootOptions.makeDefaultPreprocessingJob();
            if (closeProject && postproJob == null)
                postproJob = new ClosingProjectPostprocessor();

            //find dependent jobs
            assignEarliestInputProvider(toolchain, toolchainOptions);

            //find dependent jobs
            assignEarliestInputProvider(toolchain, toolchainOptions);

            final ToolChainWorkflow wf = new ToolChainWorkflow(preproJob, postproJob, configOptionLoader.config, toolchain, bufferFactory);
            return returnResultOrExit(wf);
        }

        //searches for the jobtype another job really depends so that it can be assigned as dependency instead of
        // "just" the previous job in the command.
        private void assignEarliestInputProvider(List<ToolChainJob.Factory<?>> toolchain, List<ToolChainOptions<?, ?>> toolchainOptions) {
            for (int i = 0; i < toolchain.size(); i++) {
                ToolChainJob.Factory<?> factory = toolchain.get(i);
                ToolChainOptions<?, ?> options = toolchainOptions.get(i);
<<<<<<< HEAD
                for (int j = i-1; j >= 0; j--) {
=======
                for (int j = i - 1; j >= 0; j--) {
>>>>>>> b0198ded
                    ToolChainOptions<?, ?> probableInputProvider = toolchainOptions.get(j);
                    ToolChainJob.Factory<?> probableInputProviderFactory = toolchain.get(j);

                    if (probableInputProvider.getDependentSubCommands().contains(options.getClass()))
                        factory.setInputProvidingFactory(probableInputProviderFactory);
                }

            }
        }

        private void execute(CommandLine parsed, List<ToolChainJob.Factory<?>> executionResult, List<ToolChainOptions<?, ?>> executionOptions) {
            Object command = parsed.getCommand();
            if (command instanceof ToolChainOptions) {
                try {
                    // create a JobFactory (Task) and configures it invalidation behavior based on its subtools.
                    final ToolChainOptions<?, ?> toolChainOptions = (ToolChainOptions<?, ?>) command;
                    final ToolChainJob.Factory<?> task = toolChainOptions.call();

                    // detect tool dependencies and configure invalidators
                    configureInvalidator(toolChainOptions, task);

                    executionResult.add(task);
                    executionOptions.add(toolChainOptions);
                } catch (CommandLine.ParameterException | CommandLine.ExecutionException ex) {
                    throw ex;
                } catch (Exception ex) {
                    throw new CommandLine.ExecutionException(parsed, "Error while calling command (" + command + "): " + ex, ex);
                }
            } else {
                throw new IllegalArgumentException("Found " + command.getClass().getName() + " but Expected " + ToolChainOptions.class.getName());
            }
        }

        @Override
        protected ParseResultHandler self() {
            return this;
        }
    }

    private void configureInvalidator(ToolChainOptions<?, ?> toolChainOptions, ToolChainJob.Factory<?> task) {
        final Set<Class<? extends ToolChainOptions<?, ?>>> reachable = new LinkedHashSet<>();
        Set<Class<? extends ToolChainOptions<?, ?>>> tmp = Set.copyOf(toolChainOptions.getDependentSubCommands());
        while (tmp != null && !tmp.isEmpty()) {
            reachable.addAll(tmp);
            tmp = tmp.stream().map(toolChainTools::get).map(ToolChainOptions::getDependentSubCommands)
                    .flatMap(Collection::stream).collect(Collectors.toSet());
        }
        reachable.stream().map(toolChainTools::get).forEach(sub -> task.addInvalidator(sub.getInvalidator()));
    }

    private static class ClosingProjectPostprocessor extends PostprocessingJob<Void> {

        private Iterable<? extends Instance> instances;

        @Override
        public void setInput(Iterable<? extends Instance> instances, ParameterConfig config) {
            this.instances = instances;
        }

        @Override
        protected Void compute() {
            Set<ProjectSpaceManager> managersToClose = new HashSet<>();
            instances.forEach(i -> managersToClose.add(i.getProjectSpaceManager()));
            instances = null;

            managersToClose.forEach(ps -> {
                try {
                    ps.close();
                } catch (IOException e) {
                    LoggerFactory.getLogger(getClass()).warn("Error when closing Project after workflow!", e);
                }
            });
            return null;
        }

        @Override
        protected void cleanup() {
            instances = null;
            super.cleanup();
        }
    }
}<|MERGE_RESOLUTION|>--- conflicted
+++ resolved
@@ -161,10 +161,7 @@
         settingsOptions = new SettingsOptions();
         autocompleteOptions = new AutoCompletionScript();
         fingerprinterOptions = new FingerprinterOptions();
-<<<<<<< HEAD
-=======
 //        updateFingerprintOptions = new UpdateFingerprintOptions();
->>>>>>> b0198ded
     }
 
     public void initRootSpec() {
@@ -191,11 +188,7 @@
 
     protected Object[] standaloneTools() {
         return Streams.concat(
-<<<<<<< HEAD
-                Stream.of(projectSpaceOptions, customDBOptions, similarityMatrixOptions, decompOptions, mgfExporterOptions, ftreeExporterOptions, exportPredictions, fingerprinterOptions),
-=======
                 Stream.of(customDBOptions, similarityMatrixOptions, decompOptions, mgfExporterOptions, /*exportPredictions,*/ fingerprinterOptions/*, updateFingerprintOptions*/),
->>>>>>> b0198ded
                 additionalTools.stream(), Stream.of(loginOptions, settingsOptions, autocompleteOptions)
         ).toArray(Object[]::new);
 
@@ -283,13 +276,6 @@
                 if (parseResult.commandSpec().commandLine().getCommand() instanceof DefaultParameterConfigLoader.ConfigOptions)
                     parseResult = parseResult.subcommand();
                 if (parseResult.commandSpec().commandLine().getCommand() instanceof StandaloneTool)
-<<<<<<< HEAD
-                    return ((StandaloneTool<?>) parseResult.commandSpec().commandLine().getCommand()).makeWorkflow(rootOptions, configOptionLoader.config);
-                if (parseResult.commandSpec().commandLine().getCommand() instanceof PreprocessingTool)
-                    preproJob = ((PreprocessingTool<?>) parseResult.commandSpec().commandLine().getCommand()).makePreprocessingJob(rootOptions, configOptionLoader.config);
-                else
-                    execute(parseResult.commandSpec().commandLine(), toolchain, toolchainOptions);
-=======
                     return ((StandaloneTool<?>) parseResult.commandSpec().commandLine().getCommand())
                             .makeWorkflow(rootOptions, configOptionLoader.config);
                 if (parseResult.commandSpec().commandLine().getCommand() instanceof PreprocessingTool) {
@@ -300,7 +286,6 @@
                 } else {
                     execute(parseResult.commandSpec().commandLine(), toolchain, toolchainOptions);
                 }
->>>>>>> b0198ded
             } else {
                 return () -> LoggerFactory.getLogger(getClass()).warn("No execution steps have been Specified!");
             }
@@ -327,9 +312,6 @@
             //find dependent jobs
             assignEarliestInputProvider(toolchain, toolchainOptions);
 
-            //find dependent jobs
-            assignEarliestInputProvider(toolchain, toolchainOptions);
-
             final ToolChainWorkflow wf = new ToolChainWorkflow(preproJob, postproJob, configOptionLoader.config, toolchain, bufferFactory);
             return returnResultOrExit(wf);
         }
@@ -340,11 +322,7 @@
             for (int i = 0; i < toolchain.size(); i++) {
                 ToolChainJob.Factory<?> factory = toolchain.get(i);
                 ToolChainOptions<?, ?> options = toolchainOptions.get(i);
-<<<<<<< HEAD
-                for (int j = i-1; j >= 0; j--) {
-=======
                 for (int j = i - 1; j >= 0; j--) {
->>>>>>> b0198ded
                     ToolChainOptions<?, ?> probableInputProvider = toolchainOptions.get(j);
                     ToolChainJob.Factory<?> probableInputProviderFactory = toolchain.get(j);
 
