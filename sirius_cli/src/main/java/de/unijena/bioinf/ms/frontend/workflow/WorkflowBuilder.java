/*
 *  This file is part of the SIRIUS Software for analyzing MS and MS/MS data
 *
 *  Copyright (C) 2013-2020 Kai Dührkop, Markus Fleischauer, Marcus Ludwig, Martin A. Hoffman, Fleming Kretschmer, Marvin Meusel and Sebastian Böcker,
 *  Chair of Bioinformatics, Friedrich-Schilller University.
 *
 *  This program is free software; you can redistribute it and/or
 *  modify it under the terms of the GNU Affero General Public License
 *  as published by the Free Software Foundation; either
 *  version 3 of the License, or (at your option) any later version.
 *
 *  This program is distributed in the hope that it will be useful,
 *  but WITHOUT ANY WARRANTY; without even the implied warranty of
 *  MERCHANTABILITY or FITNESS FOR A PARTICULAR PURPOSE.  See the GNU
 *  Lesser General Public License for more details.
 *
 *  You should have received a copy of the GNU General Public License along with SIRIUS.  If not, see <https://www.gnu.org/licenses/agpl-3.0.txt>
 */

package de.unijena.bioinf.ms.frontend.workflow;

<<<<<<< HEAD
//import com.google.common.collect.Streams;
=======
>>>>>>> c94ef189
import de.unijena.bioinf.ms.frontend.DefaultParameter;
import de.unijena.bioinf.ms.frontend.subtools.*;
import de.unijena.bioinf.ms.frontend.subtools.canopus.CanopusOptions;
import de.unijena.bioinf.ms.frontend.subtools.config.DefaultParameterConfigLoader;
import de.unijena.bioinf.ms.frontend.subtools.custom_db.CustomDBOptions;
import de.unijena.bioinf.ms.frontend.subtools.decomp.DecompOptions;
import de.unijena.bioinf.ms.frontend.subtools.export.mgf.MgfExporterOptions;
import de.unijena.bioinf.ms.frontend.subtools.export.trees.FTreeExporterOptions;
import de.unijena.bioinf.ms.frontend.subtools.fingerid.FingerIdOptions;
import de.unijena.bioinf.ms.frontend.subtools.lcms_align.LcmsAlignOptions;
import de.unijena.bioinf.ms.frontend.subtools.passatutto.PassatuttoOptions;
import de.unijena.bioinf.ms.frontend.subtools.projectspace.ProjecSpaceOptions;
import de.unijena.bioinf.ms.frontend.subtools.similarity.SimilarityMatrixOptions;
import de.unijena.bioinf.ms.frontend.subtools.sirius.SiriusOptions;
import de.unijena.bioinf.ms.frontend.subtools.zodiac.ZodiacOptions;
import org.jetbrains.annotations.NotNull;
import org.slf4j.LoggerFactory;
import picocli.CommandLine;

import java.io.IOException;
import java.util.*;
import java.util.concurrent.Callable;
import java.util.stream.Collectors;
import java.util.stream.Stream;

/**
 * This class is used to create a toolchain workflow to be executed
 * in a CLI run Based on the given Parameters given by the User.
 * <p>
 * All possible SubToolOption  of the SIRIUS CLi need to be added to this class
 * to be part of an automated execution.
 * <p>
 * In the Constructor it needs to be defined how the different Subtools depend on each other and
 * in which order they have to be executed.
 * <p>
 * This class is also intended to be used from the GUI but with a different {@link RootOptions) class.
 * <p>
 * Buy using this class we do not need to write new Workflows every time we add a new tool.
 * We just have to define its parameters in h
 */

// todo In general a lot of the configuration here could be done on compile time.
//  but on the other hand I do not think it is a performance critical thing.

public class WorkflowBuilder<R extends RootOptions<?,?,?>> {

    private final InstanceBufferFactory<?> bufferFactory;
    //root
    private CommandLine.Model.CommandSpec rootSpec;

    public CommandLine.Model.CommandSpec getRootSpec() {
        return rootSpec;
    }

    public final R rootOptions;

    //global configs (subtool)
    DefaultParameterConfigLoader configOptionLoader;

    //standalone tools
    public final CustomDBOptions customDBOptions;
    public final ProjecSpaceOptions projectSpaceOptions; // this is also singleton
    public final SimilarityMatrixOptions similarityMatrixOptions;
    public final DecompOptions decompOptions;

    //postprocessing exporting tools
    public final MgfExporterOptions mgfExporterOptions;
    public final FTreeExporterOptions ftreeExporterOptions;

    //preprocessing, project-space providing tool, preprojectspace tool
    public final LcmsAlignOptions lcmsAlignOptions = new LcmsAlignOptions();

    //toolchain subtools
    protected final Map<Class<? extends ToolChainOptions<?, ?>>, ToolChainOptions<?, ?>> toolChainTools;
    public WorkflowBuilder(@NotNull R rootOptions, @NotNull DefaultParameterConfigLoader configOptionLoader, InstanceBufferFactory<?> bufferFactory) throws IOException {
        this.bufferFactory = bufferFactory;
        this.rootOptions = rootOptions;
        this.configOptionLoader = configOptionLoader;

        toolChainTools = Map.of(
                SiriusOptions.class, new SiriusOptions(configOptionLoader),
                ZodiacOptions.class, new ZodiacOptions(configOptionLoader),
                PassatuttoOptions.class, new PassatuttoOptions(configOptionLoader),
                FingerIdOptions.class, new FingerIdOptions(configOptionLoader),
                CanopusOptions.class, new CanopusOptions(configOptionLoader)
        );

        customDBOptions = new CustomDBOptions();
        projectSpaceOptions = new ProjecSpaceOptions();
        similarityMatrixOptions = new SimilarityMatrixOptions();
        decompOptions =  new DecompOptions();
        mgfExporterOptions = new MgfExporterOptions();
        ftreeExporterOptions = new FTreeExporterOptions();
    }

    public void initRootSpec() {
        System.setProperty("picocli.color.commands", "bold,blue");
        if (rootSpec != null)
            throw new IllegalStateException("Root spec already initialized");

        // define execution order and dependencies of different Subtools
        final Map<Class<? extends ToolChainOptions>, CommandLine.Model.CommandSpec> chainToolSpecs = configureChainTools();

        final CommandLine.Model.CommandSpec lcmsAlignSpec = forAnnotatedObjectWithSubCommands(lcmsAlignOptions, chainToolSpecs.get(SiriusOptions.class));

        final CommandLine.Model.CommandSpec configSpec = forAnnotatedObjectWithSubCommands(configOptionLoader.asCommandSpec(),
                Stream.concat(Stream.of(customDBOptions, lcmsAlignSpec), chainToolSpecs.values().stream()).toArray());

        rootSpec = forAnnotatedObjectWithSubCommands(
                this.rootOptions,
<<<<<<< HEAD
                Stream.concat(Stream.concat(Stream.of(standaloneTools()), Stream.of(configSpec, lcmsAlignSpec)),chainToolSpecs.values().stream())
                        .toArray()
=======
                Stream.concat(
                        Stream.concat(Stream.of(standaloneTools()), Stream.of(configSpec, lcmsAlignSpec)), chainToolSpecs.values().stream()).toArray()
>>>>>>> c94ef189
        );
    }

    protected Object[] standaloneTools() {
        return new Object[]{projectSpaceOptions, customDBOptions, similarityMatrixOptions, decompOptions, mgfExporterOptions, ftreeExporterOptions};
    }

    protected Map<Class<? extends ToolChainOptions>, CommandLine.Model.CommandSpec> configureChainTools() {
        final Map<Class<? extends ToolChainOptions>, CommandLine.Model.CommandSpec> specs = new LinkedHashMap<>();
        //inti command specs
        toolChainTools.values().forEach(t -> {
            final CommandLine.Model.CommandSpec parentSpec = CommandLine.Model.CommandSpec.forAnnotatedObject(t);
            new ArrayList<>(parentSpec.options()).stream().filter(it -> DefaultParameter.class.isAssignableFrom(it.type())).forEach(opt -> {
                parentSpec.remove(opt);
                String[] desc = Stream.concat(Stream.of(opt.description()), Stream.of("Default: " + configOptionLoader.config.getConfigValue(opt.descriptionKey()))).toArray(String[]::new);
                parentSpec.addOption(opt.toBuilder().description(desc).descriptionKey("").build());
            });
            specs.put(t.getClass(), parentSpec);
        });

        //add possible subtools
        toolChainTools.values().forEach(parent -> {
            CommandLine.Model.CommandSpec parentSpec = specs.get(parent.getClass());
            parent.getSubCommands().stream().map(specs::get).forEach(subSpec -> parentSpec.addSubcommand(subSpec.name(), subSpec));
        });

        return specs;
    }

    protected CommandLine.Model.CommandSpec forAnnotatedObjectWithSubCommands(Object parent, Object... subsToolInExecutionOrder) {
        final CommandLine.Model.CommandSpec parentSpec;
        if (parent instanceof CommandLine.Model.CommandSpec) {
            parentSpec = (CommandLine.Model.CommandSpec) parent;
        } else {
            parentSpec = CommandLine.Model.CommandSpec.forAnnotatedObject(parent);
            new ArrayList<>(parentSpec.options()).stream().filter(it -> DefaultParameter.class.isAssignableFrom(it.type())).forEach(opt -> {
                parentSpec.remove(opt);
                String[] desc = Stream.concat(Stream.of(opt.description()), Stream.of("Default: " + configOptionLoader.config.getConfigValue(opt.descriptionKey()))).toArray(String[]::new);
                parentSpec.addOption(opt.toBuilder().description(desc).descriptionKey("").build());
            });
        }

        for (Object sub : subsToolInExecutionOrder) {
            final CommandLine.Model.CommandSpec subSpec = sub instanceof CommandLine.Model.CommandSpec
                    ? (CommandLine.Model.CommandSpec) sub
                    : CommandLine.Model.CommandSpec.forAnnotatedObject(sub);
            parentSpec.addSubcommand(subSpec.name(), subSpec);
        }
        return parentSpec;
    }

    public ParseResultHandler makeParseResultHandler() {
        return new ParseResultHandler();
    }


    public class ParseResultHandler extends CommandLine.AbstractParseResultHandler<Workflow> {
        @Override
        protected Workflow handle(CommandLine.ParseResult parseResult) throws CommandLine.ExecutionException {
            //here we create the workflow that we will execute later
            if (!(parseResult.commandSpec().commandLine().getCommand() == rootOptions))
                throw new CommandLine.ExecutionException(parseResult.commandSpec().commandLine(), "Illegal root CLI found!");


            // init special preprocessing and config jobs
            PreprocessingJob<?> preproJob = null;

            List<Object> toolchain = new ArrayList<>();
            // look for an alternative input in the first subtool that is not the CONFIG subtool.
            if (parseResult.hasSubcommand()) {
                parseResult = parseResult.subcommand();
                if (parseResult.commandSpec().commandLine().getCommand() instanceof DefaultParameterConfigLoader.ConfigOptions)
                    parseResult = parseResult.subcommand();
                if (parseResult.commandSpec().commandLine().getCommand() instanceof StandaloneTool)
                    return ((StandaloneTool<?>) parseResult.commandSpec().commandLine().getCommand()).makeWorkflow(rootOptions, configOptionLoader.config);
                if (parseResult.commandSpec().commandLine().getCommand() instanceof PreprocessingTool)
                    preproJob = ((PreprocessingTool<?>) parseResult.commandSpec().commandLine().getCommand()).makePreprocessingJob(rootOptions, configOptionLoader.config);
                else
                    execute(parseResult.commandSpec().commandLine(), toolchain);
            } else {
                return () -> LoggerFactory.getLogger(getClass()).warn("No execution steps have been Specified!");
            }

            // handle toolchain and posprocessing jobs
            PostprocessingJob<?> postproJob = null;

            while (parseResult.hasSubcommand()) {
                parseResult = parseResult.subcommand();
                if (parseResult.commandSpec().commandLine() instanceof PostprocessingTool) {
                    postproJob = ((PostprocessingTool<?>) parseResult.commandSpec().commandLine()).makePostprocessingJob(rootOptions, configOptionLoader.config);
                    break;
                } else {
                    execute(parseResult.commandSpec().commandLine(), toolchain);
                }
            }

            if (preproJob == null)
                preproJob = rootOptions.makeDefaultPreprocessingJob();
            if (postproJob == null)
                postproJob = rootOptions.makeDefaultPostprocessingJob();

            final ToolChainWorkflow wf = new ToolChainWorkflow(preproJob, postproJob, configOptionLoader.config, toolchain, bufferFactory);
            return returnResultOrExit(wf);
        }

        private void execute(CommandLine parsed, List<Object> executionResult) {
            Object command = parsed.getCommand();
            if (command instanceof ToolChainOptions) {
                try {
                    // create a JobFactory (Task) an configures it invalidation behavior based on its
                    // possible SubTools.
                    ToolChainOptions<?, ?> toolChainOptions = (ToolChainOptions<?, ?>) command;
                    ToolChainJob.Factory<?> task = toolChainOptions.call();

                    final Set<Class<? extends ToolChainOptions<?, ?>>> reachable = new LinkedHashSet<>();
                    Set<Class<? extends ToolChainOptions<?, ?>>> tmp = Set.copyOf(toolChainOptions.getSubCommands());
                    while (tmp != null && !tmp.isEmpty()) {
                        reachable.addAll(tmp);
                        tmp = tmp.stream().map(toolChainTools::get).map(ToolChainOptions::getSubCommands)
                                .flatMap(Collection::stream).collect(Collectors.toSet());
                    }
                    reachable.stream().map(toolChainTools::get).forEach(sub -> task.addInvalidator(sub.getInvalidator()));

                    executionResult.add(task);
                } catch (CommandLine.ParameterException | CommandLine.ExecutionException ex) {
                    throw ex;
                } catch (Exception ex) {
                    throw new CommandLine.ExecutionException(parsed, "Error while calling command (" + command + "): " + ex, ex);
                }
            } else if (command instanceof Runnable) {
                try {
                    ((Runnable) command).run();
                } catch (CommandLine.ParameterException | CommandLine.ExecutionException ex) {
                    throw ex;
                } catch (Exception ex) {
                    throw new CommandLine.ExecutionException(parsed, "Error while running command (" + command + "): " + ex, ex);
                }
            } else if (command instanceof Callable) {
                try {
                    @SuppressWarnings("unchecked") Callable<Object> callable = (Callable<Object>) command;
                    executionResult.add(callable.call());
                } catch (CommandLine.ParameterException | CommandLine.ExecutionException ex) {
                    throw ex;
                } catch (Exception ex) {
                    throw new CommandLine.ExecutionException(parsed, "Error while calling command (" + command + "): " + ex, ex);
                }
            }
        }

        @Override
        protected ParseResultHandler self() {
            return this;
        }
    }
}<|MERGE_RESOLUTION|>--- conflicted
+++ resolved
@@ -19,10 +19,6 @@
 
 package de.unijena.bioinf.ms.frontend.workflow;
 
-<<<<<<< HEAD
-//import com.google.common.collect.Streams;
-=======
->>>>>>> c94ef189
 import de.unijena.bioinf.ms.frontend.DefaultParameter;
 import de.unijena.bioinf.ms.frontend.subtools.*;
 import de.unijena.bioinf.ms.frontend.subtools.canopus.CanopusOptions;
@@ -133,13 +129,8 @@
 
         rootSpec = forAnnotatedObjectWithSubCommands(
                 this.rootOptions,
-<<<<<<< HEAD
                 Stream.concat(Stream.concat(Stream.of(standaloneTools()), Stream.of(configSpec, lcmsAlignSpec)),chainToolSpecs.values().stream())
                         .toArray()
-=======
-                Stream.concat(
-                        Stream.concat(Stream.of(standaloneTools()), Stream.of(configSpec, lcmsAlignSpec)), chainToolSpecs.values().stream()).toArray()
->>>>>>> c94ef189
         );
     }
 
