--- conflicted
+++ resolved
@@ -1284,16 +1284,13 @@
             peakAno.set(treeFragment, graphPeak);
 
             simplePeakAnnotation.set(treeFragment, graphPeak);
-<<<<<<< HEAD
-            peakAnnotation.set(treeFragment, graphPeak.toAnnotatedPeak(treeFragment.getFormula(), ionType));
+            //todo do I have to change everything to PrecursorIonType?
+            peakAnnotation.set(treeFragment, graphPeak.toAnnotatedPeak(treeFragment.getFormula(), PrecursorIonType.getPrecursorIonType(treeFragment.getIonization())));
 
             if (ms1IsoAno!=null && ms1IsoAno.get(graphFragment) != null) {
                 treeMs1IsoAno.set(treeFragment, ms1IsoAno.get(graphFragment));
             }
-=======
-            //todo do I have to change everything to PrecursorIonType?
-            peakAnnotation.set(treeFragment, graphPeak.toAnnotatedPeak(treeFragment.getFormula(), PrecursorIonType.getPrecursorIonType(treeFragment.getIonization())));
->>>>>>> a0ad8c04
+
         }
 
         // TODO: HIER STIMMT WAS NICHT!!!!!!!!!!!!!!!!!!!
