--- conflicted
+++ resolved
@@ -19,15 +19,11 @@
     macPackageName = 'SIRIUS-headless'
 }
 
-<<<<<<< HEAD
-distribution.dependsOn(createChecksums)
-=======
 distribution.dependsOn 'signDistImage'
 distribution.dependsOn 'signDistInstaller'
 if (project.OS.isMacOsX())
     distribution.dependsOn 'macNotarize'
 distribution.dependsOn 'createChecksums'
->>>>>>> 7dc202ab
 distribution.dependsOn 'distImageZip'
 if (!OS.isLinux())
     distribution.dependsOn 'distInstaller'
@@ -47,11 +43,7 @@
             groupId = "$group"
             artifact source: "${distImage.getImageDir().absolutePath}.zip", classifier: "$osName-headless", extension: 'zip'
             artifact source: "${distImage.getImageDir().absolutePath}.zip.sha256", classifier: "$osName-headless", extension: 'zip.sha256'
-<<<<<<< HEAD
-            if (!OS.isLinux()){
-=======
             if (!OS.isLinux()) {
->>>>>>> 7dc202ab
                 artifact source: "${OS.isMacOsX() ? distImage.getImageDir().absolutePath.replace('.app', installerAppendix) : distImage.getImageDir().absolutePath + installerAppendix}", classifier: "$osName-headless", extension: installerNameType
                 artifact source: "${OS.isMacOsX() ? distImage.getImageDir().absolutePath.replace('.app', installerAppendix) : distImage.getImageDir().absolutePath + installerAppendix}.sha256", classifier: "$osName-headless", extension: "${installerNameType}.sha256"
             }
@@ -59,7 +51,4 @@
     }
 }
 publishSiriusPublicationToMavenLocal.dependsOn 'distribution'
-<<<<<<< HEAD
-=======
 publishSiriusMSPublicationToMavenLocal.dependsOn 'distribution'
->>>>>>> 7dc202ab
