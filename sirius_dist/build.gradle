import org.gradle.nativeplatform.platform.internal.DefaultNativePlatform

import java.nio.file.Paths
import java.util.stream.Collectors

ext {
    OS = DefaultNativePlatform.currentOperatingSystem

    if (OS.isLinux()) {
        nativeLibs = 'l64'
        osName = 'linux64'
        zosName = 'linux'
        installerNameType = 'deb'
        installerAppendix = "_${version}-1_amd64.$installerNameType"
    } else if (OS.isWindows()) {
        nativeLibs = 'w64'
        osName = 'win64'
        zosName = 'win'
        installerNameType = 'msi'
        installerAppendix = "-${version.replace('-SNAPSHOT', '')}.$installerNameType"
    } else if (OS.isMacOsX()) {
        nativeLibs = 'osx'
        osName = 'osx64'
        zosName = 'macosx'
        installerNameType = 'pkg'
        installerAppendix = "-${version}.$installerNameType"
    }
}


task downloadJDKFX(type: Download) {
    String fname = "zulu${zulu_jre_version}-ca-fx-jdk${jre_version}-${zosName}_x64"
    String ext = ".${OS.isWindows() ? 'zip' : 'tar.gz'}";
    project.ext.set("jdkfxPath", getBuildDir().toPath().resolve('tmp').resolve(fname).toFile())


    src "https://bio.informatik.uni-jena.de/repository/list/ext-release-local/zulu/jdk/${zulu_jre_version}/${fname + ext}"
    dest getBuildDir().toPath().resolve('tmp').resolve(fname + ext).toFile()
    onlyIfModified true
    overwrite false
}

task extractJDKFX(dependsOn: downloadJDKFX) {
    def s = downloadJDKFX.outputs.files.singleFile
    outputs.file(jdkfxPath)
    doLast {
        if (OS.isWindows()) {
            copy {
                from zipTree(s)
                into buildDir.toPath().resolve('tmp').toFile()
            }
        } else {
            exec { commandLine(['tar', 'zxf', s.absolutePath, '-C', buildDir.toPath().resolve('tmp').toString()]) }
        }
    }

}

task createRuntimeImgs(dependsOn: [extractJDKFX]) {
    String[] baseModules = ['java.sql', 'java.logging', 'jdk.jsobject', 'java.xml', 'jdk.xml.dom', 'java.datatransfer',
                            'java.naming', 'java.prefs', 'java.instrument', 'java.desktop'] //todo can we get rid of beans to remove java.desktop
    String[] fxModules = baseModules +
            ['java.desktop', 'javafx.base', 'javafx.web', 'javafx.graphics', 'javafx.swing', 'javafx.controls']
    String[] bootModules = baseModules +
            ['java.management']

    File jlinkfx = jdkfxPath.toPath().resolve('bin').resolve(OS.isWindows() ? 'jlink.exe' : 'jlink').toFile()

    File outFX = buildDir.toPath().resolve('runtime').resolve("${jlinkfx.toPath().getParent().getParent().getFileName().toString().replace("jdk","jre")}").toFile()
    File outheadl = Paths.get(outFX.absolutePath.replace('-fx-', '-')).toFile()
    File outboot = Paths.get(outFX.absolutePath.replace('-fx-', '-headless-boot-')).toFile()
    outputs.files(outFX, outheadl,outboot)

    String[] args = ['--strip-debug', '--compress', '2', '--no-header-files', '--no-man-pages']

    doLast {
        exec {
            String[] c = [jlinkfx.absolutePath, '--add-modules', "${baseModules.join(',')}", '--output', outheadl.absolutePath]
            commandLine(c + args)
        }
        exec {
            String[] c = [jlinkfx.absolutePath, '--add-modules', "${fxModules.join(',')}", '--output', outFX.absolutePath]
            commandLine(c + args)
        }
        exec {
            String[] c = [jlinkfx.absolutePath, '--add-modules', "${bootModules.join(',')}", '--output', outboot.absolutePath]
            commandLine(c + args)
        }
    }
}



task downloadGLPK(type: Download) {
    project.ext.set("glpkPath", getBuildDir().toPath().resolve('glpk').toFile())
    String fname = "glpk-${project.glpk_lib_version}.zip"

    src "https://bio.informatik.uni-jena.de/repository/list/dist-release-local/de/unijena/bioinf/glpk/$fname"
    dest getBuildDir().toPath().resolve('tmp').resolve(fname).toFile()
    onlyIfModified true
    overwrite false
    doLast {
        if (!state.getUpToDate()) {
            copy {
                getLogger().lifecycle("Unpacking GLPK...")
                from zipTree(outputs.files.singleFile)
                into buildDir
            }
        } else {
            getLogger().lifecycle("Unpacking GLPK SKIPPED")
        }
    }
}

task downloadCLP(type: Download) {
    project.ext.set("clpPath", getBuildDir().toPath().resolve('clp').toFile())
    String fname = "clp-${project.clp_lib_version}.zip"

    src "https://bio.informatik.uni-jena.de/repository/list/dist-release-local/de/unijena/bioinf/clp/$fname"
    dest getBuildDir().toPath().resolve('tmp').resolve(fname).toFile()
    onlyIfModified true
    overwrite false
    doLast {
        if (!state.getUpToDate()) {
            copy {
                getLogger().lifecycle("Unpacking CPL...")
                from zipTree(outputs.files.singleFile)
                into buildDir

            }
        } else {
            getLogger().lifecycle("Unpacking CPL SKIPPED")
        }
    }
}


task downloadRuntimeImageFX(type: Download) {
    String fname = "zulu${zulu_jre_version}-ca-fx-jre${jre_version}-${zosName}_x64.zip"

    src "https://bio.informatik.uni-jena.de/repository/list/dist-release-local/de/unijena/bioinf/jre/${zulu_jre_version}/${fname}"
    dest getBuildDir().toPath().resolve('runtime').resolve(fname).toFile()
    onlyIfModified true
    overwrite false
}

task extractRuntimeImageFX(type: ExtractRuntime, dependsOn: downloadRuntimeImageFX) {
    inputArchive = downloadRuntimeImageFX.dest
}

task downloadRuntimeImageHeadless(type: Download) {
    String fname = "zulu${zulu_jre_version}-ca-jre${jre_version}-${zosName}_x64.zip"

    src "https://bio.informatik.uni-jena.de/repository/list/dist-release-local/de/unijena/bioinf/jre/${zulu_jre_version}/${fname}"
    dest getBuildDir().toPath().resolve('runtime').resolve(fname).toFile()
    onlyIfModified true
    overwrite false
}

task extractRuntimeImageHeadless(type: ExtractRuntime, dependsOn: downloadRuntimeImageHeadless) {
    inputArchive = downloadRuntimeImageHeadless.dest
}

/*task downloadRuntimeImageHeadlessBoot(type: Download) {
    String fname = "sirius-zulu${zulu_jre_version}-ca-headless-boot-jdk${jre_version}-${zosName}_x64.zip"


    src "https://bio.informatik.uni-jena.de/repository/list/dist-release-local/de/unijena/bioinf/jre/${zulu_jre_version}/${fname}"
    dest getBuildDir().toPath().resolve('runtime').resolve(fname).toFile()
    onlyIfModified true
    overwrite false
}

task extractRuntimeImageHeadlessBoot(type: ExtractRuntime, dependsOn: downloadRuntimeImageHeadlessBoot) {
    inputArchive = downloadRuntimeImageHeadlessBoot.dest
}*/


task downloadManual(type: Download, group: 'documentation') {
    String manualName = "manual-$version-manual.pdf"
    src "https://bio.informatik.uni-jena.de/repository/${version.toString().endsWith('-SNAPSHOT')?'dist-snapshot-local':'dist-release-local'}/de/unijena/bioinf/ms/manual/$version/$manualName"
    dest buildDir.toPath().resolve("manual/$manualName").toFile()
    onlyIfModified true
    overwrite false
}


subprojects {

    jar {
        enabled = false
    }

    //###################################### Start Default values ##########################################

//collect auto generated profiles and check them for null values
    task collectProfiles() {
        group = 'properties'
        outputs.dir("$buildDir/tmp/profiles/de.unijena.bioinf.ms.defaults")
        doLast {
            outputs.files.singleFile.deleteDir()
            copy {
                from configurations.runtime.resolve().stream().map { f ->
                    zipTree(f).matching {
                        include 'de.unijena.bioinf.ms.defaults/*.auto.config'
                    }
                }.collect(Collectors.toList())

                into "$buildDir/tmp/profiles"
            }
        }


    }
    collectProfiles.dependsOn('compileJava')

    task makeProfileTemplate() {
        group = 'properties'
        outputs.file("$buildDir/tmp/profiles_concat/concat.profile")
        doLast {
            outputs.files.singleFile.deleteDir()
            outputs.files.singleFile.withWriter { w ->
                // For each input file path
                tasks.collectProfiles.outputs.files.singleFile.listFiles().each { f ->
                    // Get a reader for the input file
                    f.withReader { r ->
                        // And write data from the input into the output
                        w << r << '\n'
                    }
                }
            }
        }
    }
    makeProfileTemplate.dependsOn('collectProfiles')

    task checkDefaultProfile() {
        group = 'properties'
        doLast {
            Properties defaultProfile = new Properties()
            tasks.makeProfileTemplate.outputs.files.singleFile
                    .withReader("UTF8", {
                        defaultProfile.load(it)
                    })

            def errorCount = 0
            logger.lifecycle(System.lineSeparator() + "Checking for NULL values in Profile...")
            defaultProfile.keys().each { e ->
                def v = defaultProfile.getProperty(e);
                if (v == null || ((String) v).isEmpty()) {
                    logger.warn("${e} is NULL!")
                    errorCount++
                }
            }
            if (errorCount > 0) {
                logger.error("FAILED: $errorCount NULL values found!" + System.lineSeparator())
                throw new GradleException("Error: There are NULL values in at least one auto.config files. See Warnings for more detailed information")
            }
            logger.lifecycle("DONE: No NULL values found!" + System.lineSeparator())
        }
    }
    checkDefaultProfile.dependsOn('makeProfileTemplate')

//###################################### END Default values ##########################################

    task distImage(type: AppImage, group: 'distribution') {
        dependsOn installDist, downloadManual, downloadCLP, downloadGLPK
        jpackagerBin = Paths.get(System.getProperty("java.home")).resolve('bin').resolve(OS.isWindows() ? 'jpackage.exe' : 'jpackage').toFile()
        mainClass = mainClassName
        outputDir = buildDir.toPath().resolve('distributions').toFile()
        winConsole = true

        String[] jArgs = [
                '-Xms1G',
                '-XX:MaxRAMPercentage=85',
//                '--illegal-access=permit',
//                '--add-opens=java.base/java.lang=ALL-UNNAMED',
//                '--add-opens=java.base/java.net=ALL-UNNAMED',
        ]

        /*if (OS.isWindows()) {
            jvmArgs = jArgs + ['-Djava.library.path=$APPDIR\\..',
                               '-javaagent:$APPDIR\\\\agents-' + siriusVersion + '.jar']
        } else if (OS.isLinux()) {
            jvmArgs = jArgs + ['-javaagent:\\$APPDIR/agents-' + siriusVersion + '.jar']

        } else {
            jvmArgs = jArgs + ['-Djava.library.path=\\$APPDIR/../native',
                        '-javaagent:\\$APPDIR/agents-' + siriusVersion + '.jar']
        }*/




        doLast {
            File nativeLibsTarget
            File appRootTarget
            File launcherTarget
            if (OS.isLinux()) {
                appRootTarget = outputDir.toPath().resolve(imageName).toFile()
                nativeLibsTarget = appRootTarget.toPath().resolve("lib/native").toFile()
                launcherTarget = appRootTarget.toPath().resolve("bin").toFile()
            } else if (OS.isWindows()) {
                appRootTarget = outputDir.toPath().resolve(imageName).toFile()
                nativeLibsTarget = appRootTarget
                launcherTarget = appRootTarget
            } else if (OS.isMacOsX()) {
                appRootTarget = outputDir.toPath().resolve("${imageName}.app/Contents").toFile()
                nativeLibsTarget = appRootTarget.toPath().resolve("native").toFile()
                launcherTarget = appRootTarget.toPath().resolve("MacOS").toFile()
            } else {
                throw new RuntimeException("Could not detect OS for packaging!")
            }

            copy {
                from("${glpkPath}/$nativeLibs/") {
                    include('libglpk.so.40')
                    include('libglpk_java.so')
                }
                from("${clpPath}/$nativeLibs/")
                into(nativeLibsTarget)
            }
            copy {
                from("${rootDir}") {
                    include('COPYING.txt')
                    include('LICENSE.txt')
                }
                from(downloadManual.outputs.files.singleFile)
                into(appRootTarget)
            }

            if (launchers != null){
                launchers.forEach({k,v ->
                    copy {
                        from(v)
                        into(launcherTarget)
                        rename(v.getName(), k)
                    }
                })
            }



            def templateBinding = [
                    toolName: "SIRIUS",
                    mainClass: mainClassName
            ]

            def f
            def sf
            if (OS.isLinux()) {
                f = file("$appRootTarget/bin/sirius")
<<<<<<< HEAD
                sf = file("${rootDir}/scripts/sirius.sh.templ")
=======
                templateBinding.shell = "sh"
>>>>>>> 2f201274
                templateBinding.classPath ="\$JAR_HOME/*:\$GUROBI_HOME/lib/gurobi.jar:\$CPLEX_HOME/lib/cplex.jar"
                templateBinding.jvmOpts = "${Arrays.stream(jArgs).collect(Collectors.joining(' '))} -Djava.library.path=\$GUROBI_HOME/lib:\$CPLEX_HOME/bin/x86-64_linux:\$APP_HOME/lib/native:\$APP_HOME/lib/runtime/lib"
                templateBinding.javaCommand = "\$APP_HOME/lib/runtime/bin/java"
                templateBinding.libraryPathKey = "LD_LIBRARY_PATH"
                templateBinding.libraryPathVal = "\$GUROBI_HOME/lib:\$CPLEX_HOME/bin/x86-64_linux:\$APP_HOME/lib/native:\$APP_HOME/lib/runtime/lib:\$LD_LIBRARY_PATH"
                templateBinding.jarHome = "\$APP_HOME/lib/app"
            } else if (OS.isMacOsX()) {
                f = file("$appRootTarget/MacOS/sirius")
<<<<<<< HEAD
                sf = file("${rootDir}/scripts/sirius.sh.templ")
                templateBinding.classPath ="\$JAR_HOME/*:\$GUROBI_HOME/lib:\$CPLEX_HOME/lib"
=======
                templateBinding.shell = "zsh"
                templateBinding.classPath ="\$JAR_HOME/*:\$GUROBI_HOME/lib/gurobi.jar:\$CPLEX_HOME/lib/cplex.jar"
>>>>>>> 2f201274
                templateBinding.jvmOpts = "${Arrays.stream(jArgs).collect(Collectors.joining(' '))} -Djava.library.path=\$GUROBI_HOME/lib:\$CPLEX_HOME/bin/x86-64_linux:\$APP_HOME/native:\$APP_HOME/runtime/Contents/Home/lib"
                templateBinding.javaCommand ="\$APP_HOME/runtime/Contents/Home/bin/java"
                templateBinding.libraryPathKey = "DYLD_LIBRARY_PATH"
                templateBinding.libraryPathVal = "\$GUROBI_HOME/lib:\$CPLEX_HOME/bin/x86-64_osx:\$APP_HOME/native:\$APP_HOME/runtime/Contents/Home/lib:\$DYLD_LIBRARY_PATH"
                templateBinding.jarHome = "\$APP_HOME/app"
            } else if (OS.isWindows()) {
                f = file("$appRootTarget/sirius.bat")
                sf =  file("${rootDir}/scripts/sirius.bat.templ")
                templateBinding.classPath = "%JAR_HOME%\\*;%GUROBI_HOME%\\lib\\gurobi.jar;%CPLEX_HOME%\\lib\\cplex.jar"
                templateBinding.jvmOpts ="${Arrays.stream(jArgs).map({ s -> '"' + s + '"' }).collect(Collectors.joining(" "))}" +
                        "\"-Djava.library.path=%APP_HOME%;%GUROBI_HOME%\\bin;%CPLEX_HOME%/bin/x64_win64\""
                templateBinding.jarHome = "%APP_HOME%\\app"
                //todo create exe from batch?
            } else {
                throw new IllegalArgumentException("Cannot determine operating system for build")
            }

            String script = sf.text
            templateBinding.forEach({k,v -> script = script.replace("#$k#",v)})
            f.withWriter {it.write(script)}
            f.setExecutable(true, false)
        }
    }

    task distImageZip(dependsOn: distImage, group: 'distribution') {
        doFirst {
            def imageDir = distImage.getImageDir()
            def parentPath = imageDir.parentFile.toPath()
            def zipFile = parentPath.resolve("${imageDir.getName()}.zip")
            project.ant.zip(destfile: zipFile, duplicate: 'fail') {
                imageDir.eachFileRecurse { f ->
                    int mode = f.canExecute() ? 755 : 644
                    def relPath = parentPath.relativize(f.toPath()).toString()
                    zipfileset(dir: parentPath, includes: relPath, filemode: mode)
                }
            }
        }
    }

    task distInstaller(type: AppInstaller, dependsOn: distImage, group: 'distribution') {
        distImg = distImage
        types = [installerNameType]
        licenseFile = getRootProject().rootDir.toPath().resolve('jpackage').resolve('LICENSE-Full.txt').toFile()

        //linux
        linuxMenuGroup = ['Applications', 'Science']
        debPackageMaintaner = 'sirius@uni-jena.de'
    }

    task distribution { group = 'distribution' }
    artifactoryPublish.dependsOn 'distribution'
}


//////////////////////////////////////////////////////////////////////////////////
abstract class ExtractRuntime extends DefaultTask {
    @InputFile
    File inputArchive

    @OutputDirectory
    def getOutputDir() {
        return new File(inputArchive.absolutePath.replace('.zip', ''))
    }

    @TaskAction
    def execute() {
        //stupid hack to delete write protected files on nix
        getLogger().lifecycle("Unpacking runtime image $inputArchive...")
        if (project.OS.isWindows()) {
            getOutputDir().deleteDir()
            project.copy {
                from project.zipTree(inputArchive)
                into getOutputDir().getParentFile()
            }
        } else {
            project.exec { commandLine(['rm', '-rf', getOutputDir().absolutePath]) }
            project.exec { commandLine(['unzip', '-q', inputArchive.absolutePath, '-d', getOutputDir().getParentFile().absolutePath]) }
        }
    }
}

abstract class AppImage extends DefaultTask {

    File inputDir
    File jpackagerBin
    File outputDir
    String imageName
    String[] jvmArgs
    String[] args
    String version
    String mainClass
    String mainJarName
    File runtimeImageDirectory
    boolean winConsole
    Map<String, File> launchers = [:]

    /*--mac-package-name name string
    Name of the application as it appears in the Menu Bar.
    This can be different from the application name.
    This name must be less than 16 characters long and be suitable for displaying in the menu bar and the application Info window. Defaults to the application name.*/
    String macPackageName = null

    AppImage() {
        imageName = project.name
        jvmArgs = []
        version = project.OS.isWindows() ? project.version.replace('-SNAPSHOT', '') : project.version
        winConsole = false
        inputDir = project.tasks.getByName('installDist').outputs.files.singleFile.toPath().resolve('lib').toFile()
    }

    File getImageDir() {
        return outputDir.toPath().resolve(project.OS.isMacOsX()?"${imageName}.app":imageName).toFile()
    }

    @TaskAction
    def execute() {
        getImageDir().deleteDir()
        String[] p = ['--type', 'app-image']
        p += createParameters()
        project.exec {
            def c = buildCommand(p)
            println c
            commandLine(c)
        }
    }

    def buildCommand(String[] parameters) {
        if (project.OS.isWindows()) {
            //todo windows command line sucks!
            List<String> c = parameters as List
            c.add(0, "\"${jpackagerBin.absolutePath}\"")
            return c.toArray()
        } else {
            getLogger().lifecycle("${jpackagerBin.absolutePath} ${parameters.join(' ')}")
            return ['bash', '-e', '-c', """
                ${jpackagerBin.absolutePath} ${parameters.join(' ')}
                """]
        }
    }

    String[] createParameters() {
        def paras = [
                '--runtime-image', runtimeImageDirectory.absolutePath,
                '-i', inputDir.absolutePath,
                '--dest', outputDir.toString(),
                '--name', imageName,
                '--app-version', version,
                '--main-class', mainClass,
                '--main-jar', mainJarName
        ]

        if (jvmArgs != null)
            for (String arg : jvmArgs)
                paras += ['--java-options', "\"$arg\"",]

        if (args != null)
            for (String arg : args)
                paras += ['--arguments', "\"$arg\""]

        /*if (launchers != null)
            for (String name : launchers.keySet())
                paras += ["--add-launcher", "\"$name=${launchers.get(name)}\""]*/


        def iconDir = project.getRootProject().rootDir.toPath().resolve('icons')
        if (project.OS.isWindows()) {
            paras += ["--icon", "${iconDir.resolve('sirius-icon.ico').toString()}"]
            if (winConsole)
                paras += ['--win-console']
        } else if (project.OS.isMacOsX()) {
            paras += ["--icon", "${iconDir.resolve('sirius-icon.icns').toString()}"]
            if (macPackageName != null && !macPackageName.isBlank())
                paras += ['--mac-package-name', "\"$macPackageName\""]
        } else if (project.OS.isLinux()) {
            paras += ["--icon", "${iconDir.resolve('sirius-icon.png').toString()}"]
        } else {
            throw new IllegalArgumentException("Could not determine the OS to build on")
        }
        return paras
    }
}

abstract class AppInstaller extends DefaultTask {
    AppImage distImg
    String[] types
    File licenseFile


    boolean winDirChooser = true
    boolean winMenu = true
    String winMenuGroup = null
    boolean winShortcut
    boolean winPerUserInstall = false


    /*--linux-menu-group <menu-group-name>
          Menu group this application is placed in*/
    String[] linuxMenuGroup = null
    /* --linux-package-deps
          Required packages or capabilities for the application*/
    String[] packageDeps = null
    /*--linux-shortcut
          Creates a shortcut for the application*/
    boolean linuxShortcut = false
    /*--linux-deb-maintainer <email address>
          Maintainer for .deb package*/
    String debPackageMaintaner = null




    /*
   --linux-package-name <package name>
          Name for Linux package, defaults to the application name
  --linux-rpm-license-type <type string>
          Type of the license ("License: <value>" of the RPM .spec)
  --linux-app-release <release value>
          Release value of the RPM <name>.spec file or
          Debian revision value of the DEB control file.
  --linux-app-category <category value>
          Group value of the RPM <name>.spec file or
          Section value of DEB control file.
    * */
    /*
--mac-package-identifier ID string
An identifier that uniquely identifies the application for macOSX.
Defaults to the the main class name.
May only use alphanumeric (A-Z,a-z,0-9), hyphen (-), and period (.) characters.

--mac-bundle-signing-prefix prefix string
When signing the application bundle, this value is prefixed to all components that need to be signed that don't have an existing bundle identifier.
--mac-sign
Request that the bundle be signed.
--mac-signing-keychain file path
Path of the keychain to search for the signing identity (absolute path or relative to the current directory).
If not specified, the standard keychains are used.
--mac-signing-key-user-name team name
Team name portion in Apple signing identities' names.
For example "Developer ID Application: "
**/

    @TaskAction
    def execute() {
        String[] p = ['--type', types.join(',')]
        p += createParameters()
        project.exec {
            def c = distImg.buildCommand(p)
            println c
            commandLine(c)
        }
    }

    String getAppName() {
        return (appName != null && !appName.isBlank()) ? appName : distImg.imageName
    }

    String[] createParameters() {
        String[] paras = []//distImg.createParameters()

        paras += [
                '--name', distImg.imageName,
                '--app-image', distImg.getImageDir().absolutePath,
                '--license-file', licenseFile.absolutePath,
                '--dest', distImg.outputDir.absolutePath,
                '--app-version', distImg.version,
//                "--icon", "${project.getRootProject().rootDir.toPath().resolve('icons').resolve('sirius-icon.png').toString()}"
//                '--install-dirr'
        ]


        if (project.OS.isWindows()) {
            if (winDirChooser)
                paras += ['--win-dir-chooser'/*, winDirChooser ? '1' : '0'*/]
            if (winMenu)
                paras += ['--win-menu'/*, winMenu ? '1' : '0'*/]
            if (winMenuGroup != null && !winMenuGroup.isBlank())
                paras += ['--win-menu-group', "\"$winMenuGroup\""]
            if (winShortcut)
                paras += ['--win-shortcut']
            if (winPerUserInstall)
                paras += ['--win-per-user-install']
        } else if (project.OS.isMacOsX()) {

        } else if (project.OS.isLinux()) {
            if (linuxShortcut)
                paras += ['--linux-shortcut']
            if (debPackageMaintaner != null && !debPackageMaintaner.isBlank())
                paras += ['--linux-deb-maintainer', "\"$debPackageMaintaner\""]
            if (linuxMenuGroup != null && linuxMenuGroup.length > 0)
                paras += ['--linux-menu-group', "\"${linuxMenuGroup.join(';')}\""]
            if (packageDeps != null && packageDeps.length > 0)
                paras += ['--linux-deb-maintainer', "\"${packageDeps.join(',')}\""]
        } else {
            throw new IllegalArgumentException("Could not determine the OS to build on")
        }
        return paras
    }
}<|MERGE_RESOLUTION|>--- conflicted
+++ resolved
@@ -349,11 +349,8 @@
             def sf
             if (OS.isLinux()) {
                 f = file("$appRootTarget/bin/sirius")
-<<<<<<< HEAD
                 sf = file("${rootDir}/scripts/sirius.sh.templ")
-=======
                 templateBinding.shell = "sh"
->>>>>>> 2f201274
                 templateBinding.classPath ="\$JAR_HOME/*:\$GUROBI_HOME/lib/gurobi.jar:\$CPLEX_HOME/lib/cplex.jar"
                 templateBinding.jvmOpts = "${Arrays.stream(jArgs).collect(Collectors.joining(' '))} -Djava.library.path=\$GUROBI_HOME/lib:\$CPLEX_HOME/bin/x86-64_linux:\$APP_HOME/lib/native:\$APP_HOME/lib/runtime/lib"
                 templateBinding.javaCommand = "\$APP_HOME/lib/runtime/bin/java"
@@ -362,13 +359,10 @@
                 templateBinding.jarHome = "\$APP_HOME/lib/app"
             } else if (OS.isMacOsX()) {
                 f = file("$appRootTarget/MacOS/sirius")
-<<<<<<< HEAD
                 sf = file("${rootDir}/scripts/sirius.sh.templ")
-                templateBinding.classPath ="\$JAR_HOME/*:\$GUROBI_HOME/lib:\$CPLEX_HOME/lib"
-=======
                 templateBinding.shell = "zsh"
                 templateBinding.classPath ="\$JAR_HOME/*:\$GUROBI_HOME/lib/gurobi.jar:\$CPLEX_HOME/lib/cplex.jar"
->>>>>>> 2f201274
+                templateBinding.classPath ="\$JAR_HOME/*:\$GUROBI_HOME/lib:\$CPLEX_HOME/lib"
                 templateBinding.jvmOpts = "${Arrays.stream(jArgs).collect(Collectors.joining(' '))} -Djava.library.path=\$GUROBI_HOME/lib:\$CPLEX_HOME/bin/x86-64_linux:\$APP_HOME/native:\$APP_HOME/runtime/Contents/Home/lib"
                 templateBinding.javaCommand ="\$APP_HOME/runtime/Contents/Home/bin/java"
                 templateBinding.libraryPathKey = "DYLD_LIBRARY_PATH"
