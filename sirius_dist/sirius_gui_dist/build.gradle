--- conflicted
+++ resolved
@@ -65,11 +65,6 @@
 
 dependencies {
     implementation project(':sirius_rest_service')
-<<<<<<< HEAD
-    for (m in javaFX_modules) // add (native) javaFX dependencies to build
-        implementation "org.openjfx:$m:$jre_version:${siriusTargetPlatform.jfxClassifier().get()}"
-=======
->>>>>>> fca8c00c
     //tests
     testImplementation project(':sirius_dist').sourceSets.test.output //needed for the TestLocal tests
 }
