import edu.sc.seis.launch4j.tasks.Launch4jLibraryTask

dependencies {
    implementation project(':sirius_gui')
    implementation group: 'org.slf4j', name: 'slf4j-jdk14', version: "$slf4j_version"
}


/*################### Environment variables ################### */
mainClassName = "de.unijena.bioinf.ms.frontend.SiriusGUIApplication"

launch4j{
    mainClassName = project.mainClassName
    jar = getLibraryDir() + "\\" + getRootProject().getChildProjects().get('sirius_gui').tasks.getByName('jar').outputs.files.singleFile.getName()
}

//additional GUI win launcher
task createGuiExe(type: Launch4jLibraryTask) {
    outfile = 'sirius-gui.exe'
    fileDescription = 'SIRIUS graphical user interface'
    headerType = "gui"
    cmdLine = "gui"
}

distImage {
    dependsOn getParent().tasks.getByName('extractRuntimeImageFX')
    mainClass = mainClassName
    imageName = 'sirius'
    runtimeImageDirectory = getParent().tasks.getByName('extractRuntimeImageFX').outputs.files.singleFile
    mainJarName = getRootProject().getChildProjects().get('sirius_gui').tasks.getByName('jar').outputs.files.singleFile.getName()
    winConsole = false
    macPackageName = 'SIRIUS'
    if (OS.isWindows()) { //HACK additional windows launchers are imported from launch4j, this is just fake to register it for the start menu. must be a valid path but file must not exists
        launchers = ["sirius-gui": "${createGuiExe.outfile}"]
    }
}
distImage.dependsOn 'createGuiExe'

distInstaller {
    linuxShortcut = true
}

<<<<<<< HEAD
distribution.dependsOn(createChecksums)
distribution.dependsOn 'distImageZip'
if (!OS.isLinux()) {
    distribution.dependsOn 'distInstaller'
}
=======
distribution.dependsOn 'signDistImage'
distribution.dependsOn 'signDistInstaller'
if (project.OS.isMacOsX())
    distribution.dependsOn 'macNotarize'
distribution.dependsOn 'createChecksums'
distribution.dependsOn 'distImageZip'
if (!OS.isLinux())
    distribution.dependsOn 'distInstaller'
>>>>>>> 7dc202ab

publishing {
    publications {
        siriusMS(org.gradle.api.publish.maven.MavenPublication) {
            artifactId = "$name"
            groupId = "$group"
            artifact source: "${distImage.getImageDir().absolutePath}.zip", classifier: osName, extension: 'zip'
            if (!OS.isLinux())
                artifact source: "${OS.isMacOsX() ? distImage.getImageDir().absolutePath.replace('.app', installerAppendix) : distImage.getImageDir().absolutePath + installerAppendix}", classifier: osName, extension: installerNameType
        }
        sirius(org.gradle.api.publish.maven.MavenPublication) {
            artifactId = "$name"
            groupId = "$group"
            artifact source: "${distImage.getImageDir().absolutePath}.zip", classifier: osName, extension: 'zip'
            artifact source: "${distImage.getImageDir().absolutePath}.zip.sha256", classifier: osName, extension: 'zip.sha256'
            if (!OS.isLinux()){
                artifact source: "${OS.isMacOsX() ? distImage.getImageDir().absolutePath.replace('.app', installerAppendix) : distImage.getImageDir().absolutePath + installerAppendix}", classifier: osName, extension: installerNameType
                artifact source: "${OS.isMacOsX() ? distImage.getImageDir().absolutePath.replace('.app', installerAppendix) : distImage.getImageDir().absolutePath + installerAppendix}.sha256", classifier: osName, extension: "${installerNameType}.sha256"
            }
        }
    }
}
<<<<<<< HEAD
publishSiriusPublicationToMavenLocal.dependsOn 'distribution'
=======
publishSiriusPublicationToMavenLocal.dependsOn 'distribution'
publishSiriusMSPublicationToMavenLocal.dependsOn 'distribution'
>>>>>>> 7dc202ab
<|MERGE_RESOLUTION|>--- conflicted
+++ resolved
@@ -40,13 +40,6 @@
     linuxShortcut = true
 }
 
-<<<<<<< HEAD
-distribution.dependsOn(createChecksums)
-distribution.dependsOn 'distImageZip'
-if (!OS.isLinux()) {
-    distribution.dependsOn 'distInstaller'
-}
-=======
 distribution.dependsOn 'signDistImage'
 distribution.dependsOn 'signDistInstaller'
 if (project.OS.isMacOsX())
@@ -55,7 +48,6 @@
 distribution.dependsOn 'distImageZip'
 if (!OS.isLinux())
     distribution.dependsOn 'distInstaller'
->>>>>>> 7dc202ab
 
 publishing {
     publications {
@@ -78,9 +70,5 @@
         }
     }
 }
-<<<<<<< HEAD
 publishSiriusPublicationToMavenLocal.dependsOn 'distribution'
-=======
-publishSiriusPublicationToMavenLocal.dependsOn 'distribution'
-publishSiriusMSPublicationToMavenLocal.dependsOn 'distribution'
->>>>>>> 7dc202ab
+publishSiriusMSPublicationToMavenLocal.dependsOn 'distribution'