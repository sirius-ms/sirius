--- conflicted
+++ resolved
@@ -146,7 +146,9 @@
         implementation "org.slf4j:jcl-over-slf4j:$slf4j_version"
         implementation "org.slf4j:slf4j-api:$slf4j_version"
 
-<<<<<<< HEAD
+        //NOTE: cannot be provided as transitive dependency
+        implementation "jakarta.persistence:jakarta.persistence-api:$jakarta_version"
+
         // Aggregator dependency that also brings JUnit 5 parameterized tests etc.
         testImplementation("org.junit.jupiter:junit-jupiter:$junit_version")
         testImplementation("org.junit.jupiter:junit-jupiter-params:$junit_version")
@@ -158,13 +160,6 @@
     test {
         useJUnitPlatform()
         maxHeapSize = "16G"
-=======
-        //NOTE: cannot be provided as transitive dependency
-        implementation "jakarta.persistence:jakarta.persistence-api:$jakarta_version"
-
-
-        testImplementation group: 'junit', name: 'junit', version: '4.12'
->>>>>>> df948ea8
     }
 
     //there are some outdated incompatible trove dependencies in some libs.
