import org.gradle.api.internal.file.copy.CopyAction
import org.gradle.api.internal.file.copy.FileCopyAction

import java.nio.file.Files
import java.nio.file.Path
import java.nio.file.Paths
import java.nio.file.StandardOpenOption

buildscript {
    repositories {
        maven { url "https://plugins.gradle.org/m2/" }
        mavenCentral()
        jcenter()
    }
    dependencies {
        classpath 'edu.sc.seis.gradle:launch4j:2.4.4'
//        classpath 'org.apache.commons:commons-configuration2:2.4'
        classpath 'commons-configuration:commons-configuration:1.10'
    }
}

plugins {
    id "com.jfrog.artifactory" version "4.9.3"
}

//Global Properties
ext {
    //version for external libraries
    slf4j_version = '1.7.25'
    jjobs_version = '0.9.12-SNAPSHOT'
    json_version = '1.0' //todo move to gson
    json_impl_version = "1.0.4" //todo move to gson

    glpk_lib_version = '4.60'
<<<<<<< HEAD
    cdk_version = "2.3"
=======
    clp_lib_version = '1.17.5'
    cdk_version = "2.1.1"
>>>>>>> 056b35dd

    jewelcli_version = '0.8.9'
    picocli_version = '4.1.4'//'3.9.5'

    //locations of runtime libraries
    runtimeClasspath = '${GUROBI_HOME}/lib/gurobi.jar:${CPLEX_HOME}/lib/cplex.jar'
    libExclude = ['gurobi-*.jar', 'cplex-*.jar']

    jetbrains_version = "17.0.0"

    logger.lifecycle('reading gradle properties file...')
    File propertiesFile = Paths.get(System.properties['user.home'], 'gradle.properties').toFile()
    getLogger().lifecycle("Loading properties from ${propertiesFile.absolutePath}")
    Properties props = new Properties()

    propertiesFile.withReader("UTF8", {
        props.load(it)
    })
    System.properties.putAll(props)

    logger.lifecycle('reading build properties file...')
    props = new Properties()
    File propertiesFileIn = new File("${projectDir}/sirius_cli/src/main/resources/sirius_frontend.build.properties")
    propertiesFileIn.withReader("UTF8", {
        props.load(it)
    })
    System.properties.putAll(props)

    // edit all these versions in sirius_cli/src/main/resources/....build.properties
    appName = System.properties.getProperty('de.unijena.bioinf.utils.errorReport.softwareName').toLowerCase()
//    buildNumber = System.properties.getProperty('de.unijena.bioinf.sirius.build')
//    println(buildNumber)
    siriusFrontendVersion = System.properties.getProperty('de.unijena.bioinf.siriusFrontend.version')
    siriusVersion = System.properties.getProperty('de.unijena.bioinf.sirius.version')
    fingeridVersion = System.properties.getProperty('de.unijena.bioinf.fingerid.version')
    mztabm_version = System.properties.getProperty('de.unijena.bioinf.mztabm.version')
}

/*################### DISTRIBUTION STUFF ################### */
project.ext.set("linSuffix", "linux")
project.ext.set("winSuffix", "win")
project.ext.set("macSuffix", "osx")
project.ext.set("arch", ['64','32'])
project.ext.set("manualPath", file('manual').absolutePath)
project.ext.set("distPath", file('dist').absolutePath)



allprojects {
    apply plugin: "com.jfrog.artifactory"
    apply plugin: 'java'
    apply plugin: 'maven-publish'

    sourceCompatibility = 11
    targetCompatibility = 11


    version = "$siriusFrontendVersion"
    group = 'de.unijena.bioinf.ms'

    repositories {
        mavenLocal()
        mavenCentral()
        maven {//public libs only so anybody can build the frontend without login
            url "https://bio.informatik.uni-jena.de/repository/libs-oss"
        }
        maven {
            url "http://www.ebi.ac.uk/Tools/maven/repos/content/groups/ebi-repo/"
        }
        maven {
            url "https://www.xypron.de/repository" //glpk repo
        }
        maven {
            url "http://repo1.maven.org/maven2/" //glazed lists
        }

    }

    dependencies {
        annotationProcessor "de.unijena.bioinf.ms:processor:$siriusVersion"
        compile 'net.sf.trove4j:core:3.1.0' //switched from 'net.sf.trove4j:trove4j:3.0.3' which seems to be buggy and no longer supported
        compile group: 'com.google.guava', name: 'guava', version: '28.1-jre'
        compile "org.jetbrains:annotations:$jetbrains_version"
        compile group: 'org.slf4j', name: 'slf4j-api', version: "$slf4j_version"



        testCompile group: 'junit', name: 'junit', version: '4.12'
    }

    sourceSets {
        main {
            resources {
                srcDirs "src/main/resources", "configs"
            }
        }
    }

    task cleanConfig {
        group = 'build'
        doLast {
            def f = file("${projectDir}/configs")
            if (f.exists())
                f.deleteDir()
        }
    }
    clean.dependsOn cleanConfig
}

task downloadGLPK(type: Copy) {
    def glpkURL = new URL("https://bio.informatik.uni-jena.de/repository/list/dist-release-local/de/unijena/bioinf/glpk/glpk-${project.glpk_lib_version}.zip")
    project.ext.set("glpkPath", getBuildDir().toPath().resolve('tmp/glpk/').toFile())

    Path dir = project.glpkPath.toPath().getParent()
    if (!dir.resolve('glpk').toFile().exists()) {
        copy {
            println(dir.toString())
            dir.resolve('glpk').toFile().deleteDir()
            Files.createDirectories(dir)

            def glpkZipFile = Paths.get('glpk.zip')
            def file = dir.resolve(glpkZipFile).newOutputStream()
            file << glpkURL.openStream()
            file.close()

            from zipTree(dir.resolve(glpkZipFile).toFile())
            into dir.toFile()
        }
    }
}

task downloadCLP(type: Copy) {
    def url = new URL("https://bio.informatik.uni-jena.de/repository/list/dist-release-local/de/unijena/bioinf/clp/clp-${project.clp_lib_version}.zip")
    project.ext.set("clpPath", getBuildDir().toPath().resolve('tmp/clp/').toFile())

    Path dir = project.clpPath.toPath().getParent()
    if (!dir.resolve('clp').toFile().exists()) {
        copy {
            println(dir.toString())
            dir.resolve('clp').toFile().deleteDir()
            Files.createDirectories(dir)

            def zipFile = Paths.get('clp.zip')
            def file = dir.resolve(zipFile).newOutputStream()
            file << url.openStream()
            file.close()

            from zipTree(dir.resolve(zipFile).toFile())
            into dir.toFile()
        }
    }
}


/*################### Building the Documentation ################### */


task cleanDoku {
    group = 'documentation'
    doLast {
        def f = file("${project.manualPath}/build")
        if (f.exists())
            f.deleteDir()
    }
}
clean.dependsOn cleanDoku

task htmlDoku(type: Exec) {
    group = 'documentation'
    workingDir = file("${project.manualPath}/source")
    outputs.file("${project.manualPath}/build/html")
    outputs.upToDateWhen { return false }
    commandLine(['latex2html', '-rootdir', '../build/html', '-mkdir', 'SIRIUS'])

    doFirst {
        Files.createDirectories(Paths.get("${project.manualPath}/build"))
    }
}
htmlDoku.mustRunAfter cleanDoku

//colleact files for docu and readme
task createVersion {
    doFirst {
        Path out = Paths.get("${project.manualPath}", "/source/version.txt")
        if (Files.isReadable(out)) {
            if (project.version.toString().equals(Files.readAllLines(out).first().toString())) {
                getLogger().lifecycle("Version file already up to date")
                return
            }
        }
        getLogger().lifecycle("Updating version file")
        Files.deleteIfExists(out)
        Files.write(out, Arrays.asList("${project.version}"), StandardOpenOption.CREATE)
    }
}

task createChangelogTex(type: Exec) {
    group = 'documentation'
    inputs.file("${project.rootDir}/CHANGELOG.md")
    outputs.file("${project.manualPath}/build/changelog.tex")
    commandLine(["pandoc", "${inputs.files.singleFile}", "-t", "latex", "-o", "${outputs.files.singleFile}"])

    doFirst {
        Files.createDirectories(Paths.get("${project.manualPath}/build"))
    }
}

task createFAQTex(type: Exec) {
    group = 'documentation'
    inputs.file("${project.rootDir}/FAQ.md")
    outputs.file("${project.manualPath}/build/faq.tex")
    commandLine(["pandoc", "${inputs.files.singleFile}", "-t", "latex", "-o", "${outputs.files.singleFile}"])

    doFirst {
        Files.createDirectories(Paths.get("${project.manualPath}/build"))
    }
}


task pdfDoku(type: Exec) {
    group = 'documentation'
    workingDir = file("${project.manualPath}/source")
    outputs.file(file("${project.manualPath}/build/SIRIUS.pdf"))

    outputs.upToDateWhen {
        File out = outputs.files.singleFile
        if (Files.notExists(out.toPath()))
            return false;
        long time = out.lastModified()

        boolean uptodate = true;
        workingDir.eachFileRecurse { file ->
            if (file.lastModified() >= time) {
                getLogger().lifecycle("${file.getName()} - ${file.lastModified()} is newer than the pdf -> rebuild needed")
                println()
                uptodate = false
            }
        }
        return uptodate
    }

    doFirst {
        Files.createDirectories(Paths.get("${project.manualPath}/build"))
    }

    commandLine 'bash', '-e', '-c', """
        pdflatex -output-directory ../build ./SIRIUS
        biber -output-directory ../build SIRIUS
        pdflatex -output-directory ../build ./SIRIUS
        pdflatex -output-directory ../build ./SIRIUS
    """
}
pdfDoku.dependsOn createVersion
pdfDoku.dependsOn createChangelogTex
pdfDoku.dependsOn createFAQTex
pdfDoku.mustRunAfter cleanDoku

class Pdf extends AbstractArchiveTask {
    public static final String PDF_EXTENSION = "pdf";

    Pdf() {
        setExtension(PDF_EXTENSION);
    }

    void source(File sourceFile) {
        from(sourceFile.toPath().getParent().toFile())
        include(sourceFile.getName())
        rename(sourceFile.getName(), getArchiveName())
    }

    @Override
    protected CopyAction createCopyAction() {
        return new FileCopyAction(getFileLookup().getFileResolver(getArchivePath().toPath().getParent().toFile()))
    }
}

task pdfDokuArtifact(type: Pdf) {
    group = 'documentation'
    baseName = project.appName
    classifier = 'manual'

    File input = pdfDoku.outputs.files.singleFile;

    outputs.upToDateWhen {
        File out = outputs.files.singleFile
        return Files.isRegularFile(out.toPath()) && out.lastModified() > input.lastModified()
    }

    source input

    project.ext.set("pdfManualPath", outputs.files.singleFile)
}

pdfDokuArtifact.dependsOn pdfDoku

task buildDoku {
    group = 'documentation'
    outputs.files(pdfDokuArtifact.outputs.files)
//    outputs.files(singleFile,htmlDoku.outputs.files)
}

buildDoku.mustRunAfter cleanDoku
buildDoku.dependsOn /*htmlDoku,*/ pdfDokuArtifact //todo solve problem and re enable


subprojects {
    apply plugin: 'application'
    apply plugin: 'edu.sc.seis.launch4j'

    /*################### Windows release Stuff ################### */
    launch4j {

        icon = getRootProject().getRootDir().toPath().resolve('dist/sirius.ico').toFile()
        copyright = "Chair of Bioinformatics, Friedrich-Schiller-University Jena."
        companyName = "Friedrich-Schiller-University Jena"
        version = project.version
        textVersion = project.version
        supportUrl = "https://bio.informatik.uni-jena.de/software/sirius/"

        initialHeapPercent = 50
        maxHeapPercent = 80

        dontWrapJar = true
        jdkPreference = "preferJre"

        classpath.add('./lib/*')
        classpath.addAll(runtimeClasspath.replace('${', '%').replaceAll('}', '%').split(':'))
        println(classpath)
    }

    /*################### Linux release Stuff ################### */
    startScripts {
        applicationName = "${project.appName}"
        def siriusLibPath = '$GUROBI_HOME/lib:$CPLEX_HOME/bin/x86-64_linux:$CPLEX_HOME/bin/x86-64_osx:$CPLEX_HOME/bin/x64_win64:$CPLEX_HOME/bin/x86_win32:$APP_HOME/lib'

//        defaultJvmOpts = ["-Djava.library.path=\\\"${siriusLibPath}\\\" -XX:+UseG1GC -XX:+UseStringDeduplication"]
        doLast {
            def lines = unixScript.text.split(System.lineSeparator())
            int insertIndex = -1
            for (int i = 0; i < lines.length; i++) {
                if (lines[i].startsWith('CLASSPATH=')) {
                    lines[i] = lines[i].replace('CLASSPATH=', "CLASSPATH=\"${runtimeClasspath}:") + '"'
                }
                if (lines[i].startsWith('DEFAULT_JVM_OPTS=""')) {
                    insertIndex = i - 1
                    lines[i] = lines[i].replace('DEFAULT_JVM_OPTS=""', "DEFAULT_JVM_OPTS=\"-Djava.library.path=\\\"${siriusLibPath}\\\" -XX:+UseG1GC -XX:+UseStringDeduplication\"")
                }
            }
            lines = (lines as List).plus(insertIndex, "export LD_LIBRARY_PATH=\"${siriusLibPath}:\$LD_LIBRARY_PATH\"")
            lines = (lines as List).plus(insertIndex + 1, "export DYLD_LIBRARY_PATH=\"\$LD_LIBRARY_PATH\"")
            unixScript.text = lines.join(System.lineSeparator())
        }
    }
}



task sourceJar(type: Jar) {
    group = 'build'
    classifier = 'sources'
    from sourceSets.main.allSource
}

task javadocJar(type: Jar, dependsOn: javadoc) {
    group = 'documentation'
    classifier = 'javadoc'
    from javadoc.destinationDir
}

def javaProjects() {
    subprojects.findAll {new File(it.projectDir, 'src').directory }
}

allprojects{
    configure(javaProjects()) {
        publishing {
            publications {
                mavenJava(MavenPublication) {
                    if (version.toString().endsWith('-SNAPSHOT'))
                        setArtifacts([jar, sourceJar])
                    else
                        setArtifacts([jar, sourceJar, javadocJar])
                }
            }
        }
    }

    publishing {
        publications {
            mavenJava(MavenPublication) {
                from project.components.java
                //adding submodules to pom
                pom.withXml {
                    if (!project.subprojects.isEmpty()) {
                        def modlules = asNode().appendNode('modules', '')
                        project.subprojects.each {
                            new Node(modlules, 'module', it.name)
                        }
                    }
                }
                setArtifacts([])
            }
            sirius(MavenPublication) {
                artifactId = "$name"
                groupId = "$group"

                pom.withXml {}
                artifact source: pdfDokuArtifact
            }
            manual(MavenPublication) {
                artifactId = "manual"
                groupId = "${group}.${project.appName}"
                version = 'current'

                pom.withXml {}
                artifact source: pdfDokuArtifact, classifier: 'sirius'
            }
        }
    }
}

task refreshDownloadLinks {
    project.ext.set("webPath", getBuildDir().toPath().resolve('tmp/webSite/').toFile())
    group = 'publishing'
    File outfile = file("${project.webPath}/sirius-download.md")
    outputs.file(outfile)

    doLast {
        Files.createDirectories(Paths.get("${project.webPath}"))
        def repoKey = "${project.version.toString().endsWith('-SNAPSHOT') ? 'dist-snapshot-local' : 'dist-release-local'}"

        List<String> lines = [
                "### Documentation",
                "- [SIRIUS Training material](https://bio.informatik.uni-jena.de/sirius-training/)",
                "- [SIRIUS manual](https://bio.informatik.uni-jena.de/repository/${repoKey}/de/unijena/bioinf/ms/sirius/${version}/sirius-${version}-manual.pdf)",
                "- [demo data](https://bio.informatik.uni-jena.de/wp/wp-content/uploads/2015/05/demo.zip)",
                "",
                "### SIRIUS+CSI:FingerID GUI and CLI - Version $version (${new Date().format('yyyy-MM-dd')})",
                "- for Windows [32bit](https://bio.informatik.uni-jena.de/repository/${repoKey}/de/unijena/bioinf/ms/sirius/$version/sirius-$version-win32.zip) / " +
                        "[64bit](https://bio.informatik.uni-jena.de/repository/${repoKey}/de/unijena/bioinf/ms/sirius/$version/sirius-$version-win64.zip)",
                "- for Linux [32bit](https://bio.informatik.uni-jena.de/repository/${repoKey}/de/unijena/bioinf/ms/sirius/$version/sirius-$version-linux32.zip) / " +
                        "[64bit](https://bio.informatik.uni-jena.de/repository/${repoKey}/de/unijena/bioinf/ms/sirius/$version/sirius-$version-linux64.zip)",
                "- for Mac [64bit](https://bio.informatik.uni-jena.de/repository/${repoKey}/de/unijena/bioinf/ms/sirius/$version/sirius-$version-osx64.zip)",
                "",
                "### SIRIUS+CSI:FingerID Commandline only - Version $version (${new Date().format('yyyy-MM-dd')})",
                "- for Windows [32bit](https://bio.informatik.uni-jena.de/repository/${repoKey}/de/unijena/bioinf/ms/sirius/$version/sirius-$version-win32-headless.zip) / " +
                        "[64bit](https://bio.informatik.uni-jena.de/repository/${repoKey}/de/unijena/bioinf/ms/sirius/$version/sirius-$version-win64-headless.zip)",
                "- for Linux [32bit](https://bio.informatik.uni-jena.de/repository/${repoKey}/de/unijena/bioinf/ms/sirius/$version/sirius-$version-linux32-headless.zip) / " +
                        "[64bit](https://bio.informatik.uni-jena.de/repository/${repoKey}/de/unijena/bioinf/ms/sirius/$version/sirius-$version-linux64-headless.zip)",
                "- for Mac [64bit](https://bio.informatik.uni-jena.de/repository/${repoKey}/de/unijena/bioinf/ms/sirius/$version/sirius-$version-osx64-headless.zip)",
                "",
                "### Sources on GitHub",
                "- [SIRIUS frontend](https://github.com/boecker-lab/sirius_frontend)",
                "- [SIRIUS library](https://github.com/boecker-lab/sirius)"

        ] as List

        Files.deleteIfExists(outfile.toPath())
        Files.write(outfile.toPath(), lines, StandardOpenOption.CREATE)
    }
}

task refreshReadMe {
    inputs.files(refreshDownloadLinks.outputs.files.singleFile/*, downloadChangelog.outputs.files.singleFile*/)
    outputs.file("${getRootDir()}/README.md")
    group = 'publishing'

    doFirst {
        File dld = inputs.files.getAt(0)
//        File clg = inputs.files.getAt(1)
        File out = outputs.files.singleFile

        List<String> links = Files.readAllLines(dld.toPath())
//        List<String> changes = Files.readAllLines(clg.toPath())


        Map<String, String> keywords = ['<!--begin download-->': '<!--end download-->'/*, '<!--begin changelog-->': '<!--end changelog-->'*/]
        Map<String, List<String>> replacements = ['<!--begin download-->': links/*, '<!--begin changelog-->': changes*/]

        List<String> lines = Files.readAllLines(out.toPath())
        List<String> nuLines = new LinkedList<>()
        String keyword = null
        String keywordEnd = null

        lines.each { String line ->
            if (keyword == null) {
                keywordEnd = keywords.get(line)
                nuLines.add(line)
                if (keywordEnd != null) {
                    keyword = line
                    def r = replacements.get(keyword)

                    nuLines.add('')
                    nuLines.addAll(r)
                }
            } else if (line.equals(keywordEnd)) {
                nuLines.add('')
                nuLines.add(line)
                keyword = null
                keywordEnd = null
            }
        }


        Files.deleteIfExists(out.toPath())
        Files.write(out.toPath(), nuLines, StandardOpenOption.CREATE)
    }
}
//refreshReadMe.dependsOn downloadChangelog
refreshReadMe.dependsOn refreshDownloadLinks
// publication artifactory
artifactory {
    contextUrl = 'https://bio.informatik.uni-jena.de/repository/'
    publish {
        repository {
            repoKey = "${project.version.toString().endsWith('-SNAPSHOT') ? 'dist-snapshot-local' : 'dist-release-local'}"
            username = System.properties['de.unijena.bioinf.build.artifactory.username']
            password = System.properties['de.unijena.bioinf.build.artifactory.password']
        }
        defaults {
            //Publish every distribution to Artifactory
            publications("sirius")
            publications("manual")
        }
    }
}

artifactoryPublish.dependsOn 'refreshDownloadLinks'
artifactoryPublish.dependsOn 'refreshReadMe'



<|MERGE_RESOLUTION|>--- conflicted
+++ resolved
@@ -32,12 +32,8 @@
     json_impl_version = "1.0.4" //todo move to gson
 
     glpk_lib_version = '4.60'
-<<<<<<< HEAD
+    clp_lib_version = '1.17.5'
     cdk_version = "2.3"
-=======
-    clp_lib_version = '1.17.5'
-    cdk_version = "2.1.1"
->>>>>>> 056b35dd
 
     jewelcli_version = '0.8.9'
     picocli_version = '4.1.4'//'3.9.5'
