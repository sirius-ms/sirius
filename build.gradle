--- conflicted
+++ resolved
@@ -26,11 +26,7 @@
     targetCompatibility = 1.7
 
 
-<<<<<<< HEAD
-    version = '3.4.1'
-=======
     version = '3.5'
->>>>>>> 103cac1d
     group = 'de.unijena.bioinf.ms'
 
     repositories {
