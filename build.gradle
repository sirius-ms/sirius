--- conflicted
+++ resolved
@@ -345,19 +345,12 @@
                         "[64bit](https://bio.informatik.uni-jena.de/repository/${repoKey}/de/unijena/bioinf/ms/sirius/$version/sirius-$version-linux64.zip)",
                 "- for Mac [64bit](https://bio.informatik.uni-jena.de/repository/${repoKey}/de/unijena/bioinf/ms/sirius/$version/sirius-$version-osx64.zip)",
                 "",
-<<<<<<< HEAD
-                "### SIRIUS Commandline Version $version",
-                "- for Windows [64bit](https://bio.informatik.uni-jena.de/repository/${repoKey}/de/unijena/bioinf/ms/sirius/$version/sirius-$version-win64-headless.zip)",
-                "- for Linux/Unix [64bit](https://bio.informatik.uni-jena.de/repository/${repoKey}/de/unijena/bioinf/ms/sirius/$version/sirius-$version-linux64-headless.zip)",
-                "- for Mac  [64bit](https://bio.informatik.uni-jena.de/repository/${repoKey}/de/unijena/bioinf/ms/sirius/$version/sirius-$version-osx64-headless.zip)",
-=======
                 "### SIRIUS+CSI:FingerID Commandline only - Version $version (Build ${project.buildNumber} from ${new Date().format('yyyy-MM-dd')})",
                 "- for Windows [32bit](https://bio.informatik.uni-jena.de/repository/${repoKey}/de/unijena/bioinf/ms/sirius/$version/sirius-$version-win32-headless.zip) / " +
                         "[64bit](https://bio.informatik.uni-jena.de/repository/${repoKey}/de/unijena/bioinf/ms/sirius/$version/sirius-$version-win64-headless.zip)",
                 "- for Linux [32bit](https://bio.informatik.uni-jena.de/repository/${repoKey}/de/unijena/bioinf/ms/sirius/$version/sirius-$version-linux32-headless.zip) / " +
                         "[64bit](https://bio.informatik.uni-jena.de/repository/${repoKey}/de/unijena/bioinf/ms/sirius/$version/sirius-$version-linux64-headless.zip)",
                 "- for Mac [64bit](https://bio.informatik.uni-jena.de/repository/${repoKey}/de/unijena/bioinf/ms/sirius/$version/sirius-$version-osx64-headless.zip)",
->>>>>>> 7dcf5ca9
                 "",
                 "### Sources on GitHub",
                 "- [SIRIUS frontend](https://github.com/boecker-lab/sirius_frontend)",
@@ -428,11 +421,7 @@
             pom.withXml {}
             artifact source: pdfDokuArtifact
         }
-<<<<<<< HEAD
-        manual(MavenPublication){
-=======
         manual(MavenPublication) {
->>>>>>> 7dcf5ca9
             artifactId = "manual"
             groupId = "${group}.${project.appName}"
             version = 'current'
