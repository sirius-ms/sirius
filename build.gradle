--- conflicted
+++ resolved
@@ -1,8 +1,5 @@
 dependencies {
     compile group: "de.unijena.bioinf.ms", name: "utils", version: "$siriusVersion"
     compile group: "de.unijena.bioinf.ms", name: "chemistry_base", version: "$siriusVersion"
-<<<<<<< HEAD
-=======
     compile group: "net.iharder", name: "base64", version: "2.3.8"
->>>>>>> 151d56da
 }