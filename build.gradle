import java.nio.file.Files
import java.nio.file.Paths
import java.nio.file.StandardOpenOption

buildscript {
    repositories {
        maven { url "https://plugins.gradle.org/m2/" }
        mavenCentral()
        jcenter()
    }
    dependencies {
//        classpath 'edu.sc.seis.gradle:launch4j:2.4.9'
        classpath 'commons-configuration:commons-configuration:1.10'
        classpath 'com.github.viswaramamoorthy:gradle-util-plugins:0.1.0-RELEASE'
        classpath 'org.yaml:snakeyaml:1.29'
    }
}

plugins {
    id "com.jfrog.artifactory" version "4.25.1"
    id "de.undercouch.download" version "4.1.1"
}

//Global Properties
ext {
    //version for external libraries
    slf4j_version = '1.7.36'
    jjobs_version = '0.9.27'
    json_version = '1.0' //todo move to gson
    json_impl_version = "1.0.4" //todo move to gson

    cdk_version = "2.3"

    picocli_version = '4.6.3'//'3.9.5'

    glpk_lib_version = '4.60'
    clp_lib_version = '2.10'

    //locations of runtime libraries
    //jre path relative tu app home
    jre_path = 'zulu'
    lib_path = 'lib'
    native_path = 'native'

    libExclude = ['gurobi-jar-*.jar', 'cplex-*.jar']


    jetbrains_version = "22.0.0"

    // mainly for IDE execution, ilp libs are not shipped with distributions anyways
    cplex_version = '12.7.1'
//    cplex_version = '20.1.0'
    gurobi_version = '9.1.1'

    logger.lifecycle('reading build properties file...')
    props = new Properties()
    File propertiesFileIn = new File("${projectDir}/sirius_cli/src/main/resources/sirius_frontend.build.properties")
    propertiesFileIn.withReader("UTF8", {
        props.load(it)
    })

    // edit all these versions in sirius_cli/src/main/resources/....build.properties
    appName = props.getProperty('de.unijena.bioinf.utils.errorReport.softwareName').toLowerCase()
    siriusFrontendVersion = props.getProperty('de.unijena.bioinf.siriusFrontend.version')
    siriusVersion = props.getProperty('de.unijena.bioinf.sirius.version')
    fingeridVersion = props.getProperty('de.unijena.bioinf.fingerid.version')
    mztabm_version = props.getProperty('de.unijena.bioinf.mztabm.version')
}

/*################### DISTRIBUTION STUFF ################### */
project.ext.set("linSuffix", "linux")
project.ext.set("winSuffix", "win")
project.ext.set("macSuffix", "osx")
project.ext.set("arch", ['64', '32'])
project.ext.set("distPath", file('dist').absolutePath)


allprojects {
    apply plugin: "com.jfrog.artifactory"
    apply plugin: 'java'
    apply plugin: 'maven-publish'
    apply plugin: 'idea'


    sourceCompatibility = 13
    targetCompatibility = 15

    compileJava.options.encoding = "UTF-8"
    compileTestJava.options.encoding = "UTF-8"
    javadoc.options.encoding = 'UTF-8'


    version = "$siriusFrontendVersion"
    group = 'de.unijena.bioinf.ms'

    repositories {
        mavenLocal()
        mavenCentral()
        maven {//public libs only so anybody can build the frontend without login
            url "https://bio.informatik.uni-jena.de/repository/libs-oss"
            metadataSources {
                mavenPom()
                artifact()
            }
        }
        maven {
            url "https://www.ebi.ac.uk/Tools/maven/repos/content/groups/ebi-repo/"
        }
        maven {
            url "https://www.xypron.de/repository" //glpk repo
        }

        maven {
            url "https://repo1.maven.org/maven2/" //glazed lists
        }
        /*maven {
            url "https://www.ebi.ac.uk/intact/maven/nexus/content/repositories/ebi-repo/" //cpdetector no gpl
            metadataSources { artifact() }
        }*/

    }

    dependencies {

        annotationProcessor "de.unijena.bioinf.ms:processor:$siriusVersion"
<<<<<<< HEAD
        compile 'net.sf.trove4j:core:3.1.0'

        compile "org.jetbrains:annotations:$jetbrains_version"

        compile "org.slf4j:log4j-over-slf4j:$slf4j_version"
        compile "org.slf4j:jcl-over-slf4j:$slf4j_version"
        compile "org.slf4j:slf4j-api:$slf4j_version"
=======
        implementation 'net.sf.trove4j:core:3.1.0'

        implementation "org.jetbrains:annotations:$jetbrains_version"

        implementation "org.slf4j:log4j-over-slf4j:$slf4j_version"
        implementation "org.slf4j:jcl-over-slf4j:$slf4j_version"
        implementation "org.slf4j:slf4j-api:$slf4j_version"
>>>>>>> 7dc202ab

        testImplementation group: 'junit', name: 'junit', version: '4.12'

        // intellij seems to ignore other scopes than compile so we need to have this here and remove it before distribution
//        implemetation "com.gurobi:gurobi-jar:9.1.1"
//        implemetation "cplex:cplex:12.7.1"
    }

    configurations {
        //replaced by log4j-over-slf4j
        runtime.exclude group: "log4j", module: "log4j"
        compile.exclude group: "log4j", module: "log4j"
        //replaced by jcl-over-slf4j
        runtime.exclude group: "commons-logging", module: "commons-logging"
        compile.exclude group: "commons-logging", module: "commons-logging"
    }

    //there are some outdated incompatible trove dependencies in some libs.
    // this is to exclude them and enforce the one we need.
    configurations.all {
        //replaced by log4j-over-slf4j
        it.exclude group: "log4j", module: "log4j"
        //replaced by jcl-over-slf4j
        it.exclude group: "commons-logging", module: "commons-logging"
        it.exclude module: 'trove4j'
    }

    configurations {
        compileClasspath {
            resolutionStrategy.force 'net.sf.trove4j:core:3.1.0'
        }
    }
}


subprojects {
    apply plugin: 'application'


    task listDependecies {
        group = 'reporting'
        doLast {
            project.configurations.implementation.resolvedConfiguration.resolvedArtifacts.stream().map({ i -> i.getModuleVersion()..toString() })
                    .sorted().forEach({ i -> println(i) })
        }
    }
}


task sourceJar(type: Jar) {
    group = 'build'
    archiveClassifier.set('sources')
    from sourceSets.main.allSource
}

task javadocJar(type: Jar, dependsOn: javadoc) {
    group = 'documentation'
    archiveClassifier.set('javadoc')
    from javadoc.destinationDir
}

def javaProjects() {
    subprojects.findAll { new File(it.projectDir, 'src').directory }
}

allprojects {
    configure(javaProjects()) {
        publishing {
            publications {
                mavenJava(MavenPublication) {
                    if (version.toString().endsWith('-SNAPSHOT'))
                        setArtifacts([jar, sourceJar])
                    else
                        setArtifacts([jar, sourceJar, javadocJar])
                }
            }
        }
    }

    publishing {
        publications {
            mavenJava(MavenPublication) {
                from project.components.java
                //adding submodules to pom
                pom.withXml {
                    if (!project.subprojects.isEmpty()) {
                        def modlules = asNode().appendNode('modules', '')
                        project.subprojects.each {
                            new Node(modlules, 'module', it.name)
                        }
                    }
                }
                setArtifacts([])
            }
        }
    }
}

task refreshDownloadLinks {
    File webPath =  getBuildDir().toPath().resolve('tmp/webSite/').toFile()
    group = 'publishing'
    File outfile = new File(webPath,"sirius-download.md")
    outputs.file(outfile)

    doLast {
        webPath.mkdirs()
        def repoKey = "${project.version.toString().endsWith('-SNAPSHOT') ? 'dist-snapshot-local' : 'dist-release-local'}"

        List<String> lines = [
                "### SIRIUS+CSI:FingerID GUI and CLI - Version $version (${new Date().format('yyyy-MM-dd')})",
                "##### These versions include the Java Runtime Environment, so there is no need to install Java separately! Just download, install/unpack and execute.",
                "- for Windows (64bit): [msi](https://github.com/boecker-lab/sirius/releases/download/v$version/sirius-$version-win64.msi) / " +
                        "[zip](https://github.com/boecker-lab/sirius/releases/download/v$version/sirius-$version-win64.zip)",
                "- for Linux (64bit): [zip](https://github.com/boecker-lab/sirius/releases/download/v$version/sirius-$version-linux64.zip)",
                "- for Mac (64bit): [pkg](https://github.com/boecker-lab/sirius/releases/download/v$version/sirius-$version-osx64.pkg) / " +
                        "[zip](https://github.com/boecker-lab/sirius/releases/download/v$version/sirius-$version-osx64.zip)",
                "",
                "### SIRIUS+CSI:FingerID Command-Line Interface only - Version $version (${new Date().format('yyyy-MM-dd')})",
                "##### These versions include the Java Runtime Environment, so there is no need to install Java separately! Just download, install/unpack and execute.",
                "- for Windows (64bit): [msi](https://github.com/boecker-lab/sirius/releases/download/v$version/sirius-$version-win64-headless.msi) / " +
                        "[zip](https://github.com/boecker-lab/sirius/releases/download/v$version/sirius-$version-win64-headless.zip)",
                "- for Linux (64bit): [zip](https://github.com/boecker-lab/sirius/releases/download/v$version/sirius-$version-linux64-headless.zip)",
                "- for Mac (64bit): [pkg](https://github.com/boecker-lab/sirius/releases/download/v$version/sirius-$version-osx64-headless.pkg) / " +
                        "[zip](https://github.com/boecker-lab/sirius/releases/download/v$version/sirius-$version-osx64-headless.zip)",
                ""
        ] as List

        Files.deleteIfExists(outfile.toPath())
        Files.write(outfile.toPath(), lines, StandardOpenOption.CREATE)
    }
}

task refreshTrainingLinks {
    File webPath =  getBuildDir().toPath().resolve('tmp/webSite/').toFile()
    group = 'publishing'
    File outfile = new File(webPath,"sirius-training.md")
    outputs.file(outfile)

    doLast {
        webPath.mkdirs()
        List<String> lines = [
                "- https://www.csi-fingerid.uni-jena.de/v$fingeridVersion/api/fingerid/trainingstructures?predictor=1 (training structures for positive ion mode)",
                "- https://www.csi-fingerid.uni-jena.de/v$fingeridVersion/api/fingerid/trainingstructures?predictor=2 (training structures for negative ion mode)"
        ] as List

        Files.deleteIfExists(outfile.toPath())
        Files.write(outfile.toPath(), lines, StandardOpenOption.CREATE)
    }
}

task refreshReadMe {
    inputs.files(refreshDownloadLinks.outputs.files.singleFile, refreshTrainingLinks.outputs.files.singleFile)
    outputs.file("${getRootDir()}/README.md")
    group = 'publishing'

    doFirst {
        File dld = inputs.files.getAt(0)
        File clg = inputs.files.getAt(1)
        File out = outputs.files.singleFile

        List<String> links = Files.readAllLines(dld.toPath())
        List<String> training = Files.readAllLines(clg.toPath())


        Map<String, String> keywords = ['<!--begin download-->': '<!--end download-->', '<!--begin training-->': '<!--end training-->']
        Map<String, List<String>> replacements = ['<!--begin download-->': links, '<!--begin training-->': training]

        List<String> lines = Files.readAllLines(out.toPath())
        List<String> nuLines = new LinkedList<>()
        String keyword = null
        String keywordEnd = null

        lines.each { String line ->
            if (line.startsWith("[![Generic badge](https://img.shields.io/badge/Version-")){
                nuLines.add("[![Generic badge](https://img.shields.io/badge/Version-${project.version.replace("-","--")}-informational.svg)](https://shields.io/)")
            }else if (keyword == null) {
                keywordEnd = keywords.get(line)
                nuLines.add(line)
                if (keywordEnd != null) {
                    keyword = line
                    def r = replacements.get(keyword)

                    nuLines.add('')
                    nuLines.addAll(r)
                }
            } else if (line.equals(keywordEnd)) {
                nuLines.add('')
                nuLines.add(line)
                keyword = null
                keywordEnd = null
            }
        }


        Files.deleteIfExists(out.toPath())
        Files.write(out.toPath(), nuLines, StandardOpenOption.CREATE)
    }
}
refreshReadMe.dependsOn refreshTrainingLinks
refreshReadMe.dependsOn refreshDownloadLinks
// publication artifactory
artifactory {
    contextUrl = 'https://bio.informatik.uni-jena.de/repository/'
    publish {
        repository {
            repoKey = "${project.version.toString().endsWith('-SNAPSHOT') ? 'dist-snapshot-local' : 'dist-release-local'}"
            username = project.findProperty('de.unijena.bioinf.build.artifactory.username')
            password = project.findProperty('de.unijena.bioinf.build.artifactory.password')
        }
        defaults {
            //Publish every distribution to Artifactory
            publications("siriusMS")
            publications("manual")
        }
    }
}

artifactoryPublish.dependsOn 'refreshDownloadLinks'
artifactoryPublish.dependsOn 'refreshReadMe'<|MERGE_RESOLUTION|>--- conflicted
+++ resolved
@@ -123,15 +123,6 @@
     dependencies {
 
         annotationProcessor "de.unijena.bioinf.ms:processor:$siriusVersion"
-<<<<<<< HEAD
-        compile 'net.sf.trove4j:core:3.1.0'
-
-        compile "org.jetbrains:annotations:$jetbrains_version"
-
-        compile "org.slf4j:log4j-over-slf4j:$slf4j_version"
-        compile "org.slf4j:jcl-over-slf4j:$slf4j_version"
-        compile "org.slf4j:slf4j-api:$slf4j_version"
-=======
         implementation 'net.sf.trove4j:core:3.1.0'
 
         implementation "org.jetbrains:annotations:$jetbrains_version"
@@ -139,22 +130,12 @@
         implementation "org.slf4j:log4j-over-slf4j:$slf4j_version"
         implementation "org.slf4j:jcl-over-slf4j:$slf4j_version"
         implementation "org.slf4j:slf4j-api:$slf4j_version"
->>>>>>> 7dc202ab
 
         testImplementation group: 'junit', name: 'junit', version: '4.12'
 
         // intellij seems to ignore other scopes than compile so we need to have this here and remove it before distribution
 //        implemetation "com.gurobi:gurobi-jar:9.1.1"
 //        implemetation "cplex:cplex:12.7.1"
-    }
-
-    configurations {
-        //replaced by log4j-over-slf4j
-        runtime.exclude group: "log4j", module: "log4j"
-        compile.exclude group: "log4j", module: "log4j"
-        //replaced by jcl-over-slf4j
-        runtime.exclude group: "commons-logging", module: "commons-logging"
-        compile.exclude group: "commons-logging", module: "commons-logging"
     }
 
     //there are some outdated incompatible trove dependencies in some libs.
