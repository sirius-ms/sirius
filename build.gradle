import java.nio.file.Paths

plugins {
    id "com.jfrog.artifactory" version "4.3.0"
}

//Global Properties
ext {
    //version for external libraries
    slf4j_version = '1.7.21'
    gson_version = '2.6.2'
    math3_version = '3.+'
    glpk_version = '1.7.0'
    gurobi_version = '7.0.1'
    graphUtils_version = '1.1'

    jewelcli_version = '0.8.+' //todo wenn wir die inhouse clis auch ind das frontend moven haben wir keinerlei distribution zeug mehr in sirius
}

allprojects {
    apply plugin: "com.jfrog.artifactory"
    apply plugin: 'java'
    apply plugin: 'maven-publish'

    sourceCompatibility = 1.7
    targetCompatibility = 1.7


<<<<<<< HEAD
    version = '3.4.2.2-SNAPSHOT'
=======
    version = '3.5.1-SNAPSHOT'
>>>>>>> edd6dbc2
    group = 'de.unijena.bioinf.ms'

    repositories {
        mavenLocal()
        mavenCentral()
        maven {
            url "https://bio.informatik.uni-jena.de/repository/local"
        }
        maven {
            url "http://www.ebi.ac.uk/Tools/maven/repos/content/groups/ebi-repo/"
            //url "http://www.ebi.ac.uk/intact/maven/nexus/content/repositories/ebi-repo"
        }
        maven {
            url "https://www.xypron.de/repository" //glpk repo
        }
    }

    dependencies {
        compile 'net.sf.trove4j:trove4j:3.0.3'
        compile 'com.google.guava:guava:18.0'

        testCompile group: 'junit', name: 'junit', version: '4.12'
    }

    task sourceJar(type: Jar) {
        group = 'build'
        classifier = 'sources'
        from sourceSets.main.allSource
    }

    task javadocJar(type: Jar, dependsOn: javadoc) {
        group = 'documentation'
        classifier = 'javadoc'
        from javadoc.destinationDir
    }


    publishing {
        publications {
            mavenJava(MavenPublication) {
                from project.components.java
                //adding submodules to pom
                pom.withXml {
                    if (!project.subprojects.isEmpty()) {
                        def modlules = asNode().appendNode('modules', '')
                        project.subprojects.each {
                            new Node(modlules, 'module', it.name)
                        }
                    }
                }
                setArtifacts([])
            }
        }
    }
}

def javaProjects() {
    subprojects.findAll { new File(it.projectDir, 'src').directory }
}

configure(javaProjects()) {
    publishing {
        publications {
            mavenJava(MavenPublication) {
//                from project.components.java
                if (version.toString().endsWith('-SNAPSHOT'))
                    setArtifacts([jar, sourceJar])
                else
                    setArtifacts([jar, sourceJar, javadocJar])
            }
        }
    }
}

//artifactoryPublish.skip = true
artifactory {
    contextUrl = 'https://bio.informatik.uni-jena.de/repository/'
    publish {
        repository {
            if (version.toString().endsWith('-SNAPSHOT'))
                repoKey = 'libs-snapshot-local'
            else
                repoKey = 'libs-release-local'
            Properties properties = new Properties()
            File propertiesFile = Paths.get(System.properties['user.home'], 'artifactory.properties').toFile()
            propertiesFile.withInputStream {
                properties.load(it)
            }

            username = properties['username']
            password = properties['password']
        }
        defaults {
            publications('mavenJava')
        }
    }
}
<|MERGE_RESOLUTION|>--- conflicted
+++ resolved
@@ -26,11 +26,7 @@
     targetCompatibility = 1.7
 
 
-<<<<<<< HEAD
-    version = '3.4.2.2-SNAPSHOT'
-=======
     version = '3.5.1-SNAPSHOT'
->>>>>>> edd6dbc2
     group = 'de.unijena.bioinf.ms'
 
     repositories {
