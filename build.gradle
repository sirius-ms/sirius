--- conflicted
+++ resolved
@@ -22,11 +22,7 @@
 //this task is used to update the gradle wrapper properties to a new version
 // it also ensures that wrapper scripts and gradle-wrapper.jar are updates if necessary
 wrapper {
-<<<<<<< HEAD
-    gradleVersion = '8.12'
-=======
     gradleVersion = '8.14'
->>>>>>> fca8c00c
 }
 
 //Global Properties
@@ -54,7 +50,6 @@
     mztabm_version = props.getProperty('de.unijena.bioinf.mztabm.version')
 
     //version for external libraries
-    jre_version = '21.0.5'
     jjobs_version = '0.10.0'
     slf4j_version = '1.7.36'
     jackson_version = '2.16.1'
@@ -141,7 +136,7 @@
     apply plugin: 'java-library'
     apply plugin: 'maven-publish'
 
-    sourceCompatibility = 21
+    targetCompatibility = 21
 
     compileJava.options.encoding = "UTF-8"
     compileTestJava.options.encoding = "UTF-8"
