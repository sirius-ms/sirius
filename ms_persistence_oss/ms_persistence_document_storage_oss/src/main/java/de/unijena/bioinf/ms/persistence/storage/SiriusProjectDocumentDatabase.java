--- conflicted
+++ resolved
@@ -71,15 +71,8 @@
 
                 .addRepository(ComputedSubtools.class, "alignedFeatureId")
 
-<<<<<<< HEAD
-                .addRepository(FormulaCandidate.class,
-                        Index.nonUnique("alignedFeatureId", "formulaRank") //for fast sorted pages
-//                        , Index.nonUnique("molecularFormula", "adduct") // reinstert if we really need this search feature.
-                )
-=======
                 .addRepository(FormulaCandidate.class, Index.unique("alignedFeatureId", "formulaRank")) //for fast sorted pages
 
->>>>>>> 5fd0449e
                 .addRepository(FTreeResult.class, "formulaId", Index.nonUnique("alignedFeatureId"))
 
                 .addRepository(CsiPrediction.class, "formulaId", Index.nonUnique("alignedFeatureId"))
