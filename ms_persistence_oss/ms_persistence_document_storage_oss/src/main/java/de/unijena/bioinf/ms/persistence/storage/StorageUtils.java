--- conflicted
+++ resolved
@@ -124,12 +124,8 @@
                 exp.removeAnnotation(Smiles.class);
                 tmpSpec = sirius.getMs2Preprocessor().preprocess(exp).getMergedPeaks();
             }
-<<<<<<< HEAD
-            builder.mergedMSnSpectrum(Spectrums.from(tmpSpec.stream()
-                    .map(p -> new SimplePeak(p.getMass(), p.getSumIntensity())).toList()));
-=======
-            builder.mergedMSnSpectrum(exp.getMergedMs2Spectrum() == null ? Spectrums.from(tmpSpec) : exp.getMergedMs2Spectrum());
->>>>>>> 7c4e27de
+            builder.mergedMSnSpectrum(exp.getMergedMs2Spectrum() == null ? Spectrums.from(tmpSpec.stream()
+                    .map(p -> new SimplePeak(p.getMass(), p.getSumIntensity())).toList()) : exp.getMergedMs2Spectrum());
             builder.msnSpectra(exp.getMs2Spectra().stream().map(StorageUtils::msnSpectrumFrom).toList());
         }
 
