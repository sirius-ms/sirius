package de.unijena.bioinf.fragmenter;

import de.unijena.bioinf.ChemistryBase.chem.MolecularFormula;
import de.unijena.bioinf.ChemistryBase.ms.AnnotatedPeak;
import de.unijena.bioinf.ChemistryBase.ms.ft.FTree;
import de.unijena.bioinf.ChemistryBase.ms.ft.Fragment;
<<<<<<< HEAD
import gnu.trove.map.hash.TObjectIntHashMap;
=======
import de.unijena.bioinf.ChemistryBase.ms.ft.FragmentAnnotation;
import org.openscience.cdk.exception.CDKException;
>>>>>>> 2742720b

import java.util.ArrayList;
import java.util.BitSet;
import java.util.HashMap;
import java.util.function.Predicate;

/**
 *  Utility class to edit a CombinatorialGraph object.
 */
public class CombinatorialGraphManipulator {

    private static BitSet increment(BitSet bitSet){
        BitSet newBitSet = (BitSet) bitSet.clone();
        int idx = 0;

        while(newBitSet.get(idx)){
            newBitSet.set(idx, false);
            idx++;
        }
        newBitSet.set(idx, true);
        return newBitSet;
    }

    /**
     * This method adds for each vertex in the given {@link FTree} a terminal node in the {@link CombinatorialGraph}
     * and connects each {@link CombinatorialNode} with the vertex if their molecular formula differs only
     * in the number of hydrogen atoms.<br>
     *
     * If there is no such {@link CombinatorialNode}, the corresponding terminal node won't be added to the graph.<br>
     *
     * @param graph the in silico fragmentation graph
     * @param scoring the scoring object which assigns each edge and node a score
     * @param fTree the fragmentation tree which explains the measured MS2 spectrum
     */
    public static void addTerminalNodes(CombinatorialGraph graph, CombinatorialFragmenterScoring scoring, FTree fTree){
        graph.nodes.forEach(x->x.state=0);
        MolecularGraph molecule = graph.getRoot().fragment.parent;

        // 1. Create the hashmap which assigns each MF.withoutHydrogen()
        // a set of CombinatorialNodes whose molecular formula differ only in the number of hydrogen atoms
        HashMap<MolecularFormula, ArrayList<CombinatorialNode>> mf2NodeSet = new HashMap<>();
        ArrayList<CombinatorialNode> lst = new ArrayList<>();
        lst.add(graph.getRoot());
        mf2NodeSet.put(graph.getRoot().fragment.getFormula().withoutHydrogen(), lst);

        for(CombinatorialNode node : graph.getNodes()){
            MolecularFormula mf = node.fragment.getFormula().withoutHydrogen();
            mf2NodeSet.computeIfAbsent(mf, x -> new ArrayList<CombinatorialNode>()).add(node);
        }

        // 2. Iterate through the fragmentation tree 'fTree' and
        // for each vertex in 'fTree', add a terminal node into the CombinatorialGraph if
        // there are CombinatorialNodes in 'graph' which have the same molecular formula without hydrogen atoms.
        // Then connect this terminal node with these nodes.
<<<<<<< HEAD
        BitSet terminalNodeBitSet = new BitSet();
        terminalNodeBitSet.set(molecule.natoms); // terminal nodes are not real fragments --> this bit characterises them

=======
        int count = 0;
        FragmentAnnotation<AnnotatedPeak> peakAno = fTree.getFragmentAnnotationOrThrow(AnnotatedPeak.class);
>>>>>>> 2742720b
        for(Fragment ftFrag : fTree){
            MolecularFormula mf = ftFrag.getFormula().withoutHydrogen();
            lst = mf2NodeSet.get(mf);
            if(lst != null){
                // in this case, there are nodes in 'graph' (and 'lst') with the same molecular formula base
<<<<<<< HEAD
                CombinatorialFragment terminalFragment = new CombinatorialFragment(molecule,terminalNodeBitSet,ftFrag.getFormula(),new BitSet());
=======
                BitSet terminalNodeBitSet = toBitSet(count);
                terminalNodeBitSet.set(molecule.natoms); // terminal nodes are not real fragment --> this bit characterises them
                CombinatorialFragment terminalFragment = new CombinatorialFragment(molecule,terminalNodeBitSet,ftFrag.getFormula(),new BitSet(), false, (float)peakAno.get(ftFrag).getRelativeIntensity());
>>>>>>> 2742720b

                for(CombinatorialNode node : lst){
                    graph.addReturnAlways(node, terminalFragment, null, null, scoring, null).state=1;
                    colorAllToRoot(node);
                }

                terminalNodeBitSet = increment(terminalNodeBitSet);
            }
        }
    }

    public static void removeAllNodesNotConnectedToTerminalNodes(CombinatorialGraph graph){
        // INITIALISATION:
        // First create a hashmap which assigns each node in graph an unique index:
        final TObjectIntHashMap<CombinatorialNode> node2Index = new TObjectIntHashMap<>(graph.numberOfNodes());
        node2Index.put(graph.getRoot(), 0);

        int idx = 1;
        for(CombinatorialNode node : graph.getNodes()){
            node2Index.put(node, idx);
            idx++;
        }

        // ASSIGNING BOOLEAN STATES:
        // Assign each node a state equals 'true' if there is a path from this node to a terminal node,
        // otherwise, assign 'false' to this node:
        boolean[] states = new boolean[graph.numberOfNodes()];
        for(CombinatorialNode terminalNode : graph.getTerminalNodes()){
            colorAllToRoot(terminalNode, states, node2Index);
        }

        // REMOVE ALL NODES WHOSE STATE IS 'FALSE':
        // Iterate over all nodes in 'graph.getNodes()' and request their state/colour.
        // If the state of a node is still 'false', we know it's not connected to a terminal node.
        // In this case, remove this node.
        ArrayList<CombinatorialNode> nodesWithoutRoot = new ArrayList<>(graph.getNodes());
        for(CombinatorialNode node : nodesWithoutRoot){
            int nodeIdx = node2Index.get(node);
            if(!states[nodeIdx]){
                graph.deleteNodeDangerously(node);
            }
        }
    }

    private static void colorAllToRoot(CombinatorialNode node, boolean[] states, TObjectIntHashMap<CombinatorialNode> node2Index){
        // set the state of 'node' to true:
        int nodeIdx = node2Index.get(node);
        states[nodeIdx] = true;

        // 'stack' contains only nodes which are connected with 'node':
        ArrayList<CombinatorialNode> stack = new ArrayList<>();
        stack.add(node);

        // Do the following for each node in 'stack':
        // - poll 'currentNode' from the stack -> 'currentNode' is connected with 'node'
        // - each parent node of 'currentNode' is connected to 'node'
        // - if the parent node is not coloured 'true', colour it 'true' and add it to the stack
        // - if it's already coloured to 'true', there are two cases:
        //      case 1: this node was already processed
        //      case 2: this node was not processed yet, but it's contained in the stack and will be processed
        while(!stack.isEmpty()){
            CombinatorialNode currentNode = stack.remove(stack.size() - 1);

            for(CombinatorialEdge edge : currentNode.incomingEdges){
                CombinatorialNode parentNode = edge.source;
                int parentNodeIdx = node2Index.get(parentNode);
                if(!states[parentNodeIdx]){
                    states[parentNodeIdx] = true;
                    stack.add(parentNode);
                }
            }
        }
        // remove dangling subtrees

        final int size = graph.numberOfNodes();
        removeFromList(graph.nodes, x->x.state==0);
        for (CombinatorialNode node : graph.nodes) {
            removeFromList(node.outgoingEdges, x->x.target.state==0);
        }
        //LoggerFactory.getLogger(CombinatorialGraphManipulator.class).warn("Remove "+(size-graph.numberOfNodes()) + " of " + graph.numberOfNodes() + " nodes");


    }
    public static <T> void removeFromList(ArrayList<T> xs, Predicate<T> f) {
        xs.removeIf(f); // super stupid implementation -_- shitty java
    }

    private static void colorAllToRoot(CombinatorialNode node) {
        node.state=1;
        ArrayList<CombinatorialNode> stack = new ArrayList<>();
        stack.add(node);
        while (!stack.isEmpty()) {
            CombinatorialNode fragment = stack.remove(stack.size()-1);
            for (CombinatorialEdge e : fragment.incomingEdges) {
                if (e.source.state == 0) {
                    e.source.state=1;
                    stack.add(e.source);
                }
            }
        }
    }

    public static int[][] computeEcfpsUpTo(MolecularGraph graph, int diameter) {
        CircularFingerprinterMod fingerprinter=null;
        if (diameter==0) fingerprinter = new CircularFingerprinterMod(CircularFingerprinterMod.CLASS_ECFP0);
        if (diameter==2) fingerprinter = new CircularFingerprinterMod(CircularFingerprinterMod.CLASS_ECFP2);
        if (diameter==4) fingerprinter = new CircularFingerprinterMod(CircularFingerprinterMod.CLASS_ECFP4);
        if (diameter==6) fingerprinter = new CircularFingerprinterMod(CircularFingerprinterMod.CLASS_ECFP6);
        if (fingerprinter==null) throw new IllegalArgumentException("Unsupported diameter: "+ diameter);
        try {
            fingerprinter.calculate(graph.molecule);

            int[][] res = new int[fingerprinter.identitiesPerIteration.size()][];
            for (int i=0; i < res.length; ++i) res[i] = fingerprinter.identitiesPerIteration.get(i);
            return res;
        } catch (CDKException e) {
            throw new RuntimeException(e);
        }
    }

    public static int[] computeEcfps(MolecularGraph graph, int diameter) {
        CircularFingerprinterMod fingerprinter=null;
        if (diameter==0) fingerprinter = new CircularFingerprinterMod(CircularFingerprinterMod.CLASS_ECFP0);
        if (diameter==2) fingerprinter = new CircularFingerprinterMod(CircularFingerprinterMod.CLASS_ECFP2);
        if (diameter==4) fingerprinter = new CircularFingerprinterMod(CircularFingerprinterMod.CLASS_ECFP4);
        if (diameter==6) fingerprinter = new CircularFingerprinterMod(CircularFingerprinterMod.CLASS_ECFP6);
        if (fingerprinter==null) throw new IllegalArgumentException("Unsupported diameter: "+ diameter);
        try {
            fingerprinter.calculate(graph.molecule);
            return fingerprinter.identity;
        } catch (CDKException e) {
            throw new RuntimeException(e);
        }

    }
}<|MERGE_RESOLUTION|>--- conflicted
+++ resolved
@@ -1,20 +1,12 @@
 package de.unijena.bioinf.fragmenter;
 
 import de.unijena.bioinf.ChemistryBase.chem.MolecularFormula;
-import de.unijena.bioinf.ChemistryBase.ms.AnnotatedPeak;
 import de.unijena.bioinf.ChemistryBase.ms.ft.FTree;
 import de.unijena.bioinf.ChemistryBase.ms.ft.Fragment;
-<<<<<<< HEAD
-import gnu.trove.map.hash.TObjectIntHashMap;
-=======
-import de.unijena.bioinf.ChemistryBase.ms.ft.FragmentAnnotation;
-import org.openscience.cdk.exception.CDKException;
->>>>>>> 2742720b
 
 import java.util.ArrayList;
 import java.util.BitSet;
 import java.util.HashMap;
-import java.util.function.Predicate;
 
 /**
  *  Utility class to edit a CombinatorialGraph object.
@@ -45,7 +37,6 @@
      * @param fTree the fragmentation tree which explains the measured MS2 spectrum
      */
     public static void addTerminalNodes(CombinatorialGraph graph, CombinatorialFragmenterScoring scoring, FTree fTree){
-        graph.nodes.forEach(x->x.state=0);
         MolecularGraph molecule = graph.getRoot().fragment.parent;
 
         // 1. Create the hashmap which assigns each MF.withoutHydrogen()
@@ -64,26 +55,16 @@
         // for each vertex in 'fTree', add a terminal node into the CombinatorialGraph if
         // there are CombinatorialNodes in 'graph' which have the same molecular formula without hydrogen atoms.
         // Then connect this terminal node with these nodes.
-<<<<<<< HEAD
         BitSet terminalNodeBitSet = new BitSet();
         terminalNodeBitSet.set(molecule.natoms); // terminal nodes are not real fragments --> this bit characterises them
 
-=======
-        int count = 0;
         FragmentAnnotation<AnnotatedPeak> peakAno = fTree.getFragmentAnnotationOrThrow(AnnotatedPeak.class);
->>>>>>> 2742720b
         for(Fragment ftFrag : fTree){
             MolecularFormula mf = ftFrag.getFormula().withoutHydrogen();
             lst = mf2NodeSet.get(mf);
             if(lst != null){
                 // in this case, there are nodes in 'graph' (and 'lst') with the same molecular formula base
-<<<<<<< HEAD
-                CombinatorialFragment terminalFragment = new CombinatorialFragment(molecule,terminalNodeBitSet,ftFrag.getFormula(),new BitSet());
-=======
-                BitSet terminalNodeBitSet = toBitSet(count);
-                terminalNodeBitSet.set(molecule.natoms); // terminal nodes are not real fragment --> this bit characterises them
                 CombinatorialFragment terminalFragment = new CombinatorialFragment(molecule,terminalNodeBitSet,ftFrag.getFormula(),new BitSet(), false, (float)peakAno.get(ftFrag).getRelativeIntensity());
->>>>>>> 2742720b
 
                 for(CombinatorialNode node : lst){
                     graph.addReturnAlways(node, terminalFragment, null, null, scoring, null).state=1;
@@ -91,69 +72,6 @@
                 }
 
                 terminalNodeBitSet = increment(terminalNodeBitSet);
-            }
-        }
-    }
-
-    public static void removeAllNodesNotConnectedToTerminalNodes(CombinatorialGraph graph){
-        // INITIALISATION:
-        // First create a hashmap which assigns each node in graph an unique index:
-        final TObjectIntHashMap<CombinatorialNode> node2Index = new TObjectIntHashMap<>(graph.numberOfNodes());
-        node2Index.put(graph.getRoot(), 0);
-
-        int idx = 1;
-        for(CombinatorialNode node : graph.getNodes()){
-            node2Index.put(node, idx);
-            idx++;
-        }
-
-        // ASSIGNING BOOLEAN STATES:
-        // Assign each node a state equals 'true' if there is a path from this node to a terminal node,
-        // otherwise, assign 'false' to this node:
-        boolean[] states = new boolean[graph.numberOfNodes()];
-        for(CombinatorialNode terminalNode : graph.getTerminalNodes()){
-            colorAllToRoot(terminalNode, states, node2Index);
-        }
-
-        // REMOVE ALL NODES WHOSE STATE IS 'FALSE':
-        // Iterate over all nodes in 'graph.getNodes()' and request their state/colour.
-        // If the state of a node is still 'false', we know it's not connected to a terminal node.
-        // In this case, remove this node.
-        ArrayList<CombinatorialNode> nodesWithoutRoot = new ArrayList<>(graph.getNodes());
-        for(CombinatorialNode node : nodesWithoutRoot){
-            int nodeIdx = node2Index.get(node);
-            if(!states[nodeIdx]){
-                graph.deleteNodeDangerously(node);
-            }
-        }
-    }
-
-    private static void colorAllToRoot(CombinatorialNode node, boolean[] states, TObjectIntHashMap<CombinatorialNode> node2Index){
-        // set the state of 'node' to true:
-        int nodeIdx = node2Index.get(node);
-        states[nodeIdx] = true;
-
-        // 'stack' contains only nodes which are connected with 'node':
-        ArrayList<CombinatorialNode> stack = new ArrayList<>();
-        stack.add(node);
-
-        // Do the following for each node in 'stack':
-        // - poll 'currentNode' from the stack -> 'currentNode' is connected with 'node'
-        // - each parent node of 'currentNode' is connected to 'node'
-        // - if the parent node is not coloured 'true', colour it 'true' and add it to the stack
-        // - if it's already coloured to 'true', there are two cases:
-        //      case 1: this node was already processed
-        //      case 2: this node was not processed yet, but it's contained in the stack and will be processed
-        while(!stack.isEmpty()){
-            CombinatorialNode currentNode = stack.remove(stack.size() - 1);
-
-            for(CombinatorialEdge edge : currentNode.incomingEdges){
-                CombinatorialNode parentNode = edge.source;
-                int parentNodeIdx = node2Index.get(parentNode);
-                if(!states[parentNodeIdx]){
-                    states[parentNodeIdx] = true;
-                    stack.add(parentNode);
-                }
             }
         }
         // remove dangling subtrees
