package de.unijena.bioinf.fteval;

import au.com.bytecode.opencsv.CSVReader;
import com.lexicalscope.jewel.cli.CliFactory;
import de.unijena.bioinf.ChemistryBase.data.DoubleDataMatrix;
import de.unijena.bioinf.ChemistryBase.ms.Ms2Experiment;
import de.unijena.bioinf.FragmentationTreeConstruction.inspection.TreeAnnotation;
import de.unijena.bioinf.FragmentationTreeConstruction.model.FragmentationTree;
import de.unijena.bioinf.babelms.GenericParser;
import de.unijena.bioinf.babelms.dot.FTDotWriter;
import de.unijena.bioinf.babelms.ms.JenaMsParser;
import de.unijena.bioinf.ftblast.Dataset;
import de.unijena.bioinf.ftblast.ScoreTable;
import de.unijena.bioinf.spectralign.Main;
import de.unijena.bioinf.spectralign.SpectralAligner;
import gnu.trove.map.hash.TObjectIntHashMap;

import java.io.*;
import java.nio.file.*;
import java.nio.file.attribute.BasicFileAttributes;
import java.util.*;

/**
 * fteval gets a dataset and creates following directories
 * dataset/sdf
 * dataset/ms
 * dataset/profiles
 * dataset/profiles/profilename/dot
 *
 * as well as following files
 * dataset/fingerprints
 * dataset/tanimoto.csv
 * dataset/profiles/profilename/scores.csv
 *
 * Usage:
 *
 * fteval init dataset
 *
 * fteval compute profil.json
 *
 * fteval tanimoto x1 x2 x3
 * fteval tanimoto all
 *
 * fteval align
 *
 * fteval ssps
 *
 */
public class FTEval {

    public static final String VERSION_STRING = "1.0";

    public static void main(String[] args) {
        if (args.length==0 || args[0].equals("-h") || args[0].equals("--help")) {
            printUsage();
            return;
        }
        final String[] cropped = Arrays.copyOf(args, args.length-1);
        System.arraycopy(args, 1, cropped, 0, cropped.length);
        if (args[0].equals("init")) {
            init(cropped);
        } else if (args[0].equals("cleanup")) {
            removeIdenticalCompounds(cropped);
        } else if (args[0].equals("compute")) {
            compute(cropped);
        } else if (args[0].equals("tanimoto")) {
            tanimoto(cropped);
        } else if (args[0].equals("align")) {
            align(cropped);
        } else if (args[0].equals("peaks")) {
            peakcounting(cropped);
        } else if (args[0].equals("decoy")) {
            decoy(cropped);
        } else if (args[0].equals("ssps")) {
            ssps(cropped);
        } else if (args[0].equals("test")) {
            test(cropped);
        } else {
            System.err.println("Unknown command '" + args[0] + "'. Allowed are 'init', 'compute', 'align', 'decoy' and 'ssps'");
        }
    }

    private static void test(String[] args) {
        final Interact I = new Shell();
        final SSPSBasicOptions opts = CliFactory.parseArguments(SSPSBasicOptions.class, args);
        final EvalDB evalDB = new EvalDB(opts.getDataset());
        final List<Iterator<String[]>> templates = new ArrayList<Iterator<String[]>>();
        final List<Iterator<String[]>> others = new ArrayList<Iterator<String[]>>();
        final List<String> names = new ArrayList<String>();
        for (String p : evalDB.profiles()) {
            try {
                templates.add(parseMatrix(new File("/home/kai/Documents/temp/fingerprinttest/tablex.csv")));
                names.add("test");
            } catch (IOException e) {
                e.printStackTrace();  //To change body of catch statement use File | Settings | File Templates.
            }
        }
        final DoubleDataMatrix matrices = DoubleDataMatrix.overlay(templates, others, names, null, 0d);
        final ScoreTable sc = new ScoreTable("test", matrices.getLayer(0));
        sc.toFingerprints();
        sc.getOrdered();
        System.out.println("TEST");
    }

    private static void peakcounting(String[] args) {
        final Interact I = new Shell();
        final PeakcountingOptions opts = CliFactory.parseArguments(PeakcountingOptions.class, args);
        final EvalDB evalDB = new EvalDB(opts.getDataset());
        // peak counting
        final SpectralAligner aligner = new SpectralAligner();
        aligner.setLimit(opts.getLimit());
        aligner.setThreshold(opts.getThreshold());
        de.unijena.bioinf.spectralign.Main.process(aligner, evalDB.msDir(), new File(evalDB.otherScoreDir(), extendName(opts.getTarget(), ".csv")));
    }

    private static String extendName(String name, String extension) {
        if (name.endsWith(extension)) return name;
        else return name + extension;
    }

    private static void align(String[] args) {
        final Interact I = new Shell();
        final AlignOpts opts = CliFactory.parseArguments(AlignOpts.class, args);
        final EvalDB evalDB = new EvalDB(opts.getDataset());

        // peak counting
        //de.unijena.bioinf.spectralign.Main.main(new String[]{evalDB.msDir().getPath(), new File(evalDB.otherScoreDir(), "peakcounting.csv").getPath() });

        // tree alignments
        for (String profil : evalDB.profiles()) {
            final File dots = new File(evalDB.profile(profil), "dot");
            final ArrayList<String> arguments = getAlignArguments(opts);
            arguments.addAll(Arrays.asList("--align", dots.getAbsolutePath(), "-m",
                    new File(evalDB.profile(profil), opts.getTarget()).getAbsolutePath()));
            if (opts.getXtra() != null) {
                for (String s : opts.getXtra()) {
                    if (s.charAt(0)=='"') {
                        s = s.substring(1,s.length()-1);
                    }
                    arguments.add(s);
                }
            }
            System.err.println(arguments);
            de.unijena.bioinf.ftalign.Main.main(arguments.toArray(new String[arguments.size()]));
        }
    }

    // if two compounds are identical, remove one of them
    // if the tree of two compounds contains less than 5 losses, remove it
    private static void removeIdenticalCompounds(String[] args) {
        final Interact I = new Shell();
        final CleanupOpts opts = CliFactory.parseArguments(CleanupOpts.class, args);
        final EvalDB evalDB = new EvalDB(opts.getDataset());

        // delete small trees
        final ArrayList<String> toDelete = new ArrayList<String>();
        final int deleteSmallTrees = opts.getEdgeLimit();
        if (deleteSmallTrees > 0) {
            for (String p : evalDB.profiles() ) {
                for (File d : evalDB.dotFiles(p)) {
                    final int cl = countNumberOfLosses(d);
                    if (cl< deleteSmallTrees) {
                        final String name = d.getName().substring(0, d.getName().indexOf('.'));
                        System.out.println("delete " + name + " due to low loss number " +  cl);
                        toDelete.add(name);
                    }
                }
            }
        }
        for (String s : toDelete) deleteInstance(evalDB, s);

        // get two fingerprints
        final ArrayList<File> fingerprints = new ArrayList<File>();
        if (evalDB.fingerprint("Pubchem").exists()) fingerprints.add(evalDB.fingerprint("Pubchem"));
        if (evalDB.fingerprint("MACCS").exists()) fingerprints.add(evalDB.fingerprint("MACCS"));
        if (fingerprints.size() < 2) {
            for (String s : evalDB.fingerprints()) {
                if (!s.equals("Pubchem") && !s.equals("MACCS") && evalDB.fingerprint(s).exists()) fingerprints.add(evalDB.fingerprint(s));
            }
        }
        if (fingerprints.size() < 2) {
            System.out.println("Don't find fingerprints. Please call 'sirius fteval tanimoto' first.");
            return;
        }
        if (!evalDB.garbageDir().exists()) evalDB.garbageDir().mkdir();
        final ArrayList<Iterator<String[]>> iters = new ArrayList<Iterator<String[]>>();
        final List<String> names = new ArrayList<String>();
        for (File f : fingerprints)
            try {
                iters.add(parseMatrix(f));
                names.add(f.getName().substring(0, f.getName().indexOf('.')));
            } catch (IOException e) {
                throw new RuntimeException(e);
            }
        final DoubleDataMatrix matrix = DoubleDataMatrix.overlay(iters, Collections.<Iterator<String[]>>emptyList(), names,
                null, Double.NEGATIVE_INFINITY);
        for (int row=0; row < matrix.getRowHeader().length; ++row) {
            for (int col=row+1; col < matrix.getColHeader().length; ++col) {
                if (matrix.getValues()[0][row][col] > 0.99999 && matrix.getValues()[1][row][col] > 0.99999) {
                    // entry row/col is a identical compound
                    final String nameOfFirst = matrix.getRowHeader()[row];
                    final String nameOfLast = matrix.getColHeader()[col];
                    String nameToDelete = nameOfLast;
                    {
                        for (String prof : evalDB.profiles()) {
                            final File f1 = new File(evalDB.dotDir(prof), nameOfFirst + ".dot");
                            final File f2 = new File(evalDB.dotDir(prof), nameOfLast + ".dot");
                            if (f1.exists() && f2.exists()) {
                                if (f1.length() > f2.length()) nameToDelete = nameOfLast;
                                else nameToDelete = nameOfFirst;
                                break;
                            } else if (f1.exists() && !f2.exists()) {
                                nameToDelete = nameOfLast;
                            } else if (f2.exists() && !f1.exists()) {
                                nameToDelete = nameOfFirst;
                            }
                        }
                    }

                    System.out.println(nameOfFirst + " and " + nameOfLast + " are identical! Delete " + nameToDelete + "!");
                    deleteInstance(evalDB, nameToDelete);
                }
            }
        }




    }

    private static int countNumberOfLosses(File d) {
        try {
            final BufferedReader reader = new BufferedReader(new FileReader(d));
            int loss = 0;
            while (reader.ready()) {
                final String line = reader.readLine();
                if (line==null) break;
                if (line.contains("->")) ++loss;
            }
            return loss;
        } catch (IOException e) {
            return 0;
        }
    }

    private static void deleteInstance(EvalDB evalDB, String nameToDelete) {
        final List<File> files = new ArrayList<File>();
        // delete ms
        files.add(new File(evalDB.msDir(), nameToDelete + ".ms"));
        // delete dots
        for (String prof : evalDB.profiles()) {
            files.add(new File(evalDB.dotDir(prof), nameToDelete + ".dot"));
        }
        for (File f : files) {
            if (f.exists()) {
                try {
                    Files.move(f.toPath(), new File(evalDB.garbageDir(), f.getName()).toPath());
                } catch (IOException e) {
                    e.printStackTrace();  //To change body of catch statement use File | Settings | File Templates.
                }
            }
        }
    }

    private static ArrayList<String> getAlignArguments(AlignOpts opts) {
        final ArrayList<String> arguments = new ArrayList<String>();
        arguments.add("-n");
        arguments.add(String.valueOf(Runtime.getRuntime().availableProcessors()-1));
        //if (!opts.isNoFingerprints()) arguments.add("-f");
        arguments.add("-z");
        if (opts.isNoMultijoin()) arguments.add("-j");
        else arguments.addAll(Arrays.asList("-j", "3"));
        arguments.add("-x");
        return arguments;
    }

    private static void tanimoto(String[] args) {
        // TODO: parameters
        final Interact I = new Shell();
        final EvalBasicOptions opts = CliFactory.parseArguments(EvalBasicOptions.class, args);
        final EvalDB evalDB = new EvalDB(opts.getDataset());
        final ChemicalSimilarity chem = new ChemicalSimilarity(evalDB);
        for (File sdf : evalDB.sdfFiles()) {
            try {
                chem.add(sdf.getName());
            } catch (IOException e) {
                System.err.println("Can't parse '" + sdf.getName() + "':\n" +e.getMessage());
            }
        }
        try {
            final BufferedWriter inchiWriter = new BufferedWriter(new FileWriter("fingerprints/inchi.txt"));
            for (ChemicalSimilarity.Compound c : chem.getCompounds()) {
                inchiWriter.write(c.name + ":" + c.inchi);
                inchiWriter.newLine();
            }
            inchiWriter.close();
        } catch (IOException e) {
            throw new RuntimeException(e);
        }

        int i=-1;
        for (File dir : chem.getDirectories()) {
            ++i;
            if (dir.exists()) {
                if (I.ask("A directory with name '" + dir.getName() + "' is still existing. Do you want to replace it?")) {
                    try {
                        deleteRecDir(dir);
                    } catch (IOException e) {
                        System.err.println("Can't delete directory '" + dir + "':\n"+e.getMessage());
                    }
                } else continue;
            }
            dir.mkdir();
            float[][][] matrix = chem.computeTanimoto();
            I.sayln("Compute " + dir.getName());
            try {
                final BufferedWriter fileWriter = new BufferedWriter(new FileWriter(new File(dir, "tanimoto.csv")));
                // write header
                final List<ChemicalSimilarity.Compound> compounds = chem.getCompounds();
                for (int j=0; j <compounds.size(); ++j) {
                    fileWriter.append('"').append(compounds.get(j).name).append('"');
                    if (j+1 < compounds.size()) fileWriter.append(",");
                }
                fileWriter.newLine();
                // write rows
                for (int row=0; row < matrix[i].length; ++row) {
                    fileWriter.append('"').append(compounds.get(row).name).append('"');
                    for (int col=0; col < compounds.size(); ++col) {
                        fileWriter.append(',').append(String.valueOf(matrix[i][row][col]));
                    }
                    fileWriter.newLine();
                }
                fileWriter.close();
            } catch (IOException e) {
                System.err.println("Error while writing in '" + new File(dir, "tanimoto.csv") + "':\n" + e.getMessage());
            }
        }
    }

    private static void printUsage() {
        System.out.println("FTEval evaluates the performance of SIRIUS on a given dataset.\n" +
                "Create an evaluation for a dataset with\nfteval init <nameofdataset>\n"+
                "Then copy all your ms files into the directory dataset/ms\n"+
                "As well as all sdf files into the directory dataset/sdf\n"+
                "You can then start the analysis with\ncd dataset\nfteval compute profilename.json\nfteval ssps");
    }

    public static void init(String[] args) {
        final InitOptions opts = CliFactory.parseArguments(InitOptions.class, args);
        final String name = opts.getName();
        final File target = new File(name);
        if (target.exists()) {
            System.err.println("A directory with the name '" + opts.getName() + "' still exists.");
            System.exit(1);
        }
        target.mkdir();
        final File sdfs = new File(target, "sdf");
        final File mss = new File(target, "ms");
        final File profiles = new File(target, "profiles");
        final File fingerprints = new File(target, "fingerprints");
        final File other = new File(target, "scores");
        other.mkdir();
        sdfs.mkdir();
        mss.mkdir();
        fingerprints.mkdir();
        profiles.mkdir();
        if (opts.getSdf() != null) {
            final File[] files = opts.getSdf().listFiles(new FilenameFilter() {
                @Override
                public boolean accept(File dir, String name) {
                    return name.endsWith(".sdf");
                }
            });
            for (File f : files)
                try {
                    Files.copy(f.toPath(), new File(sdfs, f.getName()).toPath());
                } catch (IOException e) {
                    System.err.println("Can't copy file '" + f.getAbsolutePath() + "':\n" + e.getMessage());
                }
        }
        if (opts.getMs() != null) {
            final File[] files = opts.getSdf().listFiles(new FilenameFilter() {
                @Override
                public boolean accept(File dir, String name) {
                    return name.endsWith(".ms");
                }
            });
            for (File f : files)
                try {
                    Files.copy(f.toPath(), new File(mss, f.getName()).toPath());
                } catch (IOException e) {
                    System.err.println("Can't copy file '" + f.getAbsolutePath() + "':\n" + e.getMessage());
                }
        }
        System.out.println("Create new dataset '" + opts.getName() + "'");
        if (opts.getMs() != null) System.out.println("Dataset contains " + mss.listFiles().length + " compounds");
        else System.out.println("Dataset is still empty. Copy ms files into '" + mss.getAbsolutePath() + "' directory to proceede.");
        if (opts.getSdf() != null) System.out.println("Dataset contains " + mss.listFiles().length + " compound structures");
        else System.out.println("Chemical Structures are still missing. Copy sdf files into '" + sdfs.getAbsolutePath() + "' directory to proceede.");
        System.out.println("Move into directory '" + opts.getName() + "' and execute fteval compute.");
    }

    public static void compute(String[] args) {
        final Interact I = new Shell();
        final ComputeOptions opts = CliFactory.parseArguments(ComputeOptions.class, args);
        final EvalDB evalDB = new EvalDB(opts.getDataset());
        final String name;
        if (opts.getName()==null) {
            name = evalDB.removeExtName(new File(opts.getProfile()));
        } else name = opts.getName();
        final Profile prof;
        try {
            prof = new Profile(opts.getProfile());
        } catch (IOException e) {
            System.err.println("Cannot parse profile '" + opts.getProfile() + "':\n" + e.getMessage());
            return;
        }
        final File target = evalDB.profile(name);
        if (target.exists()) {
            final int choice = I.choice(name + " still exists.", "Replace all", "Compute missing", "Skip");
            if (choice==2) {
                I.sayln("Cancel computation.");
                return;
            } else if (choice == 0) {
                try {
                    deleteRecDir(target);
                } catch (IOException e) {
                    System.err.println(e);
                    return;
                }
            }
        }
        target.mkdir();
        final File dot = new File(target, "dot");
        dot.mkdir();
        // write profile
        try {
            prof.writeToFile(new File(target, "profile.json"));
        } catch (IOException e) {
            System.err.println(e);
            return;
        }
        I.sayln("Compute trees for all ms files.");
        for (File f : evalDB.msFiles()) {
            final String n = f.getName();
            final File treeFile = new File(dot, n.substring(0, n.lastIndexOf('.'))+".dot");
            if (treeFile.exists()) {
                continue;
            } else {
                I.sayln("Compute '" + f.getName() + "'");
            }
            try {
                final Ms2Experiment exp;
                try {
                    exp = new GenericParser<Ms2Experiment>(new JenaMsParser()).parseFile(f);
                } catch (IOException e) {
                    System.err.println("Can't parse '" + f.getName() + "':\n" + e.getMessage());
                    continue;
                }
                final FragmentationTree tree = prof.fragmentationPatternAnalysis.computeTrees(prof.fragmentationPatternAnalysis.preprocessing(exp)).withRecalibration().
                        onlyWith(Arrays.asList(exp.getMolecularFormula())).optimalTree();
                if (tree == null) {
                    I.sayln("Don't find tree for '" + f.getName() + "'");
                } else {
                    final TreeAnnotation ano = new TreeAnnotation(tree, prof.fragmentationPatternAnalysis);
                    try {
                        new FTDotWriter().writeTreeToFile(treeFile, tree, ano.getAdditionalProperties(),
                                ano.getVertexAnnotations(), ano.getEdgeAnnotations());
                    } catch (IOException e) {
                        System.err.println("Cannot write tree to file '" + treeFile.getAbsolutePath() + "':\n" + e);
                    }
                }
            } catch (Exception e) {
                System.err.println(e);
                e.printStackTrace();
                System.err.println("SKIP '" + f.getName() + "'");
            }
        }
    }

    private static void deleteRecDir(File target) throws IOException {
        Files.walkFileTree(target.toPath(), new FileVisitor<Path>() {
            @Override
            public FileVisitResult preVisitDirectory(Path dir, BasicFileAttributes attrs) throws IOException {
                return FileVisitResult.CONTINUE;
            }

            @Override
            public FileVisitResult visitFile(Path file, BasicFileAttributes attrs) throws IOException {
                Files.delete(file);
                return FileVisitResult.CONTINUE;
            }

            @Override
            public FileVisitResult visitFileFailed(Path file, IOException exc) throws IOException {
                return FileVisitResult.CONTINUE;
            }

            @Override
            public FileVisitResult postVisitDirectory(Path dir, IOException exc) throws IOException {
                Files.delete(dir);
                return FileVisitResult.CONTINUE;
            }
        });
    }

    private static Iterator<String[]> parseMatrix(File file) throws IOException {
        final BufferedReader r = new BufferedReader(new FileReader(file));
        final CSVReader reader = new CSVReader(r);
        return new Iterator<String[]>() {
            String[] row = reader.readNext();
            @Override
            public boolean hasNext() {
                return row != null;
            }

            @Override
            public String[] next() {
                if (hasNext()) {
                    final String[] r = row;
                    readNext();
                    return r;
                } else throw new NoSuchElementException();
            }

            @Override
            public void remove() {
                throw new UnsupportedOperationException();
            }
            private void readNext() {
                try {
                    row = reader.readNext();
                    if (row==null) reader.close();
                } catch (IOException e) {
                    throw new RuntimeException(e);
                }
            }
        };

    }

    public static void decoy(String[] args) {
        final Interact I = new Shell();
        final AlignOpts opts = CliFactory.parseArguments(AlignOpts.class, args);
        final EvalDB evalDB = new EvalDB(opts.getDataset());
        for (String profil : evalDB.profiles()) {
            final File decoy = evalDB.decoy(profil);
            final File dots = new File(evalDB.profile(profil), "dot");
            final ArrayList<String> arguments = getAlignArguments(opts);
            arguments.addAll(Arrays.asList("--align", dots.getAbsolutePath(), "--with", evalDB.decoy(profil).getAbsolutePath(), "-m",
                    new File(evalDB.profile(profil), "decoymatrix.csv").getAbsolutePath()));
            if (opts.getXtra() != null) arguments.addAll(opts.getXtra());
            if (!(new File(evalDB.profile(profil), "decoymatrix.csv")).exists()) de.unijena.bioinf.ftalign.Main.main(arguments.toArray(new String[arguments.size()]));
            try {
                calculateQValues(new File(evalDB.profile(profil), "matrix.csv"), new File(evalDB.profile(profil), "decoymatrix.csv"));
            } catch (IOException e) {
                System.err.println(e.getMessage());
            }
        }
    }

    private static class Hit implements Comparable<Hit> {
        private final boolean decoy;
        private final double score;
        private final int left, right;

        private Hit(int left, int right, double score, boolean decoy) {
            this.left = left;
            this.right = right;
            this.score = score;
            this.decoy = decoy;
        }

        @Override
        public int compareTo(Hit o) {
            return Double.compare(score, o.score);
        }
    }

    private static void calculateQValues(File query, File decoy) throws IOException {
        final List<Hit> hits = new ArrayList<Hit>();
        final DoubleDataMatrix matrix1 = DoubleDataMatrix.overlay(Arrays.asList(parseMatrix(query)), null, Arrays.asList("query"), null, Double.NEGATIVE_INFINITY);
        final DoubleDataMatrix matrix2 = DoubleDataMatrix.overlay(Arrays.asList(parseMatrix(decoy)), null, Arrays.asList("query"), null, Double.NEGATIVE_INFINITY);
        final TObjectIntHashMap<String> mapper = new TObjectIntHashMap<String>(matrix1.getRowHeader().length);
        for (int i=0; i < matrix2.getRowHeader().length; ++i) {
            mapper.put(matrix2.getRowHeader()[i], i);
        }
        final double[][] m1 = matrix1.getLayer(0);
        final double[][] m2 = matrix2.getLayer(0);
        final double[][] m3 = new double[m1.length][m1[0].length];
        for (int row=0; row < matrix1.getRowHeader().length; ++row) {
            for (int col=0; col < matrix1.getColHeader().length; ++col) {
                hits.add(new Hit(row, col, m1[row][col], false));
            }
            final int decoyRow = mapper.get(matrix1.getRowHeader()[row]);
            for (int col=0; col < matrix2.getColHeader().length; ++col) {
                hits.add(new Hit(decoyRow, col, m2[decoyRow][col], true));
            }
            Collections.sort(hits, Collections.reverseOrder());
            int decoys=0;
            int k=0;
            for (int i=0; i < hits.size(); ++i) {
                if (hits.get(i).decoy || i+1 == hits.size()) {
                    // compute q values for all j=k..i
                    final double qvalue = decoys/((double)i-decoys);
                    for (int j=k; j <= i; ++j) {
                        final Hit h = hits.get(j);
                        if (!h.decoy) m3[h.left][h.right] = -qvalue + m1[h.left][h.right]/100000d;
                    }
                    if (hits.get(i).decoy ) ++decoys;
                    k=i+1;
                }
            }
            hits.clear();
        }
        final BufferedWriter writer = new BufferedWriter(new FileWriter(new File(query.getParent(), "qvalues.csv")));
        writer.write("scores");
        for (int j=0; j < matrix1.getColHeader().length; ++j) {
            writer.write(",");
            writer.write(matrix1.getColHeader()[j]);
        }
        writer.newLine();
        for (int i=0; i < matrix1.getRowHeader().length; ++i) {
            writer.write(matrix1.getRowHeader()[i]);
            for (int j=0; j < matrix1.getColHeader().length; ++j) {
                writer.write(",");
                writer.write(String.valueOf(m3[i][j]));
            }
            writer.newLine();
        }
        writer.close();
    }

    private static void calculateQValuesOld(File query, File decoy) throws IOException {
        final List<Hit> hits = new ArrayList<Hit>();
        final DoubleDataMatrix matrix1 = DoubleDataMatrix.overlay(Arrays.asList(parseMatrix(query)), null, Arrays.asList("query"), null, Double.NEGATIVE_INFINITY);
        final DoubleDataMatrix matrix2 = DoubleDataMatrix.overlay(Arrays.asList(parseMatrix(decoy)), null, Arrays.asList("query"), null, Double.NEGATIVE_INFINITY);
        final double[][] m1 = matrix1.getLayer(0);
        final double[][] m2 = matrix2.getLayer(0);
        for (int i=0; i < matrix1.getRowHeader().length; ++i) {
            for (int j=0; j < matrix1.getColHeader().length; ++j) {
                hits.add(new Hit(i, j, m1[i][j], false));
            }
        }
        for (int i=0; i < matrix2.getRowHeader().length; ++i) {
            for (int j=0; j < matrix2.getColHeader().length; ++j) {
                hits.add(new Hit(i, j, m2[i][j], true));
            }
        }
        Collections.sort(hits, Collections.reverseOrder());
        final int dbLength = matrix2.getRowHeader().length;
        final int decoyLength = matrix2.getColHeader().length;
        int decoys=0;
        int k=0;
        for (int i=0; i < hits.size(); ++i) {
            if (hits.get(i).decoy) {
                ++decoys;
                // compute q values for all j=k..i
                final double qvalue = decoys/((double)i-decoys);
                for (int j=k; j < i; ++j) {
                    final Hit h = hits.get(j);
                    if (!h.decoy) m1[h.left][h.right] = qvalue;
                }
                k=i+1;
            }
        }
        final BufferedWriter writer = new BufferedWriter(new FileWriter(new File(query.getParent(), "qvalues.csv")));
        writer.write("scores");
        for (int j=0; j < matrix1.getColHeader().length; ++j) {
            writer.write(",");
            writer.write(matrix1.getColHeader()[j]);
        }
        writer.newLine();
        for (int i=0; i < matrix1.getRowHeader().length; ++i) {
            writer.write(matrix1.getRowHeader()[i]);
            for (int j=0; j < matrix1.getColHeader().length; ++j) {
                writer.write(",");
                writer.write(String.valueOf(m1[i][j]));
            }
            writer.newLine();
        }
        writer.close();
    }

    public static void ssps(String[] args) {
        final Interact I = new Shell();
        final SSPSBasicOptions opts = CliFactory.parseArguments(SSPSBasicOptions.class, args);
        final EvalDB evalDB = new EvalDB(opts.getDataset());
        final List<Iterator<String[]>> templates = new ArrayList<Iterator<String[]>>();
        final List<Iterator<String[]>> others = new ArrayList<Iterator<String[]>>();
        final List<String> names = new ArrayList<String>();
        for (String p : evalDB.profiles()) {
            try {
                for (File f : evalDB.scoreMatrix(p).getParentFile().listFiles(new FilenameFilter() {
                    @Override
                    public boolean accept(File dir, String name) {
                        return name.endsWith(".csv") && !name.equalsIgnoreCase("decoymatrix.csv");
                    }
                })) {
                    templates.add(parseMatrix(f));
                    if (f.getName().equals("matrix.csv")) names.add(p);
                    else {
                        final String suffix = f.getName().substring(0, f.getName().indexOf('.'));
                        names.add(p + "_" + suffix);
                    }
                }
            } catch (IOException e) {
                e.printStackTrace();  //To change body of catch statement use File | Settings | File Templates.
            }
        }
        for (String tanimoto : evalDB.fingerprints()) {
            try {
                others.add(parseMatrix(evalDB.fingerprint(tanimoto)));
                names.add(tanimoto);
            } catch (IOException e) {
                e.printStackTrace();  //To change body of catch statement use File | Settings | File Templates.
            }
        }
        for (File score : evalDB.otherScores()) {
            try {
                others.add(parseMatrix(score));
                names.add(score.getName().substring(0, score.getName().indexOf('.')));
            } catch (IOException e) {
                e.printStackTrace();  //To change body of catch statement use File | Settings | File Templates.
            }
        }
        final DoubleDataMatrix matrices = DoubleDataMatrix.overlay(templates, others, names, null, 0d);
        final Dataset dataset = new Dataset(new ScoreTable("Pubchem", matrices.getLayer("Pubchem")));
<<<<<<< HEAD
=======
        for (int i=0; i < matrices.getLayerHeader().length; ++i) {
            final String name = matrices.getLayerHeader()[i];
            if (!name.equals("Pubchem")) {
                final ScoreTable sc = new ScoreTable(name, matrices.getLayer(i));
                if (!opts.isNoFingerprint() && !name.equalsIgnoreCase("Pubchem") && !name.equalsIgnoreCase("MACCS") &&
                        !name.equalsIgnoreCase("Extended")) sc.toFingerprints();
                dataset.add(sc);
            }
        }

        // filter identical compounds
        dataset.filterOutIdenticalCompounds("Pubchem", "MACCS");

>>>>>>> f66e34e4
        BufferedWriter writer = null;
        try {
            writer = new BufferedWriter(
                    new FileWriter(opts.getTarget()));
            writer.append("k,opt,rand");
            for (int i=0; i < matrices.getLayerHeader().length; ++i) {
                if (!matrices.getLayerHeader()[i].equals("Pubchem")) {
                    writer.append(",");
                    writer.append(matrices.getLayerHeader()[i]);
                }
            }
            writer.newLine();
            for (int k=1; k <= 300; ++k) {
                final float K = k/10f;
                writer.append(String.valueOf(K));
                writer.append(",");
                writer.append(String.valueOf(dataset.sspsOpt(K)));
                writer.append(",");
                writer.append(String.valueOf(dataset.sspsAverageRandom()));
                for (int i=0; i < matrices.getLayerHeader().length; ++i) {
                    if (matrices.getLayerHeader()[i].equals("Pubchem")) continue;
                    else {
                        writer.append(",");
<<<<<<< HEAD
                        final ScoreTable tab = new ScoreTable(matrices.getLayerHeader()[i], matrices.getLayer(i));
                        if (!tab.getName().equals("Pubchem") && !tab.getName().equals("MACCS")) tab.toFingerprints();
=======
                        final ScoreTable tab = dataset.getTable(matrices.getLayerHeader()[i]);//new ScoreTable(matrices.getLayerHeader()[i], matrices.getLayer(i));
>>>>>>> f66e34e4
                        writer.append(String.valueOf(dataset.ssps(tab, K)));
                    }
                }
                writer.newLine();
            }
            writer.close();

        } catch (IOException e) {
            e.printStackTrace();  //To change body of catch statement use File | Settings | File Templates.
        }
    }

}<|MERGE_RESOLUTION|>--- conflicted
+++ resolved
@@ -726,8 +726,6 @@
         }
         final DoubleDataMatrix matrices = DoubleDataMatrix.overlay(templates, others, names, null, 0d);
         final Dataset dataset = new Dataset(new ScoreTable("Pubchem", matrices.getLayer("Pubchem")));
-<<<<<<< HEAD
-=======
         for (int i=0; i < matrices.getLayerHeader().length; ++i) {
             final String name = matrices.getLayerHeader()[i];
             if (!name.equals("Pubchem")) {
@@ -741,7 +739,6 @@
         // filter identical compounds
         dataset.filterOutIdenticalCompounds("Pubchem", "MACCS");
 
->>>>>>> f66e34e4
         BufferedWriter writer = null;
         try {
             writer = new BufferedWriter(
@@ -765,12 +762,7 @@
                     if (matrices.getLayerHeader()[i].equals("Pubchem")) continue;
                     else {
                         writer.append(",");
-<<<<<<< HEAD
-                        final ScoreTable tab = new ScoreTable(matrices.getLayerHeader()[i], matrices.getLayer(i));
-                        if (!tab.getName().equals("Pubchem") && !tab.getName().equals("MACCS")) tab.toFingerprints();
-=======
                         final ScoreTable tab = dataset.getTable(matrices.getLayerHeader()[i]);//new ScoreTable(matrices.getLayerHeader()[i], matrices.getLayer(i));
->>>>>>> f66e34e4
                         writer.append(String.valueOf(dataset.ssps(tab, K)));
                     }
                 }
