--- conflicted
+++ resolved
@@ -28,13 +28,8 @@
 
     glpk_lib_version = '4.60'
 
-<<<<<<< HEAD
     siriusVersion = '3.4.2-SNAPSHOT'
     fingeridVersion = "1.0.8-SNAPSHOT"
-=======
-    siriusVersion = '3.4.1-SNAPSHOT'
-    fingeridVersion = "1.0.9-SNAPSHOT"
->>>>>>> 339440b6
 
     jewelcli_version = '0.8.+'
 
@@ -90,7 +85,7 @@
     project.ext.set("glpkPath", getBuildDir().toPath().resolve('tmp/glpk/').toFile())
 
     java.nio.file.Path dir = project.glpkPath.toPath().getParent()
-    
+
     copy {
         println(dir.toString())
         dir.resolve('glpk').toFile().deleteDir()
