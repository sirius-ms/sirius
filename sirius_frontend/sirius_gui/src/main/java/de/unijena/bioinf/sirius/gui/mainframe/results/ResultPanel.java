package de.unijena.bioinf.sirius.gui.mainframe.results;

import de.unijena.bioinf.chemdb.BioFilter;
import de.unijena.bioinf.sirius.gui.dialogs.NoConnectionDialog;
import de.unijena.bioinf.sirius.gui.fingerid.CompoundCandidateView;
import de.unijena.bioinf.sirius.gui.fingerid.FingerIdDialog;
import de.unijena.bioinf.sirius.gui.fingerid.FingerIdTask;
import de.unijena.bioinf.sirius.gui.fingerid.WebAPI;
<<<<<<< HEAD
import de.unijena.bioinf.sirius.gui.mainframe.MainFrame;
import de.unijena.bioinf.sirius.gui.mainframe.results.result_element_view.DefaultResultElementListenerPanel;
import de.unijena.bioinf.sirius.gui.mainframe.results.result_element_view.FormulaTable;
=======
import de.unijena.bioinf.sirius.gui.mainframe.ActiveResultChangedListener;
>>>>>>> 68c798e1
import de.unijena.bioinf.sirius.gui.mainframe.results.results_table.SiriusResultTablePanel;
import de.unijena.bioinf.sirius.gui.structure.ExperimentContainer;
import de.unijena.bioinf.sirius.gui.structure.SiriusResultElement;

import javax.swing.*;
import java.awt.*;
import java.awt.event.ActionEvent;
import java.awt.event.ActionListener;
import java.awt.event.MouseEvent;
import java.awt.event.MouseListener;
import java.util.ArrayList;
import java.util.List;

<<<<<<< HEAD
public class ResultPanel extends JTabbedPane implements ActiveResults {

=======
import static de.unijena.bioinf.sirius.gui.mainframe.MainFrame.MF;

public class ResultPanel extends JPanel implements ListSelectionListener {
>>>>>>> 68c798e1

    private SiriusResultTablePanel rvp;
<<<<<<< HEAD
    private DefaultResultElementListenerPanel tvp;
    private DefaultResultElementListenerPanel svp;
    private DefaultResultElementListenerPanel ccv;
    private CompoundCandidateView ccvv; //todo get rid of that
    private MainFrame owner;
=======
    private TreeVisualizationPanel tvp;
    private SpectraVisualizationPanel svp;
    private CompoundCandidateView ccv;
    private ResultTreeListTextCellRenderer cellRenderer;
    private JTabbedPane centerPane;
>>>>>>> 68c798e1
    private ExperimentContainer ec;
    private FormulaTable suriusResultElements;

    private List<ActiveResultChangedListener> listeners;

    public void addActiveResultChangedListener(ActiveResultChangedListener listener) {
        listeners.add(listener);
    }
    public void removeActiveResultChangedListener(ActiveResultChangedListener listener) {
        listeners.remove(listener);
    }

    public void dispose() {
        ccvv.dispose();
    }

    public ResultPanel() {
        this(null);
    }

    public ResultPanel(ExperimentContainer ec) {
        super();
        this.listeners = new ArrayList<>();
<<<<<<< HEAD
        this.owner = owner;
=======
        this.setLayout(new BorderLayout());
>>>>>>> 68c798e1
        this.setToolTipText("Results");
        this.ec = ec;

        suriusResultElements = new FormulaTable(this.owner.compoundList);
        final JList<SiriusResultElement> resultsJList =  suriusResultElements.getResultsJList();
        resultsJList.addMouseListener(new MouseListener() {
            @Override
            public void mouseClicked(MouseEvent e) {
                if (e.getSource().equals(resultsJList)) { // todo do i need that? every fired to this listener should be from resultJlist
                    if (e.getClickCount() == 2) {
                        // Double-click detected
                        int index = resultsJList.locationToIndex(e.getPoint());
                        resultsJList.setSelectedIndex(index);
                       setSelectedIndex(3);
                        if (ccvv.computationEnabled()) {
                            computeFingerID(false);//todo some nice listener thing??
                        }
                    }
                }
            }

            @Override
            public void mousePressed(MouseEvent e) {
            }

            @Override
            public void mouseReleased(MouseEvent e) {
            }

            @Override
            public void mouseEntered(MouseEvent e) {
            }

            @Override
            public void mouseExited(MouseEvent e) {
            }
        });


<<<<<<< HEAD
        rvp = new SiriusResultTablePanel(owner.compoundList);
        add(rvp,"Sirius");


//        centerPane.setBorder(BorderFactory.createEmptyBorder());
        tvp = new DefaultResultElementListenerPanel(suriusResultElements,new TreeVisualizationPanel(owner, config));
        addTab("Tree view", tvp);
=======
        JScrollPane listJSP = new JScrollPane(resultsJList, JScrollPane.VERTICAL_SCROLLBAR_AS_NEEDED, JScrollPane.HORIZONTAL_SCROLLBAR_ALWAYS);
        JPanel temp = new JPanel(new BorderLayout());
        temp.add(listJSP, BorderLayout.NORTH);
        this.add(temp, BorderLayout.NORTH);

        centerPane = new JTabbedPane();
        rvp = new SiriusResultTablePanel(MF.getCompoundView());
        centerPane.add(rvp,"Sirius");


        centerPane.setBorder(BorderFactory.createEmptyBorder());
        tvp = new TreeVisualizationPanel(MF);
        centerPane.addTab("Tree view", tvp);
>>>>>>> 68c798e1

        svp = new DefaultResultElementListenerPanel(suriusResultElements,new SpectraVisualizationPanel(ec));
        addTab("Spectra view", svp);

<<<<<<< HEAD
        ccvv = new CompoundCandidateView(owner);
        ccv = new DefaultResultElementListenerPanel(suriusResultElements,ccvv);
        addTab("CSI:FingerId", ccv);
        ccvv.addActionListener(new ActionListener() {
=======
        ccv = new CompoundCandidateView(MF);
        centerPane.addTab("CSI:FingerId", ccv);
        ccv.addActionListener(new ActionListener() {
>>>>>>> 68c798e1
            @Override
            public void actionPerformed(ActionEvent e) {
                if (ccvv.computationEnabled()) {
                    computeFingerID(true);
                }
            }
        });

        // register listeners //todo moved
//        addActiveResultChangedListener(svp);
//        addActiveResultChangedListener(tvp);

//		this.setBorder(BorderFactory.createTitledBorder(BorderFactory.createEtchedBorder(),"Results"));
    }

    public void changeData(final ExperimentContainer ec) {
//        resultsJList.addListSelectionListener(this); //todo implement alternative
        //ccv.changeData(ec, sre); is replaced by listener

        ////////////////
        // TODO: put all the stuff about into listeners
        ////////////////
        /*for (ActiveResultChangedListener listener : listeners) {
            listener.resultsChanged(ec, sre);
        }*/


    }


    //todo can be removed with nu model
    public void select(SiriusResultElement sre, boolean fireEvent) {
<<<<<<< HEAD

=======
        if (fireEvent) resultsJList.setSelectedValue(sre, true);
        if (sre == null) {
            tvp.showTree(null);
            ccv.changeData(ec, sre);
        } else {
            tvp.showTree(sre);
            ccv.changeData(ec, sre);
        }
>>>>>>> 68c798e1
        ////////////////
        // TODO: put all the stuff about into listeners
        ////////////////
        for (ActiveResultChangedListener listener : listeners) {
            listener.resultsChanged(ec, sre);
        }
    }

    public void computeFingerID(boolean searchAllEnabled) {
        //Test connection
        if (!WebAPI.getRESTDb(BioFilter.ALL).testConnection()) {
            new NoConnectionDialog(MF);
            return;
        }
        SiriusResultElement resultElement = suriusResultElements.getResultsJList().getSelectedValue();

        //calculate csi
        final FingerIdDialog dialog = new FingerIdDialog(MF, MF.getCsiFingerId(), resultElement.getFingerIdData(), searchAllEnabled);

        final int returnState = dialog.run();
        if (returnState != FingerIdDialog.CANCELED) {
            if (returnState == FingerIdDialog.COMPUTE_ALL) {
                MF.getCsiFingerId().compute(ec, dialog.isBio());
            } else {
                List<SiriusResultElement> selected = suriusResultElements.getResultsJList().getSelectedValuesList();
                java.util.List<FingerIdTask> tasks = new ArrayList<>(selected.size());
                for (SiriusResultElement element : selected) {
                    if (element.getCharge()>0 || element.getResult().getResolvedTree().numberOfEdges() > 0)
                        tasks.add(new FingerIdTask(dialog.isBio(), ec, element));
                }
                MF.getCsiFingerId().computeAll(tasks);
            }
        }
    }



}<|MERGE_RESOLUTION|>--- conflicted
+++ resolved
@@ -1,18 +1,15 @@
 package de.unijena.bioinf.sirius.gui.mainframe.results;
 
 import de.unijena.bioinf.chemdb.BioFilter;
+import de.unijena.bioinf.sirius.gui.configs.ConfigStorage;
 import de.unijena.bioinf.sirius.gui.dialogs.NoConnectionDialog;
 import de.unijena.bioinf.sirius.gui.fingerid.CompoundCandidateView;
 import de.unijena.bioinf.sirius.gui.fingerid.FingerIdDialog;
 import de.unijena.bioinf.sirius.gui.fingerid.FingerIdTask;
 import de.unijena.bioinf.sirius.gui.fingerid.WebAPI;
-<<<<<<< HEAD
 import de.unijena.bioinf.sirius.gui.mainframe.MainFrame;
 import de.unijena.bioinf.sirius.gui.mainframe.results.result_element_view.DefaultResultElementListenerPanel;
 import de.unijena.bioinf.sirius.gui.mainframe.results.result_element_view.FormulaTable;
-=======
-import de.unijena.bioinf.sirius.gui.mainframe.ActiveResultChangedListener;
->>>>>>> 68c798e1
 import de.unijena.bioinf.sirius.gui.mainframe.results.results_table.SiriusResultTablePanel;
 import de.unijena.bioinf.sirius.gui.structure.ExperimentContainer;
 import de.unijena.bioinf.sirius.gui.structure.SiriusResultElement;
@@ -26,29 +23,18 @@
 import java.util.ArrayList;
 import java.util.List;
 
-<<<<<<< HEAD
 public class ResultPanel extends JTabbedPane implements ActiveResults {
-
-=======
 import static de.unijena.bioinf.sirius.gui.mainframe.MainFrame.MF;
 
 public class ResultPanel extends JPanel implements ListSelectionListener {
->>>>>>> 68c798e1
+
 
     private SiriusResultTablePanel rvp;
-<<<<<<< HEAD
     private DefaultResultElementListenerPanel tvp;
     private DefaultResultElementListenerPanel svp;
     private DefaultResultElementListenerPanel ccv;
     private CompoundCandidateView ccvv; //todo get rid of that
     private MainFrame owner;
-=======
-    private TreeVisualizationPanel tvp;
-    private SpectraVisualizationPanel svp;
-    private CompoundCandidateView ccv;
-    private ResultTreeListTextCellRenderer cellRenderer;
-    private JTabbedPane centerPane;
->>>>>>> 68c798e1
     private ExperimentContainer ec;
     private FormulaTable suriusResultElements;
 
@@ -72,11 +58,6 @@
     public ResultPanel(ExperimentContainer ec) {
         super();
         this.listeners = new ArrayList<>();
-<<<<<<< HEAD
-        this.owner = owner;
-=======
-        this.setLayout(new BorderLayout());
->>>>>>> 68c798e1
         this.setToolTipText("Results");
         this.ec = ec;
 
@@ -116,7 +97,6 @@
         });
 
 
-<<<<<<< HEAD
         rvp = new SiriusResultTablePanel(owner.compoundList);
         add(rvp,"Sirius");
 
@@ -124,35 +104,14 @@
 //        centerPane.setBorder(BorderFactory.createEmptyBorder());
         tvp = new DefaultResultElementListenerPanel(suriusResultElements,new TreeVisualizationPanel(owner, config));
         addTab("Tree view", tvp);
-=======
-        JScrollPane listJSP = new JScrollPane(resultsJList, JScrollPane.VERTICAL_SCROLLBAR_AS_NEEDED, JScrollPane.HORIZONTAL_SCROLLBAR_ALWAYS);
-        JPanel temp = new JPanel(new BorderLayout());
-        temp.add(listJSP, BorderLayout.NORTH);
-        this.add(temp, BorderLayout.NORTH);
-
-        centerPane = new JTabbedPane();
-        rvp = new SiriusResultTablePanel(MF.getCompoundView());
-        centerPane.add(rvp,"Sirius");
-
-
-        centerPane.setBorder(BorderFactory.createEmptyBorder());
-        tvp = new TreeVisualizationPanel(MF);
-        centerPane.addTab("Tree view", tvp);
->>>>>>> 68c798e1
 
         svp = new DefaultResultElementListenerPanel(suriusResultElements,new SpectraVisualizationPanel(ec));
         addTab("Spectra view", svp);
 
-<<<<<<< HEAD
         ccvv = new CompoundCandidateView(owner);
         ccv = new DefaultResultElementListenerPanel(suriusResultElements,ccvv);
         addTab("CSI:FingerId", ccv);
         ccvv.addActionListener(new ActionListener() {
-=======
-        ccv = new CompoundCandidateView(MF);
-        centerPane.addTab("CSI:FingerId", ccv);
-        ccv.addActionListener(new ActionListener() {
->>>>>>> 68c798e1
             @Override
             public void actionPerformed(ActionEvent e) {
                 if (ccvv.computationEnabled()) {
@@ -185,18 +144,7 @@
 
     //todo can be removed with nu model
     public void select(SiriusResultElement sre, boolean fireEvent) {
-<<<<<<< HEAD
 
-=======
-        if (fireEvent) resultsJList.setSelectedValue(sre, true);
-        if (sre == null) {
-            tvp.showTree(null);
-            ccv.changeData(ec, sre);
-        } else {
-            tvp.showTree(sre);
-            ccv.changeData(ec, sre);
-        }
->>>>>>> 68c798e1
         ////////////////
         // TODO: put all the stuff about into listeners
         ////////////////
