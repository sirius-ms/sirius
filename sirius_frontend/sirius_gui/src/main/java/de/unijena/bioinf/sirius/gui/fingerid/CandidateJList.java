--- conflicted
+++ resolved
@@ -143,10 +143,7 @@
             }
         });
         northPanel.add(exportToCSV);
-
-        //northPanel.add(Box.createHorizontalGlue());
         northPanel.add(new SearchKeyWordBox());
-
 
 
         candidateList = new CandidateInnerList(new CandidateListModel(sourceList));
@@ -343,41 +340,6 @@
     }
 
 
-<<<<<<< HEAD
-=======
-        @Override
-        public String getToolTipText(MouseEvent e) {
-            final Point point = e.getPoint();
-            final int index = candidateList.locationToIndex(point);
-            selectedCompoundId = index;
-            if (index < 0) return null;
-            final CompoundCandidate candidate = candidateList.getModel().getElementAt(index);
-            highlightedCandidate = candidate.rank;
-            final Rectangle relativeRect = candidateList.getCellBounds(index, index);
-            final boolean in;
-            int rx, ry;
-            {
-               /* if (candidate.substructures != null)
-                    return null;*/
-                final Rectangle box = candidate.getSubstructures(computation, data.platts).getBounds();
-                final int absX = box.x + relativeRect.x;
-                final int absY = box.y + relativeRect.y;
-                final int absX2 = box.width + absX;
-                final int absY2 = box.height + absY;
-                in = point.x >= absX && point.y >= absY && point.x < absX2 && point.y < absY2;
-                rx = point.x - absX;
-                ry = point.y - absY;
-            }
-            int fpindex = -1;
-            if (in) {
-                final int row = ry / CELL_SIZE;
-                final int col = rx / CELL_SIZE;
-                fpindex = candidate.substructures.indexAt(row, col);
-            }
-            if (fpindex >= 0) {
-                return candidate.compound.fingerprint.getFingerprintVersion().getMolecularProperty(fpindex).getDescription() + "  (" + prob.format(data.platts.getProbability(fpindex)) + " %)";
-            } else return null;
->>>>>>> da0f7761
 
 
 
