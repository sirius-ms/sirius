/*
 *  This file is part of the SIRIUS library for analyzing MS and MS/MS data
 *
 *  Copyright (C) 2013-2015 Kai Dührkop
 *
 *  This library is free software; you can redistribute it and/or
 *  modify it under the terms of the GNU Lesser General Public
 *  License as published by the Free Software Foundation; either
 *  version 2.1 of the License, or (at your option) any later version.
 *
 *  This library is distributed in the hope that it will be useful,
 *  but WITHOUT ANY WARRANTY; without even the implied warranty of
 *  MERCHANTABILITY or FITNESS FOR A PARTICULAR PURPOSE.  See the GNU
 *  Lesser General Public License for more details.
 *
 *  You should have received a copy of the GNU General Public License along with SIRIUS.  If not, see <http://www.gnu.org/licenses/>.
 */

package de.unijena.bioinf.sirius.gui.fingerid;

import de.unijena.bioinf.ChemistryBase.algorithm.Scored;
import de.unijena.bioinf.ChemistryBase.chem.CompoundWithAbstractFP;
import de.unijena.bioinf.ChemistryBase.chem.MolecularFormula;
import de.unijena.bioinf.ChemistryBase.chem.PrecursorIonType;
import de.unijena.bioinf.ChemistryBase.fp.*;
import de.unijena.bioinf.ConfidenceScore.PredictionException;
import de.unijena.bioinf.ConfidenceScore.QueryPredictor;
import de.unijena.bioinf.chemdb.*;
<<<<<<< HEAD
import de.unijena.bioinf.chemdb.CompoundCandidate;
=======
>>>>>>> 1202cce2
import de.unijena.bioinf.fingerid.blast.Fingerblast;
import de.unijena.bioinf.fingerid.blast.FingerblastScoringMethod;
import de.unijena.bioinf.fingerid.blast.ScoringMethodFactory;
import de.unijena.bioinf.fingerid.fingerprints.ECFPFingerprinter;
import de.unijena.bioinf.sirius.fingerid.SearchableDbOnDisc;
import de.unijena.bioinf.sirius.gui.compute.JobLog;
<<<<<<< HEAD
=======
import de.unijena.bioinf.sirius.gui.db.CustomDatabase;
import de.unijena.bioinf.sirius.gui.db.SearchableDatabase;
>>>>>>> 1202cce2
import de.unijena.bioinf.sirius.gui.io.SiriusDataConverter;
import de.unijena.bioinf.sirius.gui.structure.ComputingStatus;
import de.unijena.bioinf.sirius.gui.structure.ExperimentContainer;
import de.unijena.bioinf.sirius.gui.structure.SiriusResultElement;
import gnu.trove.list.array.TIntArrayList;
import gnu.trove.list.array.TShortArrayList;
import org.openscience.cdk.exception.CDKException;
import org.openscience.cdk.fingerprint.IBitFingerprint;
import org.openscience.cdk.interfaces.IAtomContainer;
import org.openscience.cdk.tools.manipulator.AtomContainerManipulator;
import org.slf4j.Logger;
import org.slf4j.LoggerFactory;

import javax.json.Json;
import javax.json.JsonException;
import javax.json.stream.JsonParser;
import java.io.BufferedWriter;
import java.io.File;
import java.io.FileInputStream;
import java.io.IOException;
import java.net.URISyntaxException;
import java.nio.charset.Charset;
import java.nio.file.Files;
import java.nio.file.Paths;
import java.util.*;
import java.util.concurrent.ConcurrentHashMap;
import java.util.concurrent.ConcurrentLinkedQueue;
import java.util.concurrent.TimeUnit;
import java.util.concurrent.locks.Condition;
import java.util.concurrent.locks.ReentrantLock;
import java.util.zip.GZIPInputStream;

/**
 * keeps all compounds in memory
 */
public class CSIFingerIdComputation {

    private Logger logger = LoggerFactory.getLogger(CSIFingerIdComputation.class);

    private VersionsInfo versionNumber;

    public void setVersionNumber(VersionsInfo versionNumber) {
        this.versionNumber = versionNumber;
    }

    public VersionsInfo getVersionNumber() {
        return versionNumber;
    }

    protected int[] fingerprintIndizes;
    protected double[] fscores;
    protected PredictionPerformance[] performances;
    protected MaskedFingerprintVersion fingerprintVersion;
    protected FingerblastScoringMethod scoringMethod;
    protected final HashMap<String, Compound> compounds;
    protected final HashMap<MolecularFormula, List<Compound>> compoundsPerFormulaBio, compoundsPerFormulaNonBio;
    protected RESTDatabase restDatabase;
    protected boolean configured = false;
    private File directory;
    private boolean enabled;
    protected List<Runnable> enabledListeners = new ArrayList<>();

    protected QueryPredictor pubchemConfidenceScorePredictor, bioConfidenceScorePredictor;

    protected boolean enforceBio, checkedCache;

    protected final Thread formulaThread, jobThread;
    protected final Thread[] blastThreads;
    protected final BackgroundThreadBlast blastWorker;
    protected final BackgroundThreadFormulas formulaWorker;
    protected final BackgroundThreadJobs jobWorker;


    protected final ReentrantLock globalLock;
    protected final Condition globalCondition;

    protected SearchableDatabase bio, pubchem;

    private final ConcurrentLinkedQueue<FingerIdTask> formulaQueue, jobQueue, blastQueue;

    public CSIFingerIdComputation() {
        globalLock = new ReentrantLock();
        globalCondition = globalLock.newCondition();
        this.compounds = new HashMap<>(32768);
        this.compoundsPerFormulaBio = new HashMap<>(128);
        this.compoundsPerFormulaNonBio = new HashMap<>(128);
        setDirectory(getDefaultDirectory());
        this.bio = new SearchableDbOnDisc("biological database", getBioDirectory(), false,true,false);
        this.pubchem = new SearchableDbOnDisc("PubChem", getNonBioDirectory(), true,true,false);
        this.restDatabase = new WebAPI().getRESTDb(BioFilter.ALL, directory);

        this.formulaQueue = new ConcurrentLinkedQueue<>();
        this.blastQueue = new ConcurrentLinkedQueue<>();
        this.jobQueue = new ConcurrentLinkedQueue<>();

        final int numberOfBlastThreads = Runtime.getRuntime().availableProcessors() - 1;

        this.blastWorker = new BackgroundThreadBlast();
        this.blastThreads = new Thread[numberOfBlastThreads];
        for (int k = 0; k < numberOfBlastThreads; ++k) {
            blastThreads[k] = new Thread(blastWorker);
            blastThreads[k].start();

        }
        this.enforceBio = true;

        this.formulaWorker = new BackgroundThreadFormulas();
        this.formulaThread = new Thread(formulaWorker);
        formulaThread.start();

        this.jobWorker = new BackgroundThreadJobs();
        this.jobThread = new Thread(jobWorker);
        jobThread.start();

    }

    public List<Runnable> getEnabledListeners() {
        return enabledListeners;
    }

    public boolean isEnabled() {
        return enabled;
    }

    public boolean isConnected() {
        return restDatabase.testConnection();
    }

    /*public boolean isUpToDate() {
        return //todo implement later
    }*/

    public void setEnabled(boolean enabled) {
        this.enabled = enabled;
        for (Runnable r : enabledListeners) r.run();
    }

    public MaskedFingerprintVersion getFingerprintVersion() {
        return fingerprintVersion;
    }

    public double[] getFScores() {
        return fscores;
    }

    private void loadStatistics(WebAPI webAPI) throws IOException {
        final TIntArrayList list = new TIntArrayList(4096);
        this.performances = webAPI.getStatistics(list);
        this.pubchemConfidenceScorePredictor = webAPI.getConfidenceScore(false);
        this.bioConfidenceScorePredictor = webAPI.getConfidenceScore(true);

        final CdkFingerprintVersion version = (CdkFingerprintVersion) webAPI.getFingerprintVersion();

        final MaskedFingerprintVersion.Builder v = MaskedFingerprintVersion.buildMaskFor(version);
        v.disableAll();

        this.fingerprintIndizes = list.toArray();

        for (int index : fingerprintIndizes) {
            v.enable(index);
        }

        this.fingerprintVersion = v.toMask();

        fscores = new double[fingerprintIndizes.length];
        for (int k = 0; k < performances.length; ++k)
            fscores[k] = performances[k].getF();

<<<<<<< HEAD
        this.scoringMethod = webAPI.getCovarianceScoring(fingerprintVersion, 1d / performances[0].withPseudoCount(0.25).numberOfSamples());
=======
        try {
            this.scoringMethod = webAPI.getCovarianceScoring(fingerprintVersion, 1d/performances[0].withPseudoCount(0.25).numberOfSamples());
        } catch (IOException e){
            //fallback
            logger.warn("Cannot load covariance scoring. Fallback to CSIFingerIdScoring.");
            this.scoringMethod = new ScoringMethodFactory().getCSIFingerIdScoringMethod();
        }
>>>>>>> 1202cce2
    }

    private FingerIdData blast(SiriusResultElement elem, List<Compound> compoundList, ProbabilityFingerprint plattScores, SearchableDatabase db) {
        final List<FingerprintCandidate> fcs = new ArrayList<>(compoundList.size());
        for (Compound c : compoundList) fcs.add(c.asFingerprintCandidate());
        final Fingerblast blaster = new Fingerblast(null);
        blaster.setScoring(scoringMethod.getScoring(performances));
        try {
            List<Scored<FingerprintCandidate>> candidates = blaster.score(fcs, plattScores);
            final double[] scores = new double[candidates.size()];
            final double[] tanimotos = new double[candidates.size()];
            final Compound[] comps = new Compound[candidates.size()];
            int k = 0;
            final HashMap<String, Compound> compounds;
            synchronized (this.compounds) {
                compounds = this.compounds;
            }

            for (Scored<FingerprintCandidate> candidate : candidates) {
                scores[k] = candidate.getScore();
                tanimotos[k] = Tanimoto.tanimoto(candidate.getCandidate().getFingerprint(), plattScores);
                comps[k] = compounds.get(candidate.getCandidate().getInchiKey2D());
                if (comps[k] == null) {
                    comps[k] = new Compound(candidate.getCandidate());
                }
                ++k;
            }
            return new FingerIdData(db, comps, scores,tanimotos, plattScores);
        } catch (DatabaseException e) {
            throw new RuntimeException(e); // TODO: handle
        }
    }


    public File getDirectory() {
        return directory;
    }

    public File getDefaultDirectory() {
        final String val = System.getProperty("de.unijena.bioinf.sirius.fingerID.cache");
        return Paths.get(val).toFile();
    }

    public boolean isEnforceBio() {
        return enforceBio;
    }

    public void setEnforceBio(boolean enforceBio) {
        this.enforceBio = enforceBio;
    }

    private List<MolecularFormula> getFormulasForDifferentIonizationVariants(MolecularFormula formula, PrecursorIonType... variants) {
        final ArrayList<MolecularFormula> formulas = new ArrayList<>();
        for (PrecursorIonType ionType : variants) {
            final MolecularFormula neutralFormula = ionType.precursorIonToNeutralMolecule(formula);
            if (!neutralFormula.isAllPositiveOrZero()) continue;
            formulas.add(neutralFormula);
        }
        return formulas;
    }

    private List<Compound> loadCompoundsForGivenMolecularFormula(WebAPI webAPI, MolecularFormula formula, SearchableDatabase db) throws IOException {
        final List<Compound> compounds = new ArrayList<>();
        try {
            globalLock.lock();
            destroyCacheIfNecessary();
        } finally {
            globalLock.unlock();
        }

        if (db.searchInBio())
            compounds.addAll(internalLoadCompoundsForGivenMolecularFormula(webAPI, formula, true));
        if (db.searchInPubchem())
            compounds.addAll(internalLoadCompoundsForGivenMolecularFormula(webAPI, formula, false));
        if (db.isCustomDb())
            compounds.addAll(internalLoadCompoundsFromCustomDb(db, formula));
        return mergeCompounds(compounds);
    }

    /**
     * merge compounds with same InChIKey
     */
    private List<Compound> mergeCompounds(List<Compound> compounds) {
        final HashMap<String, Compound> cs = new HashMap<>();
        for (Compound c : compounds) cs.put(c.getInchi().key2D(), c);
        return new ArrayList<>(cs.values());
    }

    private List<Compound> internalLoadCompoundsFromCustomDb(SearchableDatabase db, MolecularFormula formula) throws IOException {
        try {
            logger.info("Search in Custom database: " + db.name() + " in " + db.getDatabasePath());
            final List<FingerprintCandidate> candidates = new FilebasedDatabase(fingerprintVersion.getMaskedFingerprintVersion(), db.getDatabasePath()).lookupStructuresAndFingerprintsByFormula(formula);
            final List<Compound> cs = new ArrayList<>();
            final List<Compound> todo = new ArrayList<>();
            for (FingerprintCandidate fc : candidates) {
                logger.info(String.valueOf(fc.getInchi()) + " found (" + String.valueOf(fc.getSmiles()));
                if (compounds.containsKey(fc.getInchiKey2D())) {
                    final Compound c;
                    synchronized (compounds) {
                        c = compounds.get(fc.getInchiKey2D());
                    }
                    c.addDatabase(db.name(), fc.getName());
                    cs.add(c);
                } else {
                    FingerprintCandidate f = new FingerprintCandidate(fc, fingerprintVersion.mask(fc.getFingerprint()));
                    todo.add(new Compound(f));
                }
            }
            postProcessCompounds(todo);
            cs.addAll(todo);
            return cs;
        } catch (DatabaseException e) {
            throw new IOException(e);
        }
    }

    private boolean cacheHasToBeDestroyed() {
        checkedCache = true;
        final File f = new File(directory, "version");
        if (f.exists()) {
            try {
                final List<String> content = Files.readAllLines(f.toPath(), Charset.forName("UTF-8"));
                if (content.size() > 0 && !versionNumber.databaseOutdated(content.get(0))) return false;
            } catch (IOException e) {
                LoggerFactory.getLogger(this.getClass()).error(e.getMessage(), e);
            }
        }
        return true;
    }

    private void destroyCacheIfNecessary() {
        if (checkedCache || !cacheHasToBeDestroyed()) return;
        try {
            destroyCache();
        } catch (IOException e) {
            LoggerFactory.getLogger(this.getClass()).error(e.getMessage(), e);
            // might happen, especially under Windows. But I don't wanna make a proper error dialogue for that
        }
    }

    protected File getBioDirectory() {
        return new File(directory, "bio");
    }
    protected File getNonBioDirectory() {
        return new File(directory, "not-bio");
    }
    protected File getCustomDirectory(String name) {
        return new File(new File(directory, "custom"), name);
    }

    public void destroyCache() throws IOException {
        final File bio = getBioDirectory();
        final File nonBio = getNonBioDirectory();
        if (bio.exists()) {
            for (File f : bio.listFiles()) {
                Files.deleteIfExists(f.toPath());
            }
        }
        if (nonBio.exists()) {
            for (File f : nonBio.listFiles()) {
                Files.deleteIfExists(f.toPath());
            }
        }
        if (directory.exists()) {
            for (File f : directory.listFiles()) {
                Files.deleteIfExists(f.toPath());
            }
        } else {
            directory.mkdirs();
            bio.mkdirs();
            nonBio.mkdirs();
        }
        try (BufferedWriter bw = Files.newBufferedWriter(new File(directory, "version").toPath(), Charset.forName("UTF-8"))) {
            bw.write(versionNumber.databaseDate);
        }
        compounds.clear();
        compoundsPerFormulaBio.clear();
        compoundsPerFormulaNonBio.clear();
    }

    private List<Compound> internalLoadCompoundsForGivenMolecularFormula(WebAPI webAPI, MolecularFormula formula, boolean bio) throws IOException {

        if (bio) {
            synchronized (compoundsPerFormulaBio) {
                if (compoundsPerFormulaBio.containsKey(formula)) return compoundsPerFormulaBio.get(formula);
            }
        } else {
            synchronized (compoundsPerFormulaNonBio) {
                if (compoundsPerFormulaNonBio.containsKey(formula)) return compoundsPerFormulaNonBio.get(formula);
            }
        }
        final File dir = new File(directory, bio ? "bio" : "not-bio");
        if (!dir.exists()) dir.mkdirs();
        final File mfile = new File(dir, formula.toString() + ".json.gz");
        List<Compound> compounds = null;
        if (mfile.exists()) {
            try (final JsonParser parser = Json.createParser(new GZIPInputStream(new FileInputStream(mfile)))) {
                compounds = new ArrayList<>();
                Compound.parseCompounds(fingerprintVersion, compounds, parser);
            } catch (IOException | JsonException e) {
                logger.error("Error while reading cached formula file for \"" + formula.toString() + "\". Reload file via webservice.", e);
            }
        }
        if (compounds == null) {
            if (webAPI == null) {
                try (final WebAPI webAPI2 = new WebAPI()) {
                    compounds = webAPI2.getCompoundsFor(formula, mfile, fingerprintVersion, bio);
                }
            } else {
                compounds = webAPI.getCompoundsFor(formula, mfile, fingerprintVersion, bio);
            }
        }
        postProcessCompounds(compounds);
        if (bio) {
            synchronized (compoundsPerFormulaBio) {
                compoundsPerFormulaBio.put(formula, compounds);
            }
        } else {
            synchronized (compoundsPerFormulaNonBio) {
                compoundsPerFormulaNonBio.put(formula, compounds);
            }
        }
        return compounds;
    }

    protected void postProcessCompounds(List<Compound> compounds) {
        ECFPFingerprinter fingerprinter = null;
        for (int index = 0; index < compounds.size(); ++index) {
            final Compound c = compounds.get(index);
            if (this.compounds.containsKey(c.getInchi().key2D())) {
                synchronized (this.compounds){
                    compounds.set(index, this.compounds.get(c.getInchi().key2D()));
                }
                continue;
            }
            try {
                AtomContainerManipulator.percieveAtomTypesAndConfigureAtoms(c.getMolecule());
            } catch (CDKException e) {
                logger.error(e.getMessage(),e);
            }
            c.calculateXlogP();
            if (de.unijena.bioinf.sirius.gui.fingerid.CompoundCandidate.ECFP_ENABLED) {
                if (fingerprinter == null) {
                    fingerprinter = new ECFPFingerprinter();
                }
                // add ECFP fingerprint to compound
                // workaround
                c.fingerprint = recomputeECFP(fingerprinter, c.getMolecule(), c.fingerprint, fingerprintVersion);
            }
            synchronized (this.compounds) {
                this.compounds.put(c.inchi.key2D(), c);
            }
        }
    }


    //////////////////////////////////////////////
    ///////////// WORKAROUND ////////////////////

    public static Fingerprint recomputeECFP(ECFPFingerprinter ecfp, IAtomContainer molecule, Fingerprint defaultCdkFingerprint, MaskedFingerprintVersion version) {
        {
            try {
                IBitFingerprint bits = ecfp.getBitFingerprint(molecule);
                final TShortArrayList fps = new TShortArrayList(defaultCdkFingerprint.toIndizesArray());
                final int offset = ((CdkFingerprintVersion) version.getMaskedFingerprintVersion()).getOffsetFor(CdkFingerprintVersion.USED_FINGERPRINTS.ECFP);

                final int[] indizes = version.allowedIndizes();
                int start = Arrays.binarySearch(indizes, offset);
                if (start < 0) {
                    start = -(start + 1);
                }
                for (; start < indizes.length; ++start) {
                    if (bits.get(indizes[start] - offset)) {
                        fps.add((short) indizes[start]);
                    }
                }
                return new ArrayFingerprint(version, fps.toArray());
            } catch (CDKException e) {
                throw new RuntimeException(e);
            }
        }
    }

    ///////////////////////////////////////////////////////////////////////
    //////////////////////////////////////////////////////////////////////

    public void setDirectory(File directory) {
        this.directory = directory;
        synchronized (this.compounds) {
            this.compounds.clear();
        }
        synchronized (this.compoundsPerFormulaNonBio) {
            this.compoundsPerFormulaNonBio.clear();
        }
        synchronized (this.compoundsPerFormulaBio) {
            this.compoundsPerFormulaBio.clear();
        }
        checkedCache = false;
    }

    protected static List<SiriusResultElement> getTopSiriusCandidates(ExperimentContainer container) {
        final ArrayList<SiriusResultElement> elements = new ArrayList<>();
        if (container == null || !container.isComputed() || container.getResults() == null) return elements;
        final SiriusResultElement top = container.getResults().get(0);
        if (top.getResult().getResolvedTree().numberOfEdges() > 0)
            elements.add(top);
        final double threshold = calculateThreshold(top.getScore());
        for (int k = 1; k < container.getResults().size(); ++k) {
            SiriusResultElement e = container.getResults().get(k);
            if (e.getScore() < threshold) break;
            if (e.getResult().getResolvedTree().numberOfEdges() > 0)
                elements.add(e);
        }
        return elements;
    }

    public static double calculateThreshold(double topScore) {
        return Math.max(topScore, 0) - Math.max(5, topScore * 0.25);
    }

    //compute for a single experiment
    public void compute(ExperimentContainer c, SearchableDatabase db) {
        final ArrayList<FingerIdTask> tasks = new ArrayList<>();
        for (SiriusResultElement e : getTopSiriusCandidates(c)) {
            if (e.getCharge() > 0) {
                tasks.add(new FingerIdTask(db, c, e));
            }
        }
        computeAll(tasks);
    }

    //csi fingerid compute all button in main panel
    public void computeAll(List<ExperimentContainer> compounds, SearchableDatabase db) {
        stopRunningTasks();
        final ArrayList<FingerIdTask> tasks = new ArrayList<>();
        for (ExperimentContainer c : compounds) {
            for (SiriusResultElement e : getTopSiriusCandidates(c)) {
                if (e.getCharge() > 0) {
                    tasks.add(new FingerIdTask(db, c, e));
                }
            }
        }
        computeAll(tasks);
    }

    private void stopRunningTasks() {
        formulaQueue.clear();
        blastQueue.clear();
        jobQueue.clear();
    }

    public void stopTask(FingerIdTask task) {
        formulaQueue.remove(task);
        blastQueue.remove(task);
        jobQueue.remove(task);
        task.job.error("Canceled", null);
    }

    // this is really the conputation mehtod everything should use in die end
    public void computeAll(Collection<FingerIdTask> compounds) {
        for (FingerIdTask task : compounds) {
            final ComputingStatus status = task.result.getFingerIdComputeState();
            boolean recompute = (task.result.getFingerIdData() != null && task.result.getFingerIdData().db.name() != task.db.name());
            if (recompute || status == ComputingStatus.UNCOMPUTED || status == ComputingStatus.FAILED) {
                task.result.setFingerIdComputeState(ComputingStatus.COMPUTING);
                if (task.result.getFingerIdData() != null && task.result.getFingerIdData().platts != null) {
                    task.prediction = task.result.getFingerIdData().platts;
                    task.fingerprintPredicted=true;
                    formulaQueue.add(task);
                    blastQueue.add(task);
                } else {
                    formulaQueue.add(task);
                    jobQueue.add(task);
                }
            }
        }
        synchronized (formulaWorker) {
            formulaWorker.notifyAll();
        }
        synchronized (jobWorker) {
            jobWorker.notifyAll();
        }
    }

    public void shutdown() {
        formulaWorker.shutdown = true;
        blastWorker.shutdown = true;
        jobWorker.shutdown = true;
        formulaQueue.clear();
        blastQueue.clear();
        jobQueue.clear();
        synchronized (formulaWorker) {
            formulaWorker.notifyAll();
        }
        synchronized (blastWorker) {
            blastWorker.notifyAll();
        }
        synchronized (jobWorker) {
            jobWorker.notifyAll();
        }
        try {
            if (globalLock.tryLock(100, TimeUnit.MILLISECONDS)) {
                globalCondition.signalAll();
                globalLock.unlock();
            }
        } catch (InterruptedException e) {
            // just give up
        }
    }

    protected void refreshConfidence(final ExperimentContainer exp) {
        if (exp.getResults() == null || exp.getResults().isEmpty()) return;
        SiriusResultElement best = null;
        for (SiriusResultElement elem : exp.getResults()) {
            if (elem != null && elem.getFingerIdData() != null) {
                if (best == null) best = elem;
                else if (elem.getFingerIdData().scores.length > 0 && elem.getFingerIdData().getTopScore() > best.getFingerIdData().getTopScore()) {
                    best = elem;
                }
            }
        }

        if (best != null) {
            if (Double.isNaN(best.getFingerIdData().getConfidence())) recomputeConfidence(best);
        }
        exp.setBestHit(best);
    }

    private void recomputeConfidence(SiriusResultElement best) {
        try {
            globalLock.lock();
            if (performances == null) {
                final WebAPI webAPI = new WebAPI();
                loadStatistics(webAPI);
                webAPI.close();
            }
        } catch (IOException e) {
            LoggerFactory.getLogger(this.getClass()).error(e.getMessage(), e);
            return;
        } finally {
            globalLock.unlock();
        }

        if (bioConfidenceScorePredictor != null) {
            final FingerIdData data = best.getFingerIdData();
            if (data.compounds.length == 0) return;

            // bio or pubchem?
            boolean bio = true;
            for (Compound c : data.compounds) {
                if (c.bitset > 0) {
                    bio = false;
                    break;
                }
            }
            final QueryPredictor queryPredictor = bio ? bioConfidenceScorePredictor : pubchemConfidenceScorePredictor;

            CompoundWithAbstractFP<ProbabilityFingerprint> query = data.compounds[0].asQuery(data.platts);
            CompoundWithAbstractFP<Fingerprint>[] candidates = new CompoundWithAbstractFP[data.compounds.length];
            for (int k = 0; k < candidates.length; ++k) {
                candidates[k] = data.compounds[k].asCandidate();
            }
            try {
                data.setConfidence(queryPredictor.estimateProbability(query, candidates));
            } catch (PredictionException e) {
                data.setConfidence(Double.NaN);
                LoggerFactory.getLogger(this.getClass()).error(e.getMessage(), e);
            }
        }

    }

    protected class BackgroundThreadFormulas implements Runnable {

        protected volatile boolean shutdown;

        protected volatile boolean failedWhenLoadingStatistics = false;

        @Override
        public void run() {
            synchronized (this) {
                try {
                    wait();
                } catch (InterruptedException e) {
                    LoggerFactory.getLogger(this.getClass()).error(e.getMessage(), e);
                }
            }
            final WebAPI webAPI = new WebAPI();
            // first read statistics
            globalLock.lock();
            try {
                if (performances == null) loadStatistics(webAPI);
                globalCondition.signalAll();
            } catch (IOException e) {
                LoggerFactory.getLogger(this.getClass()).error(e.getMessage(), e);
                this.failedWhenLoadingStatistics = true;
                return;
            } finally {
                globalLock.unlock();
            }
            while ((!shutdown)) {
                try {
                    final FingerIdTask container = formulaQueue.poll();
                    if (container == null) {
                        try {
                            synchronized (this) {
                                // add timeout to prevent deadlocks. Even if something really strange
                                // happens, the thread will resume every 3 seconds
                                this.wait(3000);
                            }
                        } catch (InterruptedException e) {
                            LoggerFactory.getLogger(this.getClass()).error(e.getMessage(), e);
                        }
                    } else {
                        // download molecular formulas
                        final MolecularFormula formula = container.result.getMolecularFormula();
                        final JobLog.Job job = JobLog.getInstance().submitRunning(container.experiment.getGUIName(), "Download " + formula.toString());
                        try {
                            final List<Compound> compounds = loadCompoundsForGivenMolecularFormula(webAPI, container.result.getMolecularFormula(), container.db);
                            container.candidateList = compounds;
                            container.structuresDownloaded = true;
                            synchronized (blastWorker) {
                                blastWorker.notifyAll();
                            }

                            job.done();
                        } catch (Throwable e) {
                            LoggerFactory.getLogger(this.getClass()).error(e.getMessage(), e);
                            job.error(e.getMessage(), e);
                        }
                    }
                } catch (RuntimeException e) {
                    LoggerFactory.getLogger(this.getClass()).error(e.getMessage(), e);
                    Thread.yield();
                }
            }
        }
    }

    protected class BackgroundThreadJobs implements Runnable {

        protected volatile boolean shutdown;

        protected final ConcurrentHashMap<FingerIdTask, FingerIdJob> jobs;

        public BackgroundThreadJobs() {
            this.jobs = new ConcurrentHashMap<>();
        }

        @Override
        public void run() {
            // wait until statistics are loaded
            globalLock.lock();
            try {
                globalCondition.await();
            } catch (InterruptedException e) {
                LoggerFactory.getLogger(this.getClass()).error(e.getMessage(), e);
            } finally {
                globalLock.unlock();
            }
            WebAPI webAPI = new WebAPI();
            while ((!shutdown)) {
                boolean nothingToDo = true;
                for (int c = 0; c < 20; ++c) {
                    final FingerIdTask container = jobQueue.poll();
                    if (container != null) {
                        nothingToDo = false;
                        container.job = JobLog.getInstance().submitRunning(container.experiment.getGUIName(), "Predict fingerprint");
                        try {
                            final FingerIdJob job = webAPI.submitJob(SiriusDataConverter.experimentContainerToSiriusExperiment(container.experiment), container.result.getResult().getResolvedTree(), fingerprintVersion);
                            jobs.put(container, job);
                        } catch (IOException e) {
                            jobQueue.add(container);
                            container.job.error(e.getMessage(), e);
                        } catch (URISyntaxException e) {
                            LoggerFactory.getLogger(this.getClass()).error(e.getMessage(), e);
                            container.job.error(e.getMessage(), e);
                        }
                    }
                    try {
                        Thread.sleep(100);
                    } catch (InterruptedException e) {
                        LoggerFactory.getLogger(this.getClass()).error(e.getMessage(), e);
                    }
                }
                final Iterator<Map.Entry<FingerIdTask, FingerIdJob>> iter = jobs.entrySet().iterator();
                while (iter.hasNext()) {
                    nothingToDo = false;
                    final Map.Entry<FingerIdTask, FingerIdJob> entry = iter.next();
                    try {
                        if (webAPI.updateJobStatus(entry.getValue())) {
                            entry.getKey().prediction = entry.getValue().prediction;
                            entry.getKey().fingerprintPredicted = true;
                            iter.remove();
                            blastQueue.add(entry.getKey());
                            entry.getKey().job.done();
                            synchronized (blastWorker) {
                                blastWorker.notifyAll();
                            }
                        } else if (entry.getValue().state == "CRASHED") {
                            iter.remove();
                            entry.getKey().job.error("Error on server side", null);
                        }
                    } catch (URISyntaxException e) {
                        iter.remove();
                    } catch (IOException e) {
                        LoggerFactory.getLogger(this.getClass()).error(e.getMessage(), e);
                    }
                }

                if (nothingToDo) {
                    try {
                        synchronized (this) {
                            wait(3000);
                        }
                    } catch (InterruptedException e) {
                        LoggerFactory.getLogger(this.getClass()).error(e.getMessage(), e);
                    }
                }

            }
        }
    }

    protected class BackgroundThreadBlast implements Runnable {

        protected volatile boolean shutdown;

        @Override
        public void run() {
            // wait until statistics are loaded
            globalLock.lock();
            try {
                globalCondition.await();
            } catch (InterruptedException e) {
                LoggerFactory.getLogger(this.getClass()).error(e.getMessage(), e);
            } finally {
                globalLock.unlock();
            }
            int cycle = 1;
            while ((!shutdown)) {
                final FingerIdTask container = blastQueue.poll();
                try {
                    if (container == null) {
                        synchronized (this) {
                            this.wait(3000);
                        }
                        continue;
                    } else {
                        System.out.println("Blast " + container.experiment.getName());

                        if (!container.structuresDownloaded || !container.fingerprintPredicted) {
                            System.out.println("Wait for " + (container.structuresDownloaded ? "PREDICTION" : "DOWNLOADING STRUCTURES"));
                            final boolean lookedAtAll = container.cycle == cycle;
                            container.cycle = cycle;
                            blastQueue.add(container);
                            if (lookedAtAll) {
                                ++cycle;
                                synchronized (this) {
                                    this.wait(5000);
                                }
                            }
                            continue;
                        }
                    }
                    // blast this compound
                    container.job = JobLog.getInstance().submitRunning(container.experiment.getGUIName(), "Search in structure database");
                    try {
                        final FingerIdData data = blast(container.result, container.candidateList, container.prediction, container.db);
                        final ExperimentContainer experiment = container.experiment;
                        final SiriusResultElement resultElement = container.result;
                        resultElement.setFingerIdData(data);
                        resultElement.setFingerIdComputeState(ComputingStatus.COMPUTED);
                        refreshConfidence(experiment);
                        container.job.done();
                    } catch (RuntimeException e) {
                        container.job.error(e.getMessage(), e);
                    }
                } catch (InterruptedException e) {
                    LoggerFactory.getLogger(this.getClass()).error(e.getMessage(), e);
                }


            }
        }
    }

    public List<SearchableDatabase> getAvailableDatabases() {
        final List<SearchableDatabase> db = new ArrayList<>();
        db.add(pubchem);
        db.add(bio);
        db.addAll(CustomDatabase.customDatabases(true));
        return db;
    }
    public SearchableDatabase getBioDb() {
        return bio;
    }
    public SearchableDatabase getPubchemDb() {
        return pubchem;
    }
}<|MERGE_RESOLUTION|>--- conflicted
+++ resolved
@@ -26,21 +26,14 @@
 import de.unijena.bioinf.ConfidenceScore.PredictionException;
 import de.unijena.bioinf.ConfidenceScore.QueryPredictor;
 import de.unijena.bioinf.chemdb.*;
-<<<<<<< HEAD
-import de.unijena.bioinf.chemdb.CompoundCandidate;
-=======
->>>>>>> 1202cce2
 import de.unijena.bioinf.fingerid.blast.Fingerblast;
 import de.unijena.bioinf.fingerid.blast.FingerblastScoringMethod;
 import de.unijena.bioinf.fingerid.blast.ScoringMethodFactory;
 import de.unijena.bioinf.fingerid.fingerprints.ECFPFingerprinter;
 import de.unijena.bioinf.sirius.fingerid.SearchableDbOnDisc;
 import de.unijena.bioinf.sirius.gui.compute.JobLog;
-<<<<<<< HEAD
-=======
 import de.unijena.bioinf.sirius.gui.db.CustomDatabase;
 import de.unijena.bioinf.sirius.gui.db.SearchableDatabase;
->>>>>>> 1202cce2
 import de.unijena.bioinf.sirius.gui.io.SiriusDataConverter;
 import de.unijena.bioinf.sirius.gui.structure.ComputingStatus;
 import de.unijena.bioinf.sirius.gui.structure.ExperimentContainer;
@@ -209,9 +202,6 @@
         for (int k = 0; k < performances.length; ++k)
             fscores[k] = performances[k].getF();
 
-<<<<<<< HEAD
-        this.scoringMethod = webAPI.getCovarianceScoring(fingerprintVersion, 1d / performances[0].withPseudoCount(0.25).numberOfSamples());
-=======
         try {
             this.scoringMethod = webAPI.getCovarianceScoring(fingerprintVersion, 1d/performances[0].withPseudoCount(0.25).numberOfSamples());
         } catch (IOException e){
@@ -219,7 +209,6 @@
             logger.warn("Cannot load covariance scoring. Fallback to CSIFingerIdScoring.");
             this.scoringMethod = new ScoringMethodFactory().getCSIFingerIdScoringMethod();
         }
->>>>>>> 1202cce2
     }
 
     private FingerIdData blast(SiriusResultElement elem, List<Compound> compoundList, ProbabilityFingerprint plattScores, SearchableDatabase db) {
