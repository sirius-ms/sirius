package de.unijena.bioinf.ChemistryBase.ms;

<<<<<<< HEAD
import de.unijena.bioinf.ChemistryBase.chem.FormulaConstraints;
=======
import de.unijena.bioinf.ChemistryBase.exceptions.InsufficientDataException;
>>>>>>> 7396160d
import de.unijena.bioinf.ChemistryBase.math.NormalDistribution;
import de.unijena.bioinf.ChemistryBase.ms.utils.SimpleMutableSpectrum;
import de.unijena.bioinf.ChemistryBase.ms.utils.SimpleSpectrum;
import de.unijena.bioinf.ChemistryBase.ms.utils.Spectrums;
import de.unijena.bioinf.ms.annotations.Ms2ExperimentAnnotation;
import gnu.trove.list.array.TDoubleArrayList;
import gnu.trove.map.hash.TDoubleObjectHashMap;
import org.slf4j.Logger;
import org.slf4j.LoggerFactory;

import java.io.BufferedWriter;
import java.io.IOException;
import java.nio.charset.Charset;
import java.nio.file.Files;
import java.nio.file.Path;
import java.util.ArrayList;
import java.util.Collections;
import java.util.List;

/**
 * Created by ge28quv on 01/07/17.
 */
public abstract class IsolationWindow implements Ms2ExperimentAnnotation {
    private final static Logger LOG = LoggerFactory.getLogger(IsolationWindow.class);
    private static final boolean DEBUG = false;


    /**
     * use peaks for filter estimation with intensity higher than this threshold.
     */
    private double minRelIntensity = 0.02;

    /**
     * return ratio of intensity which the filter lets through and is measured in the MS2.
     * @param precursorMz mass of the desired ion
     * @param targetMz peak mass of a peak in the filter window
     * @return
     */
    public abstract double getIntensityRatio(double precursorMz, double targetMz);

    /**
     * return ratio of intensity which the filter lets through and is measured in the MS2.
     * @param targetIntensity intensity of target peak
     * @param precursorMz mass of the desired ion
     * @param targetMz peak mass of a peak in the filter window
     * @return
     */
    public abstract double getIntensity(double targetIntensity, double precursorMz, double targetMz);

    /**
     * estimate the isolation filter from a list of
     * @param intensityRatios
     */
    protected abstract void estimateDistribution(IsotopeRatioInformation intensityRatios, Ms2Dataset ms2Dataset) throws InsufficientDataException;


    /**
     * test if target Mz is in filter window relative to precursorMz
     * @param precursorMz
     * @param targetMz
     * @return
     */
    public boolean isInWindow(double precursorMz, double targetMz) {
        double onSideWindow = getEstimatedWindowSize()/2;
        double center = getEstimatedMassShift();
        if (targetMz<precursorMz+center-onSideWindow || targetMz>precursorMz+center+onSideWindow) return false;
        return true;
    }

    /**
     * filters the complete spectrum using the isolationWindow relative to precursorMz
     * @param spectrum
     * @param precursorMz
     * @return
     */
    public SimpleSpectrum transform(Spectrum<Peak> spectrum, double precursorMz){
        SimpleMutableSpectrum transformed = new SimpleMutableSpectrum();
        for (Peak peak : spectrum) {
            double mz = peak.getMass();
            if (isInWindow(precursorMz, mz)){
                double newInt = getIntensity(peak.getIntensity(), precursorMz, mz);
                transformed.addPeak(mz, newInt);
            }
        }
        return new SimpleSpectrum(transformed);
    }


//    private static final boolean ONLY_ESTIMATE_ON_ISOTOPE_PATTERN = false;

    protected double maxWindowSize;
    protected double massShift = 0;
    protected boolean estimateSize;

    private NormalDistribution normalDistribution;

    public IsolationWindow(double maxWindowSize) {
        this(maxWindowSize, 0d, true, null);
    }

    /**
     * //todo big problem. For huge windows and sparse data we don't estimate complete window as we need a path of relative intensity ratios
     * @param maxWindowSize maximum expected size
     * @param massShift shift window relative to precursor mass
     * @param estimateSize if true estimate the real window size, else keep it fixed
     */
    public IsolationWindow(double maxWindowSize, double massShift, boolean estimateSize, Deviation findMs1PeakDeviation) {
        this.maxWindowSize = maxWindowSize;
        this.massShift = massShift;
        this.estimateSize = estimateSize;
    }


    public double getMassShift() {
        return massShift;
    }

    public double getMaxWindowSize() {
        return maxWindowSize;
    }

    /**
     * //todo currently inconsistent (different from what you expect from size
     * @return
     */
    public abstract double getLeftBorder();

    public abstract double getRightBorder();

    public abstract double getEstimatedWindowSize();

    public abstract double getEstimatedMassShift();

<<<<<<< HEAD
    public void estimate(Ms2Run ms2Dataset) {
=======
    public void estimate(Ms2Dataset ms2Dataset) throws InsufficientDataException {
>>>>>>> 7396160d
        IsotopeRatioInformation isotopeRatioInformation = extractIntensityRatios(ms2Dataset);
        estimateDistribution(isotopeRatioInformation, ms2Dataset);
    }


    protected IsotopeRatioInformation extractIntensityRatios(Ms2Run ms2Dataset) {
        List<NormalizedPattern> normalizedPatterns = new ArrayList<>();

        boolean foundIonPeakInMs2AtLeastOnce = false;

        int expCounter = 0;
        int expCounter2 = 0;
        int expCounter3 = 0;
        int expCounter4 = 0;
        for (Ms2Experiment experiment : ms2Dataset.getExperiments()) {
            if (!CompoundQuality.isNotBadQuality(experiment)) continue;
            //changed now using the line above
//            if (!CompoundQuality.isNotBadQuality(experiment)){
//                CompoundQuality quality = experiment.getAnnotation(CompoundQuality.class);
//                for (SpectrumProperty spectrumProperty : quality.getProperties()) {
//                    if (!spectrumProperty.equals(SpectrumProperty.Good) && spectrumProperty.equals(SpectrumProperty.Chimeric)){
//                        continue;
//                    }
//                }
//            }

            double ionMass = experiment.getIonMass();


            List<Spectrum<Peak>> ms1Spectra = new ArrayList<>();
            List<Spectrum<Peak>> ms2Spectra = new ArrayList<>();

            if (experiment.getMs1Spectra().size()== experiment.getMs2Spectra().size()){
                //MS1 corresponds to one MS2
                for (int i = 0; i < experiment.getMs1Spectra().size(); i++) {
                    ms1Spectra.add(experiment.getMs1Spectra().get(i));
                    ms2Spectra.add(experiment.getMs2Spectra().get(i));
                }
            } else if (experiment.getMs1Spectra().size()==1){
//                //MS1 corresponds to all MS2
//                for (int i = 0; i < experiment.getMs2Spectra().size(); i++) {
//                    ms1Spectra.add(experiment.getMs1Spectra().get(0));
//                    ms2Spectra.add(experiment.getMs2Spectra().get(i));
//                }
                LOG.warn("cannot match ms1 and ms2 spectra for isolation filter estimation: "+experiment.getName());
                continue;
            } else {
//                if (DEBUG) {
                LOG.warn("cannot match ms1 and ms2 spectra for isolation filter estimation: "+experiment.getName());
//                }
                continue;
            }


            for (int i = 0; i < ms1Spectra.size(); i++) {
                Spectrum<Peak> spectrum1 = ms1Spectra.get(i);
                Spectrum<Peak> spectrum2 = ms2Spectra.get(i);

                MutableSpectrum<Peak> ms1 = new SimpleMutableSpectrum(spectrum1);
                MutableSpectrum<Peak> ms2 = new SimpleMutableSpectrum(spectrum2);

                MutableSpectrum<Peak> intensityMs1 = new MutableMs2Spectrum(Spectrums.getIntensityOrderedSpectrum(spectrum1));

                final double center = experiment.getIonMass()+massShift;
                final double oneSideWindowSize = maxWindowSize/2;
                Spectrums.PeakPredicate filter = new Spectrums.PeakPredicate() {
                    @Override
                    public boolean apply(double mz, double intensity) {
                        return (mz>center-oneSideWindowSize && mz<center+oneSideWindowSize);
                    }
                };

                Spectrums.filter(intensityMs1, filter);
                Spectrums.filter(ms1, filter);
                Spectrums.filter(ms2, filter);

                final MS1MassDeviation ms1Deviation = experiment.getAnnotationOrDefault(MS1MassDeviation.class);
                final MS2MassDeviation ms2Deviation = experiment.getAnnotationOrDefault(MS2MassDeviation.class);
                final FormulaConstraints formulaConstraints = experiment.getAnnotationOrDefault(FormulaConstraints.class);

                //find precursor/parent peak
                int monoMs1Idx = Spectrums.mostIntensivePeakWithin(ms1, ionMass, ms1Deviation.allowedMassDeviation);
                int monoMs2Idx = Spectrums.mostIntensivePeakWithin(ms2, ionMass, ms2Deviation.allowedMassDeviation);


                //todo exclude low intensity ms1 and ms2 peaks !!!

                if (monoMs2Idx<0) continue;
                if (monoMs1Idx<0) {
                    if (DEBUG) {
                        LOG.warn("no precursor peak found in MS1 for "+experiment.getName());
                    }
                    continue;
                }


                foundIonPeakInMs2AtLeastOnce = true;

                //match peaks
                //todo match based on relative diff -> allow just smaller mass diff?
                double monoIntensityRatio = ms1.getIntensityAt(monoMs1Idx)/ms2.getIntensityAt(monoMs2Idx);
                double maxMs1Intensity = Spectrums.getMaximalIntensity(spectrum1);
                double maxMs2Intensity = Spectrums.getMaximalIntensity(spectrum2);
                DatasetStatistics datasetStatistics = ms2Dataset.getDatasetStatistics();
                double medianNoiseIntensity;
                try {
                    medianNoiseIntensity = (datasetStatistics!=null ? datasetStatistics.getMedianMs2NoiseIntensity() : 0);
                } catch (IllegalStateException e){
                    medianNoiseIntensity = 0;
                    LOG.warn("Unknown median noise intensity: No noise peaks found. Setting to 0.");
                }

                if (monoIntensityRatio<1d){
                    if (DEBUG){
                        System.out.println(monoIntensityRatio);
                    }
                }
                expCounter++;

                for (Peak peak : intensityMs1) {
                    //todo may use peaks multiple times!
                    ChargedSpectrum isotopePatternMs1 = extractPatternMs1(ms1, ms1Deviation, formulaConstraints, peak.getMass());
                    ChargedSpectrum isotopePatternMs2 = extractPattern(ms2, ms2Deviation, peak.getMass(), isotopePatternMs1.getAbsCharge());

                    expCounter2++;

                    if (isotopePatternMs2==null) continue;

                    expCounter3++;

                    //todo extract multiple charged spectra!!!!
                    trimToSuitablePeaks(isotopePatternMs1, isotopePatternMs2, maxMs1Intensity, maxMs2Intensity, medianNoiseIntensity);


                    double monoPosition = round(peak.getMass()-ionMass); // -1, -0.5, 0, 0.5, 1, ...
                    int normalizationPosition;
                    //todo good idea?
                    if (monoPosition<0) normalizationPosition = 1; //all isotope patterns starting on left of precursor mass are normalized on +1 peak
                    else  normalizationPosition = 0;


                    int size = isotopePatternMs1.size(); //should be same for ms2
                    if (size<=1 || size<=normalizationPosition ){
                        continue;
                    }

                    expCounter4++;

                    NormalizedPattern normalizedPattern = new NormalizedPattern(isotopePatternMs1, isotopePatternMs2, normalizationPosition, monoPosition, ionMass, isotopePatternMs1.getAbsCharge());

                    normalizedPatterns.add(normalizedPattern);

                }
            }



        }

        if (!foundIonPeakInMs2AtLeastOnce) {
            LOG.warn("Cannot estimate isolation window. Were ion peaks removed from MS2?");
        } else if (normalizedPatterns.size()==0){
            LOG.warn("Cannot estimate isolation window no isotope patterns (in MS1 or MS2) found.");
        }

        if (DEBUG) {
            System.out.println(expCounter+" used experiments");
            System.out.println("counters "+expCounter2+" "+expCounter3+" "+expCounter4);
            System.out.println(normalizedPatterns.size()+" patterns");
        }


        Collections.sort(normalizedPatterns);

        TDoubleObjectHashMap<FilterPosition> posToFilter = new TDoubleObjectHashMap<>();
        FilterPosition filterPosition0 = new FilterPosition();
        posToFilter.put(0, filterPosition0);
        filterPosition0.setMedianIntensityRatio(1d);


        double currentMonoPostion = 0d;
        double currentMedian = posToFilter.get(0).getMedianIntensityRatio();
        for (NormalizedPattern normalizedPattern : normalizedPatterns) {
            final double monoPos = normalizedPattern.monoPosition;
            final int charge = normalizedPattern.getAbsCharge();

            if (monoPos!=currentMonoPostion) {
                updateNeigboursMedian(posToFilter, currentMonoPostion);
                currentMonoPostion = monoPos;
//                System.out.println("current mono pos "+currentMonoPostion);
            }

//            System.out.println("test!!");
//            if (currentMonoPostion!=0) continue;//todo just to test!!!!!!!!!!!

            double normalizationPos = round(currentMonoPostion+normalizedPattern.getNormalizationRelativeMz());
            if (!posToFilter.containsKey(normalizationPos) || !posToFilter.get(normalizationPos).hasMedianIntensityRatio()){
                boolean fixed = false;
                double median = estimateMedianIntensity(posToFilter, normalizationPos); //should just happen for positive side
                if (!Double.isNaN(median)) {
                    //todo what about mass
                    //all good
                    posToFilter.get(normalizationPos).setMedianIntensityRatio(median);
                    currentMedian = median;
                    fixed = true;
                } else {
                    if (normalizationPos<0){
                        int relNormalizationPos = normalizedPattern.getNormalizationPosition();
                        while (relNormalizationPos< normalizedPattern.size()-1){
                            ++relNormalizationPos;
                            double relMz = round(currentMonoPostion+relNormalizationPos/normalizedPattern.getAbsCharge());
                            median = Double.NaN;
                            if (posToFilter.containsKey(relMz) && posToFilter.get(relMz).hasMedianIntensityRatio()){
                                median = posToFilter.get(relMz).getMedianIntensityRatio();
                            }

                            if (Double.isNaN(median)){
                                median = estimateMedianIntensity(posToFilter, relMz);
                                if (!Double.isNaN(median)){
                                    posToFilter.get(relMz).setMedianIntensityRatio(median);
                                }
                            }

                            if (!Double.isNaN(median)){
                                normalizedPattern.changeNormalizationPosition(relNormalizationPos);
                                currentMedian = median;
                                fixed = true;
                                break;
                            }


                        }
                    }
                }
                if (DEBUG){
                    if (fixed) System.out.println("fixed median estimation for "+currentMonoPostion);
                }

                else {
                    //todo again change normalization Pos??
                    //todo remove these things?
                    TDoubleArrayList keys = new TDoubleArrayList();
                    for (double k : posToFilter.keys()) {
                        if (posToFilter.get(k).hasMedianIntensityRatio()) keys.add(k);
                    }
                    if (keys.size()<2){
                        if (DEBUG){
                            System.out.println("skip "+currentMonoPostion);
                        }
                        continue;
                    }
                    keys.sort();
                    double[] values = new double[keys.size()];
                    for (int i = 0; i < keys.size(); i++) values[i] = posToFilter.get(keys.get(i)).getMedianIntensityRatio();
                    median = regression(keys.toArray(), values, normalizationPos);
                    FilterPosition filterPosition = posToFilter.get(normalizationPos);
                    if (filterPosition==null){
                        filterPosition = new FilterPosition();
                        posToFilter.put(normalizationPos, filterPosition);
                    }
                    filterPosition.setMedianIntensityRatio(median);
                    if (DEBUG) {
                        System.out.println("guess a good median for "+normalizationPos);
                    }

                    currentMedian = median;
                }
//                System.out.println("skip "+currentMonoPostion);
//                ... change herer...
//                continue;
            } else {

                currentMedian = posToFilter.get(normalizationPos).getMedianIntensityRatio();
            }

            normalizedPattern.setNormalizationConstant(currentMedian);


            for (int i = 0; i < normalizedPattern.size(); i++) {
                final double currentPos = round(monoPos + 1d*i/charge);
                FilterPosition filterPosition = posToFilter.get(currentPos);
                if (filterPosition==null){
                    filterPosition = new FilterPosition();
                    posToFilter.put(currentPos, filterPosition);
                }
                filterPosition.addPeak(normalizedPattern, i);

            }
        }

        //forgot something?
        for (double pos : posToFilter.keys()) {
            FilterPosition filterPosition = posToFilter.get(pos);
            if (!filterPosition.hasMedianIntensityRatio()) updateMedian(posToFilter, pos, true);
            if (!filterPosition.hasMedianRelMz()) updateMedian(posToFilter, pos, false);
            //no data?
            if (!filterPosition.hasMedianRelMz()) filterPosition.setMedianRelMz(pos);
        }


        if (DEBUG) {
            System.out.println("rel mz to median filter ratio");
            for (double key : posToFilter.keys()) {
                System.out.println(key+": "+posToFilter.get(key).getMedianIntensityRatio()+"\tmz: "+posToFilter.get(key).getMedianRelMz());
            }
        }

        return new IsotopeRatioInformation(posToFilter);
    }

    private double regression(double[] x, double[] y, double newX) {
        double clostestX, scndClosestX, closestY, scndClosestY;
        if (newX>0){
            clostestX = x[x.length-1];
            scndClosestX = x[x.length-2];
            closestY = y[y.length-1];
            scndClosestY = y[y.length-2];
        } else {
            clostestX = x[0];
            scndClosestX = x[1];
            closestY = y[0];
            scndClosestY = y[1];
        }
        double diffY = closestY-scndClosestY;
        //todo should decrease?
        if (diffY>=0) return closestY;

        double diff1 = clostestX-scndClosestX;
        double diff2 = newX-clostestX;

        return diffY/diff1*diff2+closestY;
    }

    private void updateNeigboursMedian(TDoubleObjectHashMap<FilterPosition> posToFilterPosition, double currentMonoPostion){
        //update neighbor medians to left (negative) or right (positive) because we won't get more information
        if (currentMonoPostion>=0){
            for (double key : posToFilterPosition.keys()) {
                if (key>currentMonoPostion && key<=currentMonoPostion+1){
                    final double median = estimateMedianIntensity(posToFilterPosition, key);
                    if (!Double.isNaN(median)){
                        posToFilterPosition.get(key).setMedianIntensityRatio(median);
                    }
                }
            }
        } else {
            for (double key : posToFilterPosition.keys()) {
                if (key<currentMonoPostion && key>=currentMonoPostion-1){
                    final double median = estimateMedianIntensity(posToFilterPosition, key);
                    if (!Double.isNaN(median)){
                        posToFilterPosition.get(key).setMedianIntensityRatio(median);
                    }
                }
            }
        }
    }

    private void updateMedian(TDoubleObjectHashMap<FilterPosition> posToFilter, double pos, boolean isIntensity){
        double median = isIntensity ? estimateMedianIntensity(posToFilter, pos) : estimateMedian(posToFilter.get(pos).getRelMzs());
        if (!Double.isNaN(median)) {
            //enough examples to estimate
            if (isIntensity){
                posToFilter.get(pos).setMedianIntensityRatio(median);
            } else {
                posToFilter.get(pos).setMedianRelMz(median);
            }
//            posToMedian.put(pos, median);
        } else {
            double left = Double.NEGATIVE_INFINITY;
            double right = Double.POSITIVE_INFINITY;
            for (double k : posToFilter.keys()) {
                if (k>pos && right>k) right = k;
                else if (k<pos && left<k) left = k;
            }
            if (!Double.isInfinite(left) && !Double.isInfinite(right)){
                double leftMedian, rightMedian;
                if (isIntensity){
                    leftMedian = posToFilter.get(left).getMedianIntensityRatio();
                    rightMedian = posToFilter.get(right).getMedianIntensityRatio();
                } else {
                    leftMedian = posToFilter.get(left).getMedianRelMz();
                    rightMedian = posToFilter.get(right).getMedianRelMz();
                }

                if (Double.isNaN(leftMedian)) leftMedian = isIntensity ? estimateMedianIntensity(posToFilter, left) : estimateMedian(posToFilter.get(left).getRelMzs());
                if (Double.isNaN(rightMedian)) rightMedian = isIntensity ? estimateMedianIntensity(posToFilter, right) : estimateMedian(posToFilter.get(right).getRelMzs());

                if (Double.isNaN(leftMedian) || Double.isNaN(rightMedian)) return;

                final double dist = right-left;
                median = leftMedian*(right-pos)/dist+rightMedian*(pos-left)/dist;
                if (isIntensity){
                    posToFilter.get(pos).setMedianIntensityRatio(median);
                } else {
                    posToFilter.get(pos).setMedianRelMz(median);
                }
            }
        }
    }

    private double estimateMedianIntensity(TDoubleObjectHashMap<FilterPosition> posToFilterPosition, double key){
        if (!posToFilterPosition.containsKey(key)) return Double.NaN;
        FilterPosition filterPosition = posToFilterPosition.get(key);
        final double median = filterPosition.estimateMedianIntensityRatio(filterPosition);
        if (posToFilterPosition.get(key).exampleSize()>=10) return median;
        if (posToFilterPosition.get(key).exampleSize()<=3) return Double.NaN;
        //don't believe to much deviation if sample is small
        double closestKey = Double.NaN;
        for (double k : posToFilterPosition.keys()) {
            if (Double.isNaN(closestKey) || Math.abs(key-k)<Math.abs(key-closestKey)){
                closestKey = k;
            } else if (Math.abs(key-k)==Math.abs(key-closestKey) && Math.abs(k)<Math.abs(closestKey)){
                closestKey = k;
            }
        }
        double ratio = median/posToFilterPosition.get(closestKey).getMedianIntensityRatio();
        if (ratio>1.5 || ratio<0.5) return Double.NaN;
        return median;
    }


    private double estimateMedian(TDoubleArrayList values){
        if (values==null || values.size()<1) return Double.NaN; //not enough examples to estimate
        values = new TDoubleArrayList(values);
        values.sort();
        final double median = values.get(values.size()/2);
        return median;
    }



    private double round(double d){
        return Math.round(2*d)/2d;
    }

    private void trimToSuitablePeaks(MutableSpectrum<Peak> ms1Pattern, MutableSpectrum<Peak> ms2Pattern, double maxMs1Intensity, double maxMs2Intensity, double medianNoiseMs2){
        final int minSize = Math.min(ms1Pattern.size(), ms2Pattern.size());
        int idx = 0;
        while (idx < minSize){
            Peak ms1Peak = ms1Pattern.getPeakAt(idx);
            Peak ms2Peak = ms2Pattern.getPeakAt(idx);
            if (!isSuitable(ms1Peak, ms2Peak, maxMs1Intensity, maxMs2Intensity, medianNoiseMs2)) break;
            ++idx;
        }
        for (int i = ms1Pattern.size() - 1; i >= idx; i--) {
            if (i<ms1Pattern.size()){
                ms1Pattern.removePeakAt(i);
            }
            if (i<ms2Pattern.size()){
                ms2Pattern.removePeakAt(i);
            }
            
        }
    }

    private boolean isSuitable(Peak ms1Peak, Peak ms2Peak, double maxMs1Intensity, double maxMs2Intensity, double medianNoiseMs2) {
//        if (ms1Peak.getIntensity()<ms2Peak.getIntensity()) return false;
        if (ms1Peak.getIntensity()/maxMs1Intensity<2*minRelIntensity) return false;
        if (ms2Peak.getIntensity()/maxMs2Intensity<2*minRelIntensity) return false;
        if (ms2Peak.getIntensity()<5*medianNoiseMs2) return false;
//        if (ms1Peak.getIntensity()<10*medianNoiseMs2) return false;
        return true;
    }

    protected final static int[] charges = new int[]{1,2};

    public ChargedSpectrum extractPatternMs1(Spectrum<Peak> ms1Spec, MS1MassDeviation deviation, FormulaConstraints constraints, double targetMz) {
        //test charge
        ChargedSpectrum bestSpec = null;
        for (int charge : charges) {
            ChargedSpectrum current = extractPattern(ms1Spec, deviation, targetMz, charge);
            //filter unlikely peaks
            filterUnlikelyIsoPeaks(current);
            if (bestSpec==null) bestSpec = current;
            else if (current.size()>bestSpec.size()) bestSpec = current;
        }
        return bestSpec;
    }

    private final static double maxIntensityRatioAt0 = 0.2; //0.3; //0.2;
    private final static double maxIntensityRatioAt1000 = 0.55; //0.8; //0.55;
    protected void filterUnlikelyIsoPeaks(SimpleMutableSpectrum s){
        double monoInt = s.getIntensityAt(0);
        int idx = 0;
        while (++idx<s.size()){
            final double maxIntensityRatio = (maxIntensityRatioAt1000-maxIntensityRatioAt0)*s.getMzAt(idx)/1000d+maxIntensityRatioAt0;
            if (s.getIntensityAt(idx)/monoInt>maxIntensityRatio){
                break;
            }
        }
        for (int i = s.size() - 1; i >= idx; i--) {
            s.removePeakAt(i);
        }
    }

    final static boolean mergeIsotopePeaks = false; //TODO test with true

    public ChargedSpectrum extractPattern(Spectrum<Peak> ms1Spec, MassDeviation deviation, double targetMz, int absCharge) {
        Spectrum<Peak> spectrum = Spectrums.extractIsotopePattern(ms1Spec, deviation, targetMz, absCharge, mergeIsotopePeaks);
        if (spectrum==null) return null;
        return new ChargedSpectrum(spectrum, absCharge);
    }


    public void writeIntensityRatiosToCsv(Ms2Run ms2Dataset, Path outpuPath) throws IOException {
        IsotopeRatioInformation isotopeRatioInformation = extractIntensityRatios(ms2Dataset);

        try(BufferedWriter writer = Files.newBufferedWriter(outpuPath, Charset.defaultCharset())){
            writer.write("absMz\trelMz\tintesityRatio\tms1Int\tms2Int");


            for (double pos : isotopeRatioInformation.getPositions()) {
                double[] ratios = isotopeRatioInformation.getIntensityRatios(pos);
                double[] absMs1Int = isotopeRatioInformation.getMS1Intensity(pos);
                double[] absMs2Int = isotopeRatioInformation.getMS2Intensity(pos);
                double[] masses = isotopeRatioInformation.getAbsMzs(pos);
                for (int i = 0; i < ratios.length; i++) {
                    double ratio = ratios[i];
                    double mass = masses[i];
                    writer.write("\n"+mass+"\t"+pos+"\t"+ratio+"\t"+absMs1Int[i]+"\t"+absMs2Int[i]);
                }
            }
        }
    }

    private class NormalizedPattern implements Comparable<NormalizedPattern> {
        Spectrum<Peak> ms1;
        Spectrum<Peak> ms2;
        int normalizationPosition;
        double normalizationConstant;
        double ms1Ms2Ratio;
        double normalizationMz;

        double monoPosition;
        double precursorMass;

        int absCharge;

        /**
         *
         * @param ms1 isotope pattern
         * @param ms2 isotope pattern
         * @param normalizationPosition on which isotope position to normalize
         * @param monoPosition relative Position to parent mass of Ms2 (e.g -0.5, 0, 0.5, 1)
         */
        public NormalizedPattern(Spectrum<Peak> ms1, Spectrum<Peak> ms2, int normalizationPosition, double monoPosition, double precursorMass, int absCharge) {
            this.ms1 = ms1;
            this.ms2 = ms2;
            this.normalizationPosition = normalizationPosition;
            this.ms1Ms2Ratio = ms1.getIntensityAt(normalizationPosition)/ms2.getIntensityAt(normalizationPosition);
            this.normalizationMz = (ms1.getMzAt(normalizationPosition)+ms2.getMzAt(normalizationPosition))/2d;
            this.monoPosition = monoPosition;
            this.precursorMass = precursorMass;
            this.absCharge = absCharge;
            this.normalizationConstant = 1d;
        }

        public double getNormalizationConstant() {
            return normalizationConstant;
        }

        public void setNormalizationConstant(double normalizationConstant) {
            this.normalizationConstant = normalizationConstant;
        }

        private void changeNormalizationPosition(int normalizationPosition) {
            this.normalizationPosition = normalizationPosition;
            this.ms1Ms2Ratio = ms1.getIntensityAt(normalizationPosition)/ms2.getIntensityAt(normalizationPosition);
            this.normalizationMz = (ms1.getMzAt(normalizationPosition)+ms2.getMzAt(normalizationPosition))/2d;
        }

        public int getNormalizationPosition() {
            return normalizationPosition;
        }

        /**
         * on which mass to normalize. e.g. +3 peak and +2 charge -> 1.5Da
         * @return
         */
        public double getNormalizationRelativeMz() {
            return normalizationPosition/getAbsCharge();
        }

        public int size() {
            return ms1.size();
        }

        public int getAbsCharge() {
            return absCharge;
        }

        public double getFilterRatio(int pos) {
            return ms2.getIntensityAt(pos)/ms1.getIntensityAt(pos)*ms1Ms2Ratio*normalizationConstant;
        }

        public double getMz(int pos) {
            return (ms2.getMzAt(pos)+ms1.getMzAt(pos))/2d-precursorMass;
        }

        public double getAbsMz(int pos) {
            return (ms2.getMzAt(pos)+ms1.getMzAt(pos))/2d;
        }

        @Override
        public int compareTo(NormalizedPattern o) {
            if (monoPosition==o.monoPosition){
                return Double.compare((o.size()-1)/o.getAbsCharge(), (size()-1)/getAbsCharge()); //if same size, longest first
            }
            final double absMono1 = Math.abs(monoPosition);
            final double absMono2 = Math.abs(o.monoPosition);
            if (absMono1==absMono2) return Double.compare(o.monoPosition, monoPosition); //positive first
            return Double.compare(absMono1, absMono2); //smallest abs first
        }
    }


    protected class IntensityRatio implements Comparable<IntensityRatio> {
        private double absMz;
        private double relMz;
        private double intensityRatio;

        public IntensityRatio(double absMz, double relMz, double intensityRatio) {
            this.absMz = absMz;
            this.relMz = relMz;
            this.intensityRatio = intensityRatio;
        }

        @Override
        public int compareTo(IntensityRatio o) {
            return Double.compare(relMz, o.relMz);
        }

        public double getAbsMz() {
            return absMz;
        }

        public double getRelMz() {
            return relMz;
        }

        public double getIntensityRatio() {
            return intensityRatio;
        }
    }

    protected class ChargedSpectrum extends SimpleMutableSpectrum {
        protected int absCharge;

        public  <T extends Peak, S extends Spectrum<T>> ChargedSpectrum(S immutable, int absCharge) {
            super(immutable);
            this.absCharge = absCharge;
        }

        public ChargedSpectrum(int absCharge) {
            super();
            this.absCharge = absCharge;
        }

        public ChargedSpectrum(int size, int absCharge) {
            super(size);
            this.absCharge = absCharge;
        }

        public int getAbsCharge() {
            return absCharge;
        }
    }

    protected class IsotopeRatioInformation {
        TDoubleObjectHashMap<FilterPosition> posToFilter;

        public IsotopeRatioInformation(TDoubleObjectHashMap<FilterPosition> posToFilter) {
            this.posToFilter = posToFilter;
        }

        public double[] getPositions(){
            return posToFilter.keys();
        }

        public double[] getPositionsWithMedianIntensity(){
            TDoubleArrayList positions = new TDoubleArrayList();
            for (double k : posToFilter.keys()) {
                if (posToFilter.get(k).hasMedianIntensityRatio()) positions.add(k);
            }
            return positions.toArray();
        }

        public double getMedianIntensityRatio(double pos){
            return posToFilter.get(pos).getMedianIntensityRatio();
        }

        public double getMedianRelMz(double pos){
            return posToFilter.get(pos).getMedianRelMz();
        }

        public double[] getIntensityRatios(double pos){
            return posToFilter.get(pos).getIntensityRatios().toArray();
        }

        public double[] getAbsMzs(double pos){
            return posToFilter.get(pos).getAbsMzs().toArray();
        }

        public double[] getRelMzs(double pos){
            return posToFilter.get(pos).getRelMzs().toArray();
        }

        public double[] getMS1Intensity(double pos){
            return posToFilter.get(pos).getMS1Intensity().toArray();
        }

        public double[] getMS2Intensity(double pos){
            return posToFilter.get(pos).getMS2Intensity().toArray();
        }

        public int getExampleSize(double pos) {
            return posToFilter.get(pos).exampleSize();
        }

    }

    protected class FilterPosition {
        double medianRelMz;
        double medianIntensityRatio;

        List<PeakPair> peakPairs;

        public FilterPosition() {
            peakPairs = new ArrayList<>();
            medianRelMz = Double.NaN;
            medianIntensityRatio = Double.NaN;
        }

        public void setMedianRelMz(double medianRelMz) {
            this.medianRelMz = medianRelMz;
        }

        public void setMedianIntensityRatio(double medianIntensityRatio) {
            this.medianIntensityRatio = medianIntensityRatio;
        }

        public double getMedianRelMz() {
            return medianRelMz;
        }

        public double getMedianIntensityRatio() {
            return medianIntensityRatio;
        }

        public int exampleSize(){
            return peakPairs.size();
        }

        private double estimateMedianIntensityRatio(FilterPosition filterPosition){
            final TDoubleArrayList ratioList = getIntensityRatios();
            if (ratioList.size()<1) return Double.NaN; //not enough examples to estimate
            ratioList.sort();
            final double median = ratioList.get(ratioList.size()/2);
            return median;
        }

        private double estimateMedianIntensityRatio(){
            double median = estimateMedianIntensityRatio(this);
            medianIntensityRatio = median;
            return median;
        }

        private boolean hasMedianIntensityRatio(){
            return !Double.isNaN(medianIntensityRatio);
        }

        private boolean hasMedianRelMz(){
            return !Double.isNaN(medianRelMz);
        }

        private void addPeak(NormalizedPattern pattern, int pos){
            peakPairs.add(new PeakPair(pattern.precursorMass, pattern.ms1.getMzAt(pos), pattern.ms1.getIntensityAt(pos), pattern.ms2.getMzAt(pos), pattern.ms2.getIntensityAt(pos), pattern.getFilterRatio(pos)));
        }

        private TDoubleArrayList getIntensityRatios(){
            final TDoubleArrayList list = new TDoubleArrayList(exampleSize());
            for (PeakPair peakPair : peakPairs) {
                list.add(peakPair.getIntensityRatio());
            }
            return list;
        }

        private TDoubleArrayList getRelMzs(){
            final TDoubleArrayList list = new TDoubleArrayList(exampleSize());
            for (PeakPair peakPair : peakPairs) {
                list.add(peakPair.getRelMz());
            }
            return list;
        }

        private TDoubleArrayList getAbsMzs(){
            final TDoubleArrayList list = new TDoubleArrayList(exampleSize());
            for (PeakPair peakPair : peakPairs) {
                list.add(peakPair.getAbsMz());
            }
            return list;
        }

        private TDoubleArrayList getMS1Intensity(){
            final TDoubleArrayList list = new TDoubleArrayList(exampleSize());
            for (PeakPair peakPair : peakPairs) {
                list.add(peakPair.ms1Intensity);
            }
            return list;
        }

        private TDoubleArrayList getMS2Intensity(){
            final TDoubleArrayList list = new TDoubleArrayList(exampleSize());
            for (PeakPair peakPair : peakPairs) {
                list.add(peakPair.ms2Intensity);
            }
            return list;
        }
    }

    protected class PeakPair {
        double ms1Mz;
        double ms1Intensity;
        double ms2Mz;
        double ms2Intensity;
        double focusedMass;

        double intensityRatio;

        public PeakPair(double focusedMass, double ms1Mz, double ms1Intensity, double ms2Mz, double ms2Intensity, double intensityRatio) {
            this.focusedMass = focusedMass;
            this.ms1Mz = ms1Mz;
            this.ms1Intensity = ms1Intensity;
            this.ms2Mz = ms2Mz;
            this.ms2Intensity = ms2Intensity;
            this.intensityRatio = intensityRatio;
        }

        public double getIntensityRatio() {
            return intensityRatio;
        }

        public double getRelMz(){
            return (ms2Mz+ms1Mz)/2-focusedMass;
        }

        public double getAbsMz(){
            return (ms2Mz+ms1Mz)/2;
        }
    }

}<|MERGE_RESOLUTION|>--- conflicted
+++ resolved
@@ -1,17 +1,13 @@
 package de.unijena.bioinf.ChemistryBase.ms;
 
-<<<<<<< HEAD
-import de.unijena.bioinf.ChemistryBase.chem.FormulaConstraints;
-=======
 import de.unijena.bioinf.ChemistryBase.exceptions.InsufficientDataException;
->>>>>>> 7396160d
 import de.unijena.bioinf.ChemistryBase.math.NormalDistribution;
 import de.unijena.bioinf.ChemistryBase.ms.utils.SimpleMutableSpectrum;
 import de.unijena.bioinf.ChemistryBase.ms.utils.SimpleSpectrum;
 import de.unijena.bioinf.ChemistryBase.ms.utils.Spectrums;
-import de.unijena.bioinf.ms.annotations.Ms2ExperimentAnnotation;
 import gnu.trove.list.array.TDoubleArrayList;
 import gnu.trove.map.hash.TDoubleObjectHashMap;
+import gnu.trove.set.hash.TDoubleHashSet;
 import org.slf4j.Logger;
 import org.slf4j.LoggerFactory;
 
@@ -55,7 +51,7 @@
     public abstract double getIntensity(double targetIntensity, double precursorMz, double targetMz);
 
     /**
-     * estimate the isolation filter from a list of
+     * estimate the isolation filter from a list of {@link de.unijena.bioinf.ChemistryBase.ms.IsolationWindow.IntensityRatio}
      * @param intensityRatios
      */
     protected abstract void estimateDistribution(IsotopeRatioInformation intensityRatios, Ms2Dataset ms2Dataset) throws InsufficientDataException;
@@ -98,6 +94,7 @@
     protected double maxWindowSize;
     protected double massShift = 0;
     protected boolean estimateSize;
+    protected Deviation findMs1PeakDeviation;
 
     private NormalDistribution normalDistribution;
 
@@ -138,18 +135,27 @@
 
     public abstract double getEstimatedMassShift();
 
-<<<<<<< HEAD
-    public void estimate(Ms2Run ms2Dataset) {
-=======
     public void estimate(Ms2Dataset ms2Dataset) throws InsufficientDataException {
->>>>>>> 7396160d
         IsotopeRatioInformation isotopeRatioInformation = extractIntensityRatios(ms2Dataset);
         estimateDistribution(isotopeRatioInformation, ms2Dataset);
     }
 
 
-    protected IsotopeRatioInformation extractIntensityRatios(Ms2Run ms2Dataset) {
+
+
+    public IsotopeRatioInformation extractIntensityRatios(Ms2Dataset ms2Dataset) {
+        Deviation findMs1PeakDeviation = this.findMs1PeakDeviation;
+        if (findMs1PeakDeviation==null) findMs1PeakDeviation = ms2Dataset.getMeasurementProfile().getAllowedMassDeviation();
+        return extractIntensityRatios(ms2Dataset, findMs1PeakDeviation);
+    }
+
+
+    protected IsotopeRatioInformation extractIntensityRatios(Ms2Dataset ms2Dataset, Deviation findMs1PeakDeviation) {
         List<NormalizedPattern> normalizedPatterns = new ArrayList<>();
+        MutableMeasurementProfile mutableMeasurementProfile = new MutableMeasurementProfile(ms2Dataset.getMeasurementProfile());
+//        mutableMeasurementProfile.setAllowedMassDeviation(new Deviation(100, 0.01));
+//        mutableMeasurementProfile.setAllowedMassDeviation(new Deviation(5));
+
 
         boolean foundIonPeakInMs2AtLeastOnce = false;
 
@@ -219,13 +225,10 @@
                 Spectrums.filter(ms1, filter);
                 Spectrums.filter(ms2, filter);
 
-                final MS1MassDeviation ms1Deviation = experiment.getAnnotationOrDefault(MS1MassDeviation.class);
-                final MS2MassDeviation ms2Deviation = experiment.getAnnotationOrDefault(MS2MassDeviation.class);
-                final FormulaConstraints formulaConstraints = experiment.getAnnotationOrDefault(FormulaConstraints.class);
 
                 //find precursor/parent peak
-                int monoMs1Idx = Spectrums.mostIntensivePeakWithin(ms1, ionMass, ms1Deviation.allowedMassDeviation);
-                int monoMs2Idx = Spectrums.mostIntensivePeakWithin(ms2, ionMass, ms2Deviation.allowedMassDeviation);
+                int monoMs1Idx = Spectrums.mostIntensivePeakWithin(ms1, ionMass, findMs1PeakDeviation);
+                int monoMs2Idx = Spectrums.mostIntensivePeakWithin(ms2, ionMass, findMs1PeakDeviation);
 
 
                 //todo exclude low intensity ms1 and ms2 peaks !!!
@@ -243,9 +246,17 @@
 
                 //match peaks
                 //todo match based on relative diff -> allow just smaller mass diff?
+
+                final double ms2MonoMass = ms2.getMzAt(monoMs2Idx);
+
+
+
+
                 double monoIntensityRatio = ms1.getIntensityAt(monoMs1Idx)/ms2.getIntensityAt(monoMs2Idx);
+                Deviation deviation = ms2Dataset.getMeasurementProfile().getAllowedMassDeviation().divide(2); //todo or smaller?
                 double maxMs1Intensity = Spectrums.getMaximalIntensity(spectrum1);
                 double maxMs2Intensity = Spectrums.getMaximalIntensity(spectrum2);
+//            double medianNoiseIntensity = mutableMeasurementProfile.getMedianNoiseIntensity();
                 DatasetStatistics datasetStatistics = ms2Dataset.getDatasetStatistics();
                 double medianNoiseIntensity;
                 try {
@@ -255,17 +266,24 @@
                     LOG.warn("Unknown median noise intensity: No noise peaks found. Setting to 0.");
                 }
 
+                int ms1Idx = monoMs1Idx;
+                int ms2Idx;
+                double ms1Mass;
+
                 if (monoIntensityRatio<1d){
                     if (DEBUG){
                         System.out.println(monoIntensityRatio);
                     }
+
+//                continue;
                 }
                 expCounter++;
 
+                TDoubleHashSet usedPeaks = new TDoubleHashSet();
                 for (Peak peak : intensityMs1) {
                     //todo may use peaks multiple times!
-                    ChargedSpectrum isotopePatternMs1 = extractPatternMs1(ms1, ms1Deviation, formulaConstraints, peak.getMass());
-                    ChargedSpectrum isotopePatternMs2 = extractPattern(ms2, ms2Deviation, peak.getMass(), isotopePatternMs1.getAbsCharge());
+                    ChargedSpectrum isotopePatternMs1 = extractPatternMs1(ms1, mutableMeasurementProfile, peak.getMass());
+                    ChargedSpectrum isotopePatternMs2 = extractPattern(ms2, mutableMeasurementProfile, peak.getMass(), isotopePatternMs1.getAbsCharge());
 
                     expCounter2++;
 
@@ -607,12 +625,11 @@
     }
 
     protected final static int[] charges = new int[]{1,2};
-
-    public ChargedSpectrum extractPatternMs1(Spectrum<Peak> ms1Spec, MS1MassDeviation deviation, FormulaConstraints constraints, double targetMz) {
+    public ChargedSpectrum extractPatternMs1(Spectrum<Peak> ms1Spec, MeasurementProfile profile, double targetMz) {
         //test charge
         ChargedSpectrum bestSpec = null;
         for (int charge : charges) {
-            ChargedSpectrum current = extractPattern(ms1Spec, deviation, targetMz, charge);
+            ChargedSpectrum current = extractPattern(ms1Spec, profile, targetMz, charge);
             //filter unlikely peaks
             filterUnlikelyIsoPeaks(current);
             if (bestSpec==null) bestSpec = current;
@@ -638,15 +655,14 @@
     }
 
     final static boolean mergeIsotopePeaks = false; //TODO test with true
-
-    public ChargedSpectrum extractPattern(Spectrum<Peak> ms1Spec, MassDeviation deviation, double targetMz, int absCharge) {
-        Spectrum<Peak> spectrum = Spectrums.extractIsotopePattern(ms1Spec, deviation, targetMz, absCharge, mergeIsotopePeaks);
+    public ChargedSpectrum extractPattern(Spectrum<Peak> ms1Spec, MeasurementProfile profile, double targetMz, int absCharge) {
+        Spectrum<Peak> spectrum = Spectrums.extractIsotopePattern(ms1Spec, profile, targetMz, absCharge, mergeIsotopePeaks);
         if (spectrum==null) return null;
         return new ChargedSpectrum(spectrum, absCharge);
     }
 
 
-    public void writeIntensityRatiosToCsv(Ms2Run ms2Dataset, Path outpuPath) throws IOException {
+    public void writeIntensityRatiosToCsv(Ms2Dataset ms2Dataset, Path outpuPath) throws IOException {
         IsotopeRatioInformation isotopeRatioInformation = extractIntensityRatios(ms2Dataset);
 
         try(BufferedWriter writer = Files.newBufferedWriter(outpuPath, Charset.defaultCharset())){
