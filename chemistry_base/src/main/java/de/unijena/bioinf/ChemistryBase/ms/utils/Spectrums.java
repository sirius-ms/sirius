--- conflicted
+++ resolved
@@ -114,13 +114,12 @@
      * Merges the given mass spectra such that all the resulting spectra contains all
      * peaks from all mass spectra but all peaks within the given mass window are merged
      * into one peak
-     *
-     * @param massWindow      determines the mass window in which peaks should be merged
+     * @param massWindow determines the mass window in which peaks should be merged
      * @param sumIntenstities if true, the intensity is the sum of merged peak intensities. Otherwise, it is the maximum of peak intensities.
-     * @param mergeMasses     if true, the mass is the weighted averaged mass over merged peaks. Otherwise it is the mass of the most intensive peak.
-     * @param spectra         the list of spectra to merge
-     * @param <P>             class of the input peak
-     * @param <S>             class of the input spectrum
+     * @param mergeMasses if true, the mass is the weighted averaged mass over merged peaks. Otherwise it is the mass of the most intensive peak.
+     * @param spectra the list of spectra to merge
+     * @param <P> class of the input peak
+     * @param <S> class of the input spectrum
      * @return
      */
     public static <P extends Peak, S extends Spectrum<P>>
@@ -135,24 +134,24 @@
         final Spectrum<Peak> intensityOrdered = getIntensityOrderedSpectrum(merged);
         final BitSet alreadyMerged = new BitSet(merged.size());
         final SimpleMutableSpectrum mergedSpectrum = new SimpleMutableSpectrum();
-        for (int k = 0; k < intensityOrdered.size(); ++k) {
+        for (int k=0; k < intensityOrdered.size(); ++k) {
             final double mz = intensityOrdered.getMzAt(k);
             final int index = binarySearch(merged, mz);
 
             if (alreadyMerged.get(index)) continue;
             // merge all surrounding peaks
             final double dev = massWindow.absoluteFor(mz);
-            final double min = mz - dev, max = mz + dev;
-            int a = index, b = index + 1;
+            final double min=mz-dev, max=mz+dev;
+            int a=index,b=index+1;
             while (a >= 0 && merged.getMzAt(a) >= min) --a;
             ++a;
             while (b < merged.size() && merged.getMzAt(b) <= max) ++b;
 
-            double mzSum = 0d, intensitySum = 0d;
-            for (int j = a; j < b; ++j) {
+            double mzSum=0d,intensitySum=0d;
+            for (int j=a; j < b; ++j) {
                 if (!alreadyMerged.get(j)) {
                     alreadyMerged.set(j);
-                    mzSum += merged.getMzAt(j) * merged.getIntensityAt(j);
+                    mzSum += merged.getMzAt(j)*merged.getIntensityAt(j);
                     intensitySum += merged.getIntensityAt(j);
                 }
             }
@@ -173,15 +172,15 @@
         if (spec instanceof OrderedSpectrum) {
             final int k = binarySearch(spec, mass);
             if (k < 0) {
-                return -(k + 1);
+                return -(k+1);
             } else {
                 return k;
             }
         } else {
             double smallestDist = Double.MAX_VALUE;
             int bestIndex = spec.size();
-            for (int k = 0; k < spec.size(); ++k) {
-                double dist = spec.getMzAt(k) - mass;
+            for (int k=0; k < spec.size(); ++k) {
+                double dist = spec.getMzAt(k)-mass;
                 if (dist >= 1e-12 && dist < smallestDist) {
                     smallestDist = dist;
                     bestIndex = k;
@@ -193,12 +192,12 @@
 
     public static <P extends Peak, S extends Spectrum<P>, P2 extends Peak, S2 extends Spectrum<P2>>
     double cosineProduct(S left, S2 right, Deviation deviation) {
-        return dotProductPeaks(left, right, deviation) / Math.sqrt(dotProductPeaks(left, left, deviation) * dotProductPeaks(right, right, deviation));
+        return dotProductPeaks(left, right, deviation) / Math.sqrt(dotProductPeaks(left,left,deviation)*dotProductPeaks(right,right,deviation));
     }
 
     public static <P extends Peak, S extends Spectrum<P>, P2 extends Peak, S2 extends Spectrum<P2>>
     double cosineProductWithLosses(S left, S2 right, Deviation deviation, double precursorLeft, double precursorRight) {
-        return (cosineProduct(left, right, deviation) + cosineProduct(getInversedSpectrum(left, precursorLeft), getInversedSpectrum(right, precursorRight), deviation)) / 2d;
+        return (cosineProduct(left,right,deviation) + cosineProduct(getInversedSpectrum(left, precursorLeft), getInversedSpectrum(right, precursorRight), deviation))/2d;
     }
 
     public static <P extends Peak, S extends Spectrum<P>> SimpleSpectrum getInversedSpectrum(S spec, double precursor) {
@@ -212,8 +211,8 @@
             return new SimpleSpectrum(getAlreadyOrderedSpectrum(mut));
         } else {
             final SimpleMutableSpectrum mut = new SimpleMutableSpectrum(spec.size());
-            for (int k = 0; k < spec.size(); ++k) {
-                final double loss = precursor - spec.getMzAt(k);
+            for (int k=0; k < spec.size(); ++k) {
+                final double loss = precursor-spec.getMzAt(k);
                 if (loss > 0) mut.addPeak(loss, spec.getIntensityAt(k));
             }
             return new SimpleSpectrum(mut);
@@ -222,30 +221,29 @@
 
     public static <P extends Peak, S extends Spectrum<P>, P2 extends Peak, S2 extends Spectrum<P2>>
     double dotProductPeaks(S left, S2 right, Deviation deviation) {
-        int i = 0, j = 0;
-        final int nl = left.size(), nr = right.size();
-        double score = 0d;
+        int i=0, j=0;
+        final int nl=left.size(), nr=right.size();
+        double score=0d;
         while (i < nl && left.getMzAt(i) < 0.5d) ++i;
         while (j < nr && right.getMzAt(j) < 0.5d) ++j;
         while (i < nl && j < nr) {
-            final double difference = left.getMzAt(i) - right.getMzAt(j);
+            final double difference = left.getMzAt(i)- right.getMzAt(j);
             final double allowedDifference = deviation.absoluteFor(Math.min(left.getMzAt(i), right.getMzAt(j)));
             if (Math.abs(difference) <= allowedDifference) {
-                score += left.getIntensityAt(i) * right.getIntensityAt(j);
-                for (int k = i + 1; k < nl; ++k) {
-                    final double difference2 = left.getMzAt(k) - right.getMzAt(j);
+                score += left.getIntensityAt(i)*right.getIntensityAt(j);
+                for (int k=i+1; k < nl; ++k) {
+                    final double difference2 = left.getMzAt(k)- right.getMzAt(j);
                     if (Math.abs(difference2) <= allowedDifference) {
-                        score += left.getIntensityAt(k) * right.getIntensityAt(j);
+                        score += left.getIntensityAt(k)*right.getIntensityAt(j);
                     } else break;
                 }
-                for (int l = j + 1; l < nr; ++l) {
-                    final double difference2 = left.getMzAt(i) - right.getMzAt(l);
+                for (int l=j+1; l < nr; ++l) {
+                    final double difference2 = left.getMzAt(i)- right.getMzAt(l);
                     if (Math.abs(difference2) <= allowedDifference) {
-                        score += left.getIntensityAt(i) * right.getIntensityAt(l);
+                        score += left.getIntensityAt(i)*right.getIntensityAt(l);
                     } else break;
                 }
-                ++i;
-                ++j;
+                ++i; ++j;
             } else if (difference > 0) {
                 ++j;
             } else {
@@ -340,10 +338,10 @@
         for (int i = 0; i < n; ++i) {
             if (predicate.apply(spectrum.getPeakAt(i))) keep.add(i);
         }
-        for (int i = 0; i < keep.size(); ++i) {
+        for (int i=0; i < keep.size(); ++i) {
             if (i != keep.get(i)) spectrum.swap(keep.get(i), i);
         }
-        for (int i = spectrum.size() - 1; i >= keep.size(); --i) {
+        for (int i=spectrum.size()-1; i >= keep.size() ; --i) {
             spectrum.removePeakAt(i);
         }
         return spectrum;
@@ -819,7 +817,6 @@
     }
 
     private static <P extends Peak, S extends MutableSpectrum<P>> void normalizeByFirstPeak(S spectrum, double base) {
-<<<<<<< HEAD
         normalizeByPeak(spectrum, 0, base);
     }
 
@@ -827,11 +824,6 @@
         final double firstPeak = base/spectrum.getIntensityAt(peakIdx);
         for (int i=0; i < spectrum.size(); ++i) {
             spectrum.setIntensityAt(i, spectrum.getIntensityAt(i)*firstPeak);
-=======
-        final double firstPeak = base / spectrum.getIntensityAt(0);
-        for (int i = 0; i < spectrum.size(); ++i) {
-            spectrum.setIntensityAt(i, spectrum.getIntensityAt(i) * firstPeak);
->>>>>>> 8a4abf00
         }
     }
 
