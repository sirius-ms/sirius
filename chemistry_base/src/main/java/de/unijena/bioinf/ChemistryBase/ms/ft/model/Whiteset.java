/*
 *
 *  This file is part of the SIRIUS library for analyzing MS and MS/MS data
 *
 *  Copyright (C) 2013-2020 Kai Dührkop, Markus Fleischauer, Marcus Ludwig, Martin A. Hoffman and Sebastian Böcker,
 *  Chair of Bioinformatics, Friedrich-Schilller University.
 *
 *  This library is free software; you can redistribute it and/or
 *  modify it under the terms of the GNU Lesser General Public
 *  License as published by the Free Software Foundation; either
 *  version 3 of the License, or (at your option) any later version.
 *
 *  This library is distributed in the hope that it will be useful,
 *  but WITHOUT ANY WARRANTY; without even the implied warranty of
 *  MERCHANTABILITY or FITNESS FOR A PARTICULAR PURPOSE.  See the GNU
 *  Lesser General Public License for more details.
 *
 *  You should have received a copy of the GNU General Public License along with SIRIUS. If not, see <https://www.gnu.org/licenses/lgpl-3.0.txt>
 */

package de.unijena.bioinf.ChemistryBase.ms.ft.model;

import de.unijena.bioinf.ChemistryBase.chem.MolecularFormula;
import de.unijena.bioinf.ChemistryBase.chem.PrecursorIonType;
import de.unijena.bioinf.ChemistryBase.chem.utils.UnknownElementException;
import de.unijena.bioinf.ChemistryBase.ms.Deviation;
import de.unijena.bioinf.ms.annotations.Ms2ExperimentAnnotation;
import gnu.trove.set.hash.TCustomHashSet;
import org.slf4j.LoggerFactory;

import java.util.*;
import java.util.stream.Collectors;

/**
 * This annotation defines the set of molecular formulas which have to be checked. This annotation makes only sense to
 * be assigned to each compound separately, e.g. to implement database search. As usual, the annotation is ignored
 * if there is a single molecular assigned to the compound.
 */
public class Whiteset implements Ms2ExperimentAnnotation {

    private static Set<MolecularFormula> EMPTY_SET = Collections.unmodifiableSet(new HashSet<>());
    private static Whiteset EMPTY_WHITESET = new Whiteset(EMPTY_SET,EMPTY_SET);

    public static Whiteset ofMeasuredOrNeutral(Set<MolecularFormula> f) {
        return new Whiteset(f,f);
    }

    // hm
    public static Whiteset of(List<String> formulas) {
        final Set<MolecularFormula> fs = formulas.stream().map(s -> {
            try {
                return MolecularFormula.parse(s);
            } catch (UnknownElementException e) {
                LoggerFactory.getLogger(Whiteset.class).warn("Could not par Formula String: " + s + " Skipping this Entry!");
                return null;
            }
        }).filter(Objects::nonNull).collect(Collectors.toSet());
        return new Whiteset(fs,fs);
    }

    public static Whiteset ofMeasuredFormulas(Collection<MolecularFormula> formulas) {
        return new Whiteset(EMPTY_SET,new HashSet<>(formulas));
    }

    public static Whiteset ofNeutralizedFormulas(Collection<MolecularFormula> formulas) {
        return new Whiteset(new HashSet<>(formulas), EMPTY_SET);
    }

    // these are molecular formulas which contain no adduct or loss. So the adduct has to be added
    // and the loss has to be removed afterwards.
    // This is typically for molecular formulas received from database search
    protected final Set<MolecularFormula> neutralFormulas;

    // these are formulas as they are derived from the MS. They contain the adduct (but not the ionization)
    protected final Set<MolecularFormula> measuredFormulas;


    public static Whiteset empty() {
        return EMPTY_WHITESET;
    }

    private Whiteset(Set<MolecularFormula> neutralFormulas, Set<MolecularFormula> measuredFormulas) {
        this.neutralFormulas = Set.copyOf(neutralFormulas);
        this.measuredFormulas = Set.copyOf(measuredFormulas);
    }

    public Set<MolecularFormula> getNeutralFormulas() {
        return neutralFormulas;
    }

    public Set<MolecularFormula> getMeasuredFormulas() {
        return measuredFormulas;
    }

    public Whiteset addMeasured(Set<MolecularFormula> measured) {
        return add(EMPTY_SET,measured);
    }

    public Whiteset addNeutral(Set<MolecularFormula> neutral) {
        return add(neutral, EMPTY_SET);
    }

    public Whiteset add(Whiteset other) {
        return add(other.neutralFormulas, other.measuredFormulas);
    }

    public Whiteset add(Set<MolecularFormula> neutralFormulas, Set<MolecularFormula> measuredFormulas) {
        Set<MolecularFormula> n = neutralFormulas;
        if (n.isEmpty()) n = this.neutralFormulas;
        else if (this.neutralFormulas.isEmpty()) n = neutralFormulas;
        else {
            n = new HashSet<>(neutralFormulas);
            n.addAll(this.neutralFormulas);
        }
        Set<MolecularFormula> m = measuredFormulas;
        if (m.isEmpty()) m = this.measuredFormulas;
        else if (this.measuredFormulas.isEmpty()) m = measuredFormulas;
        else {
            m = new HashSet<>(measuredFormulas);
            m.addAll(this.measuredFormulas);
        }
        return new Whiteset(n,m);
    }

    /**
     * returns a new whiteset of all formulas that can be explained with the given mass and one
     * of the precursor iondetection
     */
    public List<Decomposition> resolve(double parentMass, Deviation deviation, Collection<PrecursorIonType> allowedPrecursorIonTypes) {

        final TCustomHashSet<Decomposition> decompositionSet = Decomposition.newDecompositionSet();
        eachFormula:
        for (MolecularFormula formula : neutralFormulas) {
            for (PrecursorIonType ionType : allowedPrecursorIonTypes) {
                if (ionType.isApplicableToNeutralFormula(formula) && deviation.inErrorWindow(parentMass, ionType.neutralMassToPrecursorMass(formula.getMass()))) {
                    decompositionSet.add(new Decomposition(ionType.neutralMoleculeToMeasuredNeutralMolecule(formula), ionType.getIonization(), 0d));
                }
            }
        }
        eachFormula:
        for (MolecularFormula formula : measuredFormulas) {
            for (PrecursorIonType ionType : allowedPrecursorIonTypes) {
                if (ionType.isApplicableToMeasuredFormula(formula) && deviation.inErrorWindow(parentMass, ionType.getIonization().addToMass(formula.getMass()))) {
                    decompositionSet.add(new Decomposition(formula, ionType.getIonization(), 0d));
                }
            }
        }
        return Arrays.asList(decompositionSet.toArray(new Decomposition[decompositionSet.size()]));
    }

    /*
     * Bad hack.
     * Basically, the >formula field in .ms files expect neutral formulas. However, as sometimes strange stuff happens
     * (like adducts or intrinsical charged affect the formula), we re-apply the ionization to all formulas such that
     * the correct formula is definitely in the whiteset.

    public Whiteset applyIonizationBothWays(PrecursorIonType ionType) {
        Set<MolecularFormula> n = new HashSet<>(neutralFormulas);
        Set<MolecularFormula> m = new HashSet<>(measuredFormulas);
        for (MolecularFormula f : measuredFormulas) {
            n.add(ionType.precursorIonToNeutralMolecule(f));
        }
        for (MolecularFormula f : neutralFormulas) {
            n.add(ionType.neutralMoleculeToPrecursorIon(f));
        }
        return new Whiteset(n,m);
    }
     */

    public boolean isEmpty() {
        return measuredFormulas.isEmpty() && neutralFormulas.isEmpty();
    }

    public boolean notEmpty() {
        return !isEmpty();
    }

<<<<<<< HEAD
=======
    @Override
    public String toString() {
        return "Whiteset{" +
                "neutralFormulas=" + neutralFormulas +
                ", measuredFormulas=" + measuredFormulas +
                '}';
    }
>>>>>>> 4665d7dc
}<|MERGE_RESOLUTION|>--- conflicted
+++ resolved
@@ -175,8 +175,6 @@
         return !isEmpty();
     }
 
-<<<<<<< HEAD
-=======
     @Override
     public String toString() {
         return "Whiteset{" +
@@ -184,5 +182,4 @@
                 ", measuredFormulas=" + measuredFormulas +
                 '}';
     }
->>>>>>> 4665d7dc
 }