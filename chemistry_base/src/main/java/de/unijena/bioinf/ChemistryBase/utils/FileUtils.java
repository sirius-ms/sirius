/*
 *
 *  This file is part of the SIRIUS library for analyzing MS and MS/MS data
 *
 *  Copyright (C) 2013-2020 Kai Dührkop, Markus Fleischauer, Marcus Ludwig, Martin A. Hoffman and Sebastian Böcker,
 *  Chair of Bioinformatics, Friedrich-Schilller University.
 *
 *  This library is free software; you can redistribute it and/or
 *  modify it under the terms of the GNU Lesser General Public
 *  License as published by the Free Software Foundation; either
 *  version 3 of the License, or (at your option) any later version.
 *
 *  This library is distributed in the hope that it will be useful,
 *  but WITHOUT ANY WARRANTY; without even the implied warranty of
 *  MERCHANTABILITY or FITNESS FOR A PARTICULAR PURPOSE.  See the GNU
 *  Lesser General Public License for more details.
 *
 *  You should have received a copy of the GNU General Public License along with SIRIUS. If not, see <https://www.gnu.org/licenses/lgpl-3.0.txt>
 */

package de.unijena.bioinf.ChemistryBase.utils;

import gnu.trove.list.array.TDoubleArrayList;
import gnu.trove.list.array.TFloatArrayList;
import gnu.trove.list.array.TIntArrayList;
import gnu.trove.procedure.TObjectProcedure;
import org.jetbrains.annotations.NotNull;
import org.jetbrains.annotations.Nullable;
import org.slf4j.LoggerFactory;

import java.io.*;
import java.nio.charset.Charset;
import java.nio.file.FileSystem;
import java.nio.file.*;
import java.nio.file.attribute.BasicFileAttributes;
import java.text.MessageFormat;
import java.util.*;
import java.util.concurrent.atomic.AtomicLong;
import java.util.function.BiPredicate;
import java.util.function.Consumer;
import java.util.function.Function;
import java.util.regex.Pattern;
import java.util.stream.Collectors;
import java.util.stream.Stream;
import java.util.zip.*;

import static java.nio.file.StandardCopyOption.REPLACE_EXISTING;

public class FileUtils {

    public static long getFolderSize(Path startPath) throws IOException {
        final AtomicLong size = new AtomicLong(0);

        Files.walkFileTree(startPath, new SimpleFileVisitor<>() {
            @Override
            public FileVisitResult visitFile(Path file, BasicFileAttributes attrs) {
                size.addAndGet(attrs.size());
                return FileVisitResult.CONTINUE;
            }

            @Override
            public FileVisitResult visitFileFailed(Path file, IOException exc) {
                // Skip folders that can't be traversed
                LoggerFactory.getLogger(FileUtils.class).warn("skipped: " + file, exc);
                return FileVisitResult.CONTINUE;
            }
        });

        return size.get();
    }

    public static void closeIfNotDefaultFS(Path zipFS) throws IOException {
        final FileSystem fs = zipFS.getFileSystem();
        if (!fs.equals(FileSystems.getDefault()) && fs.isOpen())
            fs.close();
    }

    public static boolean isZipArchive(Path f) throws IOException {
        if (!Files.isRegularFile(f))
            return false;
        int fileSignature;

        try (DataInputStream raf = new DataInputStream(Files.newInputStream(f, StandardOpenOption.READ))) {
            if (raf.available() < 4)
                return false;
            fileSignature = raf.readInt();
        }
        return fileSignature == 0x504B0304 || fileSignature == 0x504B0506 || fileSignature == 0x504B0708;
    }


<<<<<<< HEAD
    public static Path asZipFS(Path zipFile, boolean createNew) throws IOException {
        final Map<String, Object> option = new HashMap<>();
//        option.put("useTempFile", Boolean.TRUE);
        if (createNew)
            option.put("create","true");
        FileSystem zipFS = FileSystems.newFileSystem(URI.create("jar:file:" + zipFile.toUri().getPath()), option);
        return zipFS.getPath(zipFS.getSeparator());
=======
    public static FileSystem asZipFS(Path zipFile, boolean createNew, boolean useTempFile, @Nullable ZipCompressionMethod method) throws IOException {
        final Map<String, Object> option = new HashMap<>();
        option.put("useTempFile", useTempFile);
        option.put("forceZIP64End", "true");
        option.put("compressionMethod", method == null ? ZipCompressionMethod.DEFLATED.name() : method.name());
        if (createNew){
            if (zipFile.getParent() != null)
                Files.createDirectories(zipFile.getParent());
            option.put("create", "true");
        }
        return FileSystems.newFileSystem(zipFile, option);
    }

    public static Path asZipFSPath(Path zipFile, boolean createNew, boolean useTempFile, @Nullable ZipCompressionMethod method) throws IOException {
        FileSystem zipFS = asZipFS(zipFile, createNew, useTempFile, method);
        Path p = zipFS.getPath(zipFS.getSeparator());
        return p;
>>>>>>> 4665d7dc
    }

    /**
     * @param folder
     * @param zipFilePath
     * @return new Created zip Files
     * @throws IOException if zip file compression fails
     */
    public static Path zipDir(final Path folder, final Path zipFilePath) throws IOException {
        try (
                FileOutputStream fos = new FileOutputStream(zipFilePath.toFile());
                ZipOutputStream zos = new ZipOutputStream(fos)
        ) {
            Files.walkFileTree(folder, new SimpleFileVisitor<>() {
                public FileVisitResult visitFile(Path file, BasicFileAttributes attrs) throws IOException {
                    zos.putNextEntry(new ZipEntry(folder.relativize(file).toString()));
                    Files.copy(file, zos);
                    zos.closeEntry();
                    return FileVisitResult.CONTINUE;
                }

                public FileVisitResult preVisitDirectory(Path dir, BasicFileAttributes attrs) throws IOException {
                    zos.putNextEntry(new ZipEntry(folder.relativize(dir).toString() + "/"));
                    zos.closeEntry();
                    return FileVisitResult.CONTINUE;
                }
            });
            return zipFilePath;
        }
    }

    /**
     * @param zipFile
     * @param target
     * @return Target directory with unzipped data
     * @throws IOException if extraction fails
     */
    public static Path unZipDir(final Path zipFile, final Path target) throws IOException {
        try (ZipInputStream zipInputStream = new ZipInputStream(Files.newInputStream(zipFile))) {
            ZipEntry entry;
            while ((entry = zipInputStream.getNextEntry()) != null) {
                final Path toPath = target.resolve(entry.getName());
                if (entry.isDirectory()) {
                    Files.createDirectory(toPath);
                } else {
                    Files.copy(zipInputStream, toPath);
                }
            }
        }
        return target;
    }

    /**
     * Copies a File Tree recursively to another location.
     * Src and dest might be different Filesystems (e.g. mounted ZipFile)
     * <p>
     * Note: The target directory must already exist.
     *
     * @param src  Source location
     * @param dest Target location
     * @throws IOException if I/O Error occurs
     */


    public static void copyFolder(Path src, Path dest) throws IOException {
        if (Files.notExists(dest))
            throw new IllegalArgumentException("Root destination dir/file must exist!");

        List<Path> files = walkAndClose(w -> w.collect(Collectors.toList()), src);
        for (Path source : files) {
            String relative = src.relativize(source).toString();
            final Path target = dest.resolve(relative);
            if (!target.equals(dest) && !target.equals(target.getFileSystem().getPath("/"))) //exclude root to be zipFS compatible
                Files.copy(source, target, REPLACE_EXISTING);
        }
    }

    /**
     * Lazy move operation. If move not possible files will be copied but source will not be deleted
     *
     * @param src  Source location
     * @param dest Target location
     * @throws IOException if I/O Error occurs
     */
    public static boolean moveFolder(Path src, Path dest) throws IOException {
        if (src.getFileSystem().provider() == dest.getFileSystem().provider()) {
            Files.move(src, dest, REPLACE_EXISTING);
            return true;
        } else {
            copyFolder(src, dest);
            return false;
        }
    }

    public static void deleteDirContentRecursively(Path rootPath) throws IOException {
        deleteRecursively(rootPath, true);
    }

    public static void deleteRecursively(Path rootPath) throws IOException {
        deleteRecursively(rootPath, false);
    }

    public static void deleteRecursively(Path rootPath, boolean keepRoot) throws IOException {
        if (Files.notExists(rootPath))
            return;
        if (Files.isRegularFile(rootPath)) {
            if (keepRoot)
                return;
            Files.deleteIfExists(rootPath);
        } else {
            List<Path> files = walkAndClose(w -> w.sorted(Comparator.reverseOrder()).collect(Collectors.toList()), rootPath);
            for (Path file : files)
                if (!keepRoot || !file.equals(rootPath))
                    Files.deleteIfExists(file);
        }
    }


    public static <T> List<T> mapLines(File file, Function<String, T> f) throws IOException {
        try (final BufferedReader br = getReader(file)) {
            return mapLines(br, f);
        }
    }

    public static <T> List<T> mapTable(File file, String separator, Function<String[], T> f) throws IOException {
        try (final BufferedReader br = getReader(file)) {
            return mapTable(br, separator, f);
        }
    }

    public static <T> List<T> mapTable(File file, Function<String[], T> f) throws IOException {
        try (final BufferedReader br = getReader(file)) {
            return mapTable(br, f);
        }
    }

    public static <T> List<T> mapLines(BufferedReader reader, Function<String, T> f) throws IOException {
        String line;
        final ArrayList<T> list = new ArrayList<>();
        while ((line = reader.readLine()) != null) {
            list.add(f.apply(line));
        }
        return list;
    }

    public static <T> List<T> mapTable(BufferedReader reader, String separator, Function<String[], T> f) throws IOException {
        String line;
        final ArrayList<T> list = new ArrayList<>();
        while ((line = reader.readLine()) != null) {
            list.add(f.apply(line.split(separator, -1)));
        }
        return list;
    }

    public static <T> List<T> mapTable(BufferedReader reader, Function<String[], T> f) throws IOException {
        return mapTable(reader, "\t", f);
    }

    public static void eachLine(BufferedReader reader, TObjectProcedure<String> proc) throws IOException {
        String line;
        while ((line = reader.readLine()) != null) {
            if (!proc.execute(line))
                break;
        }
    }

    public static void eachLine(File file, TObjectProcedure<String> proc) throws IOException {
        try (final BufferedReader br = getReader(file)) {
            eachLine(br, proc);
        }
    }

    public static void eachRow(BufferedReader reader, TObjectProcedure<String[]> proc) throws IOException {
        String line;
        while ((line = reader.readLine()) != null) {
            if (!proc.execute(line.split("\t", -1)))
                break;
        }
    }

    public static void eachRow(File file, TObjectProcedure<String[]> proc) throws IOException {
        try (final BufferedReader br = getReader(file)) {
            eachRow(br, proc);
        }
    }

    public static String[][] readTable(File file, String sep) throws IOException {
        try (final BufferedReader br = getReader(file)) {
            return readTable(br, sep);
        }
    }

    public static String[][] readTable(File file, String sep, boolean skipHeader) throws IOException {
        try (final BufferedReader br = getReader(file)) {
            return readTable(br, sep, skipHeader);
        }
    }

    public static String[][] readTable(File file) throws IOException {
        try (final BufferedReader br = getReader(file)) {
            return readTable(br);
        }
    }

    public static String[][] readTable(File file, boolean skipHeader) throws IOException {
        try (final BufferedReader br = getReader(file)) {
            return readTable(br, "\t", skipHeader);
        }
    }

    public static String[] readLines(File file) throws IOException {
        try (final BufferedReader br = getReader(file)) {
            return readLines(br);
        }
    }

    public static String read(File file) throws IOException {
        final StringBuilder buffer = new StringBuilder(512);
        eachLine(file, new TObjectProcedure<String>() {
            @Override
            public boolean execute(String object) {
                buffer.append(object);
                buffer.append('\n');
                return true;
            }
        });
        return buffer.toString();
    }

    public static String[][] readTable(BufferedReader reader) throws IOException {
        return readTable(reader, "\t");
    }

    public static String[][] readTable(BufferedReader reader, String colSeparator, boolean skipHeader) throws IOException {
        String line;
        ArrayList<String[]> table = new ArrayList<>();
        if (skipHeader) reader.readLine();
        while ((line = reader.readLine()) != null) {
            table.add(line.split(colSeparator, -1));
        }
        return table.toArray(new String[table.size()][]);
    }

    public static String[][] readTable(BufferedReader reader, String colSeparator) throws IOException {
        return readTable(reader, colSeparator, false);
    }

    public static String[] readLines(BufferedReader reader) throws IOException {
        String line;
        ArrayList<String> lines = new ArrayList<>();
        while ((line = reader.readLine()) != null) {
            lines.add(line);
        }
        return lines.toArray(new String[lines.size()]);
    }

    public static String read(BufferedReader reader) throws IOException {
        final StringBuilder buffer = new StringBuilder(512);
        eachLine(reader, new TObjectProcedure<String>() {
            @Override
            public boolean execute(String object) {
                buffer.append(object);
                buffer.append('\n');
                return true;
            }
        });
        return buffer.toString();
    }

    public static BufferedReader resource(Class<?> klass, String path) throws IOException {
        if (path.toLowerCase().endsWith(".gz")) {
            return new BufferedReader(new InputStreamReader(new GZIPInputStream(klass.getResourceAsStream(path), getRecommendetBufferSize())));
        } else {
            return new BufferedReader(new InputStreamReader(new BufferedInputStream(klass.getResourceAsStream(path), getRecommendetBufferSize())));
        }
    }

    public static float[][] readAsFloatMatrix(File file) throws IOException {
        try (final BufferedReader br = getReader(file)) {
            return readAsFloatMatrix(br);
        }
    }

    public static float[] readAsFloatVector(File file) throws IOException {
        try (final BufferedReader br = getReader(file)) {
            return readAsFloatVector(br);
        }
    }

    public static double[][] readAsDoubleMatrix(File file) throws IOException {
        try (final BufferedReader br = getReader(file)) {
            return readAsDoubleMatrix(br);
        }
    }

    public static double[] readAsDoubleVector(File file) throws IOException {
        try (final BufferedReader br = getReader(file)) {
            return readAsDoubleVector(br);
        }
    }

    public static void writeDoubleMatrix(File file, double[][] matrix) throws IOException {
        try (final BufferedWriter bw = getWriter(file)) {
            writeDoubleMatrix(bw, matrix);
        }
    }

    public static void writeDoubleVector(File file, double[] vector) throws IOException {
        try (final BufferedWriter bw = getWriter(file)) {
            writeDoubleVector(bw, vector);
        }
    }

    public static void writeFloatMatrix(File file, float[][] matrix) throws IOException {
        try (final BufferedWriter bw = getWriter(file)) {
            writeFloatMatrix(bw, matrix);
        }
    }

    public static void writeFloatVector(File file, float[] vector) throws IOException {
        try (final BufferedWriter bw = getWriter(file)) {
            writeFloatVector(bw, vector);
        }
    }

    public static void writeIntMatrix(File file, int[][] matrix) throws IOException {
        try (final BufferedWriter bw = getWriter(file)) {
            writeIntMatrix(bw, matrix);
        }
    }

    public static void writeIntVector(File file, int[] vector) throws IOException {
        try (final BufferedWriter bw = getWriter(file)) {
            writeIntVector(bw, vector);
        }
    }

    /*
        Shortcuts for getting a Stream or Reader/Writer. Automatically Compress/Decompress
     */
    public static BufferedOutputStream getOut(File file) throws IOException {
        if (file.getName().endsWith(".gz")) {
            return new BufferedOutputStream(new GZIPOutputStream(new FileOutputStream(file), getRecommendetBufferSize()), getRecommendetBufferSize());
        } else {
            return new BufferedOutputStream(new FileOutputStream(file), getRecommendetBufferSize());
        }
    }

    public static BufferedInputStream getIn(File file) throws IOException {
        if (file.getName().endsWith(".gz")) {
            return new BufferedInputStream(new GZIPInputStream(new FileInputStream(file), getRecommendetBufferSize()));
        } else {
            return new BufferedInputStream(new FileInputStream(file), getRecommendetBufferSize());
        }
    }

    public static BufferedWriter getWriter(File file) throws IOException {
        if (file.getName().endsWith(".gz")) {
            return new BufferedWriter(new OutputStreamWriter(new GZIPOutputStream(new FileOutputStream(file), getRecommendetBufferSize()), Charset.forName("UTF-8")));
        } else {
            return new BufferedWriter(new OutputStreamWriter(new FileOutputStream(file), Charset.forName("UTF-8")), getRecommendetBufferSize());
        }
    }

    public static BufferedReader getReader(File file) throws IOException {
        if (file.getName().endsWith(".gz")) {
            return new BufferedReader(new InputStreamReader(new GZIPInputStream(new FileInputStream(file), getRecommendetBufferSize()), Charset.forName("UTF-8")));
        } else {
            return new BufferedReader(new InputStreamReader(new FileInputStream(file), Charset.forName("UTF-8")), getRecommendetBufferSize());
        }
    }

    public static BufferedReader ensureBuffering(Reader r) {
        if (r instanceof BufferedReader) return (BufferedReader) r;
        else return new BufferedReader(r, getRecommendetBufferSize());
    }

    public static InputStream ensureBuffering(InputStream r) {
        if (r instanceof BufferedInputStream || r instanceof GZIPInputStream || r instanceof InflaterInputStream)
            return r;
        else return new BufferedInputStream(r, getRecommendetBufferSize());
    }

    private static int getRecommendetBufferSize() {
        return 1024 * 1024 * 8;
    }

    /*
    Write numbers into files
     */

    public static float[][] readAsFloatMatrix(BufferedReader reader) throws IOException {
        String line;
        final TFloatArrayList values = new TFloatArrayList();
        ArrayList<float[]> rows = new ArrayList<float[]>();
        while ((line = reader.readLine()) != null) {
            int i = 0;
            while (i < line.length() && Character.isWhitespace(line.charAt(i)))
                ++i;
            if (i >= line.length() || line.charAt(i) == '#')
                continue;
            int n = i;
            for (; i < line.length(); ++i) {
                if (Character.isWhitespace(line.charAt(i))) {
                    final String token = line.substring(n, i);
                    values.add(Float.parseFloat(token));
                    n = i + 1;
                }
            }
            if (n < line.length()) values.add(Float.parseFloat(line.substring(n, line.length())));
            if (values.size() == 0) continue;
            rows.add(values.toArray());
            values.clear();
        }
        return rows.toArray(new float[rows.size()][]);
    }

    public static float[] readAsFloatVector(BufferedReader reader) throws IOException {
        String line;
        // skip comments
        while ((line = reader.readLine()) != null) {
            if (!line.isEmpty() && line.charAt(0) != '#') break;
        }
        if (line != null && !line.isEmpty()) {
            String[] tabs = line.split("\\s+");
            if (tabs.length > 1) {
                // we have a row vector
                final float[] vec = new float[tabs.length];
                for (int i = 0; i < tabs.length; ++i)
                    vec[i] = Float.parseFloat(tabs[i]);
                return vec;
            } else {
                final TFloatArrayList buffer = new TFloatArrayList(128);
                buffer.add(Float.parseFloat(tabs[0]));
                // we have a col vector
                while ((line = reader.readLine()) != null) {
                    if (!line.isEmpty() && line.charAt(0) != '#') {
                        buffer.add(Float.parseFloat(line));
                    }
                }
                return buffer.toArray();
            }
        } else return new float[0];
    }

    public static double[][] readAsDoubleMatrix(BufferedReader reader) throws IOException {
        String line;
        final TDoubleArrayList values = new TDoubleArrayList();
        ArrayList<double[]> rows = new ArrayList<double[]>();
        while ((line = reader.readLine()) != null) {
            int i = 0;
            while (i < line.length() && Character.isWhitespace(line.charAt(i)))
                ++i;
            if (i >= line.length() || line.charAt(i) == '#')
                continue;
            int n = i;
            for (; i < line.length(); ++i) {
                if (Character.isWhitespace(line.charAt(i))) {
                    final String token = line.substring(n, i);
                    values.add(Double.parseDouble(token));
                    n = i + 1;
                }
            }
            if (n < line.length()) values.add(Double.parseDouble(line.substring(n, line.length())));
            if (values.size() == 0) continue;
            rows.add(values.toArray());
            values.clear();
        }
        return rows.toArray(new double[rows.size()][]);
    }

    public static double[] readAsDoubleVector(BufferedReader reader) throws IOException {
        String line;
        // skip comments
        while ((line = reader.readLine()) != null) {
            if (!line.isEmpty() && line.charAt(0) != '#') break;
        }
        if (line != null && !line.isEmpty()) {
            String[] tabs = line.split("\\s+");
            if (tabs.length > 1) {
                // we have a row vector
                final double[] vec = new double[tabs.length];
                for (int i = 0; i < tabs.length; ++i)
                    vec[i] = Double.parseDouble(tabs[i]);
                return vec;
            } else {
                final TDoubleArrayList buffer = new TDoubleArrayList(128);
                buffer.add(Double.parseDouble(tabs[0]));
                // we have a col vector
                while ((line = reader.readLine()) != null) {
                    if (!line.isEmpty() && line.charAt(0) != '#') {
                        buffer.add(Double.parseDouble(line));
                    }
                }
                return buffer.toArray();
            }
        } else return new double[0];
    }

    public static int[][] readAsIntMatrix(BufferedReader reader) throws IOException {
        String line;
        final TIntArrayList values = new TIntArrayList();
        ArrayList<int[]> rows = new ArrayList<int[]>();
        while ((line = reader.readLine()) != null) {
            int i = 0;
            while (i < line.length() && Character.isWhitespace(line.charAt(i)))
                ++i;
            if (i >= line.length() || line.charAt(i) == '#')
                continue;
            int n = i;
            for (; i < line.length(); ++i) {
                if (Character.isWhitespace(line.charAt(i))) {
                    final String token = line.substring(n, i);
                    values.add(Integer.parseInt(token));
                    n = i + 1;
                }
            }
            if (n < line.length()) values.add(Integer.parseInt(line.substring(n, line.length())));
            if (values.size() == 0) continue;
            rows.add(values.toArray());
            values.clear();
        }
        return rows.toArray(new int[rows.size()][]);
    }

    public static int[] readAsIntVector(BufferedReader reader) throws IOException {
        String line;
        // skip comments
        while ((line = reader.readLine()) != null) {
            if (!line.isEmpty() && line.charAt(0) != '#') break;
        }
        if (line != null && !line.isEmpty()) {
            String[] tabs = line.split("\\s+");
            if (tabs.length > 1) {
                // we have a row vector
                final int[] vec = new int[tabs.length];
                for (int i = 0; i < tabs.length; ++i)
                    vec[i] = Integer.parseInt(tabs[i]);
                return vec;
            } else {
                final TIntArrayList buffer = new TIntArrayList(128);
                buffer.add(Integer.parseInt(tabs[0]));
                // we have a col vector
                while ((line = reader.readLine()) != null) {
                    if (!line.isEmpty() && line.charAt(0) != '#') {
                        buffer.add(Integer.parseInt(line));
                    }
                }
                return buffer.toArray();
            }
        } else return new int[0];
    }


    public static void writeDoubleMatrix(Writer writer, double[][] matrix) throws IOException {
        for (double[] row : matrix) {
            writer.write(String.valueOf(row[0]));
            for (int k = 1; k < row.length; ++k) {
                writer.write(' ');
                writer.write(String.valueOf(row[k]));
            }
            writer.write('\n');
        }
    }

    public static void writeDoubleVector(Writer writer, double[] vector) throws IOException {
        for (double value : vector) {
            writer.write(String.valueOf(value));
            writer.write('\n');
        }
    }

    public static void writeFloatMatrix(Writer writer, float[][] matrix) throws IOException {
        for (float[] row : matrix) {
            writer.write(String.valueOf(row[0]));
            for (int k = 1; k < row.length; ++k) {
                writer.write(' ');
                writer.write(String.valueOf(row[k]));
            }
            writer.write('\n');
        }
    }

    public static void writeFloatVector(Writer writer, float[] vector) throws IOException {
        for (float value : vector) {
            writer.write(String.valueOf(value));
            writer.write('\n');
        }
    }

    public static void writeIntMatrix(Writer writer, int[][] matrix) throws IOException {
        for (int[] row : matrix) {
            writer.write(String.valueOf(row[0]));
            for (int k = 1; k < row.length; ++k) {
                writer.write(' ');
                writer.write(String.valueOf(row[k]));
            }
            writer.write('\n');
        }
    }

    public static void writeIntVector(Writer writer, int[] vector) throws IOException {
        for (int value : vector) {
            writer.write(String.valueOf(value));
            writer.write('\n');
        }
    }

    public static void writeKeyValues(Writer stream, Map<?, ?> map) throws IOException {
        for (Map.Entry<?, ?> entry : map.entrySet()) {
            stream.write(String.valueOf(entry.getKey()));
            stream.write('\t');
            stream.write(String.valueOf(entry.getValue()));
            stream.write('\n');
        }
    }

    public static void writeTable(Writer w, @Nullable String[] header, Iterable<String[]> rows) throws IOException {
        if (header != null) {
            w.write(String.join("\t", header));
            w.write(System.lineSeparator());
        }
        for (String[] row : rows) {
            w.write(String.join("\t", row));
            w.write(System.lineSeparator());
        }
    }

    public static Map<String, String> readKeyValues(Path path) throws IOException {
        try (final BufferedReader br = Files.newBufferedReader(path)) {
            return readKeyValues(br);
        }
    }

    public static Map<String, String> readKeyValues(File file) throws IOException {
        try (final BufferedReader br = getReader(file)) {
            return readKeyValues(br);
        }
    }

    public static Map<String, String> readKeyValues(BufferedReader reader) throws IOException {
        final HashMap<String, String> keyValues = new HashMap<>();
        String line;
        while ((line = reader.readLine()) != null) {
            String[] kv = line.split("\\s+", 2);
            keyValues.put(kv[0], kv[1]);
        }
        return keyValues;
    }

    public static void readTable(BufferedReader br, boolean skipHeader, Consumer<String[]> f) throws IOException {
        readTable(br, skipHeader, 0, -1, f);
    }

    public static void readTable(BufferedReader br, boolean skipHeader, int fromLineInkl, int toLineExcl, Consumer<String[]> f) throws IOException {
        fromLineInkl = Math.max(0, fromLineInkl);

        String line;
        if (skipHeader)
            br.readLine();

        br.skip(fromLineInkl);

        int readCount = toLineExcl - fromLineInkl;

        while ((line = br.readLine()) != null && (toLineExcl < 0 || readCount-- > 0))
            f.accept(line.split("\t", -1));
    }

    /**
     * read the first nlines lines from file. Keep buffersize low.
     * If less than nlines lines exist in file, fill them with empty strings
     */
    public static String[] head(File file, int nlines) throws IOException {
        String[] lines = new String[nlines];
        int k = 0;
        try (final BufferedReader br = new BufferedReader(new FileReader(file), 40 * nlines)) {
            while (k < nlines) {
                String l = lines[k++] = br.readLine();
                if (l == null) {
                    Arrays.fill(lines, k, lines.length, "");
                    return lines;
                }
            }
        }
        return lines;
    }


    public static Path newTempFile(@NotNull String directory, @NotNull String prefix, @NotNull String suffix) {
        return Paths.get(directory, MessageFormat.format("{0}{1}{2}", prefix, UUID.randomUUID(), suffix));
    }

    public static Path newTempFile(@NotNull String prefix, @NotNull String suffix) {
        return newTempFile(System.getProperty("java.io.tmpdir"), prefix, suffix);
    }

    public static <R> R listAndClose(Path p, Function<Stream<Path>, R> tryWith) throws IOException {
        try (Stream<Path> s = Files.list(p)) {
            return tryWith.apply(s);
        }
    }

    public static <R> R findAndClose(Function<Stream<Path>, R> tryWith, Path p, int maxDepth,
                                     BiPredicate<Path, BasicFileAttributes> matcher,
                                     FileVisitOption... options) throws IOException {
        try (Stream<Path> s = Files.find(p, maxDepth, matcher, options)) {
            return tryWith.apply(s);
        }
    }

    public static <R> R walkAndClose(Function<Stream<Path>, R> tryWith, Path p, FileVisitOption... options) throws IOException {
        return walkAndClose(tryWith, p, null, options);
    }

    // If the parameter does not take the form: syntax:pattern
    public static <R> R walkAndClose(Function<Stream<Path>, R> tryWith, Path p, @Nullable String globOrRegex, FileVisitOption... options) throws IOException {
        try (Stream<Path> s = Files.walk(p, options)) {
            if (globOrRegex != null && !globOrRegex.equals("glob:*")) {
                final PathMatcher pathMatcher = p.getFileSystem().getPathMatcher(globOrRegex);
                return tryWith.apply(s.filter(pathMatcher::matches));
            }
            return tryWith.apply(s);
        }
    }

    public static <R> R walkAndClose(Function<Stream<Path>, R> tryWith, Path p, int maxDepth, FileVisitOption... options) throws IOException {
        return walkAndClose(tryWith, p, maxDepth, null, options);

    }

    // If the parameter does not take the form: syntax:pattern
    public static <R> R walkAndClose(Function<Stream<Path>, R> tryWith, Path p, int maxDepth, @Nullable String globOrRegex, FileVisitOption... options) throws IOException {
        try (Stream<Path> s = Files.walk(p, maxDepth, options)) {
            if (globOrRegex != null && !globOrRegex.equals("glob:*")) {
                final PathMatcher pathMatcher = p.getFileSystem().getPathMatcher(globOrRegex);
                return tryWith.apply(s.filter(pathMatcher::matches));
            }
            return tryWith.apply(s);
        }
    }

    public static <R> R linesAndClose(Path p, Function<Stream<String>, R> tryWith) throws IOException {
        try (Stream<String> s = Files.lines(p)) {
            return tryWith.apply(s);
        }
    }


    public static long estimateNumOfLines(Path p) throws IOException {
        return estimateNumOfLines(p, 1024, 10);
    }

    public static long estimateNumOfLines(Path p, int sampleSize, int maxNumOfSamples) throws IOException {
        return estimateCharOccurrence(p, System.lineSeparator().charAt(0), sampleSize, maxNumOfSamples); //returns  CR o LR

    }

    public static long estimateCharOccurrence(Path p, char query, int sampleSize, int maxNumOfSamples) throws IOException {
        final long size = Files.size(p);

        long chunkSize = size / maxNumOfSamples;

        sampleSize = (int) Math.min(sampleSize, chunkSize);

        try (InputStream stream = Files.newInputStream(p)) {
            byte[] buffer = new byte[sampleSize];
            int count = 0;

            int n;
            int totalN = 0;
            while ((n = stream.read(buffer)) > 0) {
                totalN += n;
                for (int i = 0; i < n; i++) {
                    if (buffer[i] == query) count++;
                }
                stream.skip(chunkSize - n);
            }

            return (long) ((double) count / (double) totalN * (double) size);
        }
    }

    /**
     * Converts a standard POSIX Shell globbing pattern into a regular expression
     * pattern. The result can be used with the standard {@link java.util.regex} API to
     * recognize strings which match the glob pattern.
     * <p>
     * See also, the POSIX Shell language:
     * http://pubs.opengroup.org/onlinepubs/009695399/utilities/xcu_chap02.html#tag_02_13_01
     *
     * @param pattern A glob pattern.
     * @return A regex pattern to recognize the given glob pattern.
     */
    public static final String convertGlobToRegex(String pattern) {
        StringBuilder sb = new StringBuilder(pattern.length());
        int inGroup = 0;
        int inClass = 0;
        int firstIndexInClass = -1;
        char[] arr = pattern.toCharArray();
        for (int i = 0; i < arr.length; i++) {
            char ch = arr[i];
            switch (ch) {
                case '\\':
                    if (++i >= arr.length) {
                        sb.append('\\');
                    } else {
                        char next = arr[i];
                        switch (next) {
                            case ',':
                                // escape not needed
                                break;
                            case 'Q':
                            case 'E':
                                // extra escape needed
                                sb.append('\\');
                            default:
                                sb.append('\\');
                        }
                        sb.append(next);
                    }
                    break;
                case '*':
                    if (inClass == 0)
                        sb.append(".*");
                    else
                        sb.append('*');
                    break;
                case '?':
                    if (inClass == 0)
                        sb.append('.');
                    else
                        sb.append('?');
                    break;
                case '[':
                    inClass++;
                    firstIndexInClass = i + 1;
                    sb.append('[');
                    break;
                case ']':
                    inClass--;
                    sb.append(']');
                    break;
                case '.':
                case '(':
                case ')':
                case '+':
                case '|':
                case '^':
                case '$':
                case '@':
                case '%':
                    if (inClass == 0 || (firstIndexInClass == i && ch == '^'))
                        sb.append('\\');
                    sb.append(ch);
                    break;
                case '!':
                    if (firstIndexInClass == i)
                        sb.append('^');
                    else
                        sb.append('!');
                    break;
                case '{':
                    inGroup++;
                    sb.append('(');
                    break;
                case '}':
                    inGroup--;
                    sb.append(')');
                    break;
                case ',':
                    if (inGroup > 0)
                        sb.append('|');
                    else
                        sb.append(',');
                    break;
                default:
                    sb.append(ch);
            }
        }
        return sb.toString();
    }

    public static final Pattern compileGlobToRegex(String glob) {
        return Pattern.compile(convertGlobToRegex(glob));
    }
}<|MERGE_RESOLUTION|>--- conflicted
+++ resolved
@@ -89,15 +89,6 @@
     }
 
 
-<<<<<<< HEAD
-    public static Path asZipFS(Path zipFile, boolean createNew) throws IOException {
-        final Map<String, Object> option = new HashMap<>();
-//        option.put("useTempFile", Boolean.TRUE);
-        if (createNew)
-            option.put("create","true");
-        FileSystem zipFS = FileSystems.newFileSystem(URI.create("jar:file:" + zipFile.toUri().getPath()), option);
-        return zipFS.getPath(zipFS.getSeparator());
-=======
     public static FileSystem asZipFS(Path zipFile, boolean createNew, boolean useTempFile, @Nullable ZipCompressionMethod method) throws IOException {
         final Map<String, Object> option = new HashMap<>();
         option.put("useTempFile", useTempFile);
@@ -115,7 +106,6 @@
         FileSystem zipFS = asZipFS(zipFile, createNew, useTempFile, method);
         Path p = zipFS.getPath(zipFS.getSeparator());
         return p;
->>>>>>> 4665d7dc
     }
 
     /**
