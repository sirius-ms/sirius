--- conflicted
+++ resolved
@@ -53,14 +53,7 @@
                 InChI inChI;
                 if (tabs.length == 1) {
                     //no InChiKeys contained. Compute them.
-<<<<<<< HEAD
                     inChI =  InChISMILESUtils.getInchiWithKeyOrThrow(tabs[0], false);
-//                    String inchi = tabs[0];
-//                    String key = InChISMILESUtils.(inchi);
-//                    inChI = InChIs.newInChI(key, inchi);
-=======
-                    inChI =  InChISMILESUtils.getInchiWithKeyOrThrow(tabs[0]);
->>>>>>> f89cae2a
                 } else {
                     inChI = InChIs.newInChI(tabs[0], tabs[1]);
                 }
