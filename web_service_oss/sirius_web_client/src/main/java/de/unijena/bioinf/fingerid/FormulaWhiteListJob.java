/*
 *
 *  This file is part of the SIRIUS library for analyzing MS and MS/MS data
 *
 *  Copyright (C) 2013-2020 Kai Dührkop, Markus Fleischauer, Marcus Ludwig, Martin A. Hoffman and Sebastian Böcker,
 *  Chair of Bioinformatics, Friedrich-Schilller University.
 *
 *  This library is free software; you can redistribute it and/or
 *  modify it under the terms of the GNU Lesser General Public
 *  License as published by the Free Software Foundation; either
 *  version 3 of the License, or (at your option) any later version.
 *
 *  This library is distributed in the hope that it will be useful,
 *  but WITHOUT ANY WARRANTY; without even the implied warranty of
 *  MERCHANTABILITY or FITNESS FOR A PARTICULAR PURPOSE.  See the GNU
 *  Lesser General Public License for more details.
 *
 *  You should have received a copy of the GNU General Public License along with SIRIUS. If not, see <https://www.gnu.org/licenses/lgpl-3.0.txt>
 */

package de.unijena.bioinf.fingerid;

import com.google.common.collect.Iterables;
import de.unijena.bioinf.ChemistryBase.chem.MolecularFormula;
import de.unijena.bioinf.ChemistryBase.chem.PeriodicTable;
import de.unijena.bioinf.ChemistryBase.chem.PrecursorIonType;
import de.unijena.bioinf.ChemistryBase.ms.*;
import de.unijena.bioinf.ChemistryBase.ms.ft.model.CandidateFormulas;
import de.unijena.bioinf.ChemistryBase.ms.ft.model.Whiteset;
import de.unijena.bioinf.chemdb.FormulaCandidate;
import de.unijena.bioinf.chemdb.WebWithCustomDatabase;
import de.unijena.bioinf.chemdb.SearchableDatabase;
import de.unijena.bioinf.chemdb.custom.CustomDataSources;
import de.unijena.bioinf.jjobs.BasicJJob;
import de.unijena.bioinf.rest.NetUtils;
import de.unijena.bioinf.sirius.Ms1Preprocessor;
import de.unijena.bioinf.sirius.ProcessedInput;

import java.util.List;
import java.util.Set;
import java.util.stream.Collectors;

/**
 * retrieves a {@link Whiteset} of {@link MolecularFormula}s based on the given {@link SearchableDatabase}
 */
<<<<<<< HEAD
public class FormulaWhiteListJob extends BasicJJob<Whiteset> {
    private final List<CustomDataSources.Source> dbToSearch;
=======
public class FormulaWhiteListJob extends BasicJJob<CandidateFormulas> {
    private final List<SearchableDatabase> searchableDatabases;
>>>>>>> 6c761af4
    private final WebWithCustomDatabase searchDB;
    //job parameter
    private final boolean onlyOrganic;

    //experiment parameter
    private final double precursorMass;
    private final Deviation massDev;
    private final PrecursorIonType[] allowedIons;

<<<<<<< HEAD
    public FormulaWhiteListJob(WebWithCustomDatabase searchDB, List<CustomDataSources.Source> dbToSearch, Ms2Experiment experiment, boolean onlyOrganic, boolean annotateResult) {
        this(searchDB, dbToSearch, experiment, experiment.getAnnotationOrThrow(MS2MassDeviation.class).allowedMassDeviation, onlyOrganic, annotateResult);
    }

    public FormulaWhiteListJob(WebWithCustomDatabase searchDB, List<CustomDataSources.Source> dbToSearch, Ms2Experiment experiment, Deviation massDev, boolean onlyOrganic, boolean annotateResult) {
        super(JobType.WEBSERVICE);
        this.massDev = massDev;
        this.dbToSearch = dbToSearch;
        this.experiment = experiment;
        this.annotate = annotateResult;
=======
    private FormulaWhiteListJob(WebWithCustomDatabase searchDB, List<SearchableDatabase> searchableDatabases, double precursorMass, Deviation massDev, PrecursorIonType[] allowedIonTypes, boolean onlyOrganic) {
        super(JobType.WEBSERVICE);
        this.massDev = massDev;
        this.searchableDatabases = searchableDatabases;
        this.precursorMass = precursorMass;
        this.allowedIons = allowedIonTypes;
>>>>>>> 6c761af4
        this.searchDB = searchDB;
        this.onlyOrganic = onlyOrganic;
    }

    //todo as soon as we always perform adduct detection directly at import (and not as part of MS1PreProcessor), we can change this and retrieve the allowedIonTypes from PossibleAdducts
    public static FormulaWhiteListJob create(WebWithCustomDatabase searchDB, List<SearchableDatabase> searchableDatabases, Ms2Experiment experiment , PrecursorIonType[] allowedIonTypes, boolean onlyOrganic) {
        final double precursorMass = experiment.getIonMass();
        final Deviation massDev = getMassDeviation(experiment);
        return new FormulaWhiteListJob(searchDB, searchableDatabases, precursorMass, massDev, allowedIonTypes, onlyOrganic);
    }

    /**
     * returns the larger of MS1 and MS2 mass dev. This should be on the safe side for the downstream workflow.
     */
    private static Deviation getMassDeviation(Ms2Experiment experiment) {
        double ionMass = experiment.getIonMass();
        MS1MassDeviation ms1Dev = experiment.getAnnotationOrDefault(MS1MassDeviation.class);
        MS2MassDeviation ms2Dev = experiment.getAnnotationOrDefault(MS2MassDeviation.class);

        return new Deviation(
                Math.max(ms1Dev.allowedMassDeviation.getPpm(), ms2Dev.allowedMassDeviation.getPpm()),
                Math.max(ms1Dev.allowedMassDeviation.getAbsolute(), ms2Dev.allowedMassDeviation.getAbsolute()));
    }

    @Override
    protected CandidateFormulas compute() throws Exception {
        final Set<MolecularFormula> formulas = NetUtils.tryAndWait(() ->
<<<<<<< HEAD
                searchDB.loadMolecularFormulas(experiment.getIonMass(), massDev, allowedIons, dbToSearch)
                .stream().map(FormulaCandidate::getFormula).filter(f -> !onlyOrganic || f.isCHNOPSBBrClFI())
=======
                searchDB.loadMolecularFormulas(precursorMass, massDev, allowedIons, searchableDatabases) //todo ElementFilter: I am not sure that every Database implementation only retrieves MFs that respect the adduct (and not just the mass)
                .stream().map(FormulaCandidate::getFormula).filter(f -> !onlyOrganic || f.isCHNOPSBBrClFI()) //todo ElementFilter: handle this as part of element filter -> but if so, set reasonable defaults...
>>>>>>> 6c761af4
                .collect(Collectors.toSet()), this::checkForInterruption);
        return CandidateFormulas.fromSet(formulas, FormulaWhiteListJob.class);
    }

}<|MERGE_RESOLUTION|>--- conflicted
+++ resolved
@@ -20,21 +20,20 @@
 
 package de.unijena.bioinf.fingerid;
 
-import com.google.common.collect.Iterables;
 import de.unijena.bioinf.ChemistryBase.chem.MolecularFormula;
-import de.unijena.bioinf.ChemistryBase.chem.PeriodicTable;
 import de.unijena.bioinf.ChemistryBase.chem.PrecursorIonType;
-import de.unijena.bioinf.ChemistryBase.ms.*;
+import de.unijena.bioinf.ChemistryBase.ms.Deviation;
+import de.unijena.bioinf.ChemistryBase.ms.MS1MassDeviation;
+import de.unijena.bioinf.ChemistryBase.ms.MS2MassDeviation;
+import de.unijena.bioinf.ChemistryBase.ms.Ms2Experiment;
 import de.unijena.bioinf.ChemistryBase.ms.ft.model.CandidateFormulas;
 import de.unijena.bioinf.ChemistryBase.ms.ft.model.Whiteset;
 import de.unijena.bioinf.chemdb.FormulaCandidate;
+import de.unijena.bioinf.chemdb.SearchableDatabase;
 import de.unijena.bioinf.chemdb.WebWithCustomDatabase;
-import de.unijena.bioinf.chemdb.SearchableDatabase;
 import de.unijena.bioinf.chemdb.custom.CustomDataSources;
 import de.unijena.bioinf.jjobs.BasicJJob;
 import de.unijena.bioinf.rest.NetUtils;
-import de.unijena.bioinf.sirius.Ms1Preprocessor;
-import de.unijena.bioinf.sirius.ProcessedInput;
 
 import java.util.List;
 import java.util.Set;
@@ -43,13 +42,8 @@
 /**
  * retrieves a {@link Whiteset} of {@link MolecularFormula}s based on the given {@link SearchableDatabase}
  */
-<<<<<<< HEAD
-public class FormulaWhiteListJob extends BasicJJob<Whiteset> {
+public class FormulaWhiteListJob extends BasicJJob<CandidateFormulas> {
     private final List<CustomDataSources.Source> dbToSearch;
-=======
-public class FormulaWhiteListJob extends BasicJJob<CandidateFormulas> {
-    private final List<SearchableDatabase> searchableDatabases;
->>>>>>> 6c761af4
     private final WebWithCustomDatabase searchDB;
     //job parameter
     private final boolean onlyOrganic;
@@ -59,41 +53,27 @@
     private final Deviation massDev;
     private final PrecursorIonType[] allowedIons;
 
-<<<<<<< HEAD
-    public FormulaWhiteListJob(WebWithCustomDatabase searchDB, List<CustomDataSources.Source> dbToSearch, Ms2Experiment experiment, boolean onlyOrganic, boolean annotateResult) {
-        this(searchDB, dbToSearch, experiment, experiment.getAnnotationOrThrow(MS2MassDeviation.class).allowedMassDeviation, onlyOrganic, annotateResult);
-    }
-
-    public FormulaWhiteListJob(WebWithCustomDatabase searchDB, List<CustomDataSources.Source> dbToSearch, Ms2Experiment experiment, Deviation massDev, boolean onlyOrganic, boolean annotateResult) {
+    private FormulaWhiteListJob(WebWithCustomDatabase searchDB, List<CustomDataSources.Source> dbToSearch, double precursorMass, Deviation massDev, PrecursorIonType[] allowedIonTypes, boolean onlyOrganic) {
         super(JobType.WEBSERVICE);
         this.massDev = massDev;
         this.dbToSearch = dbToSearch;
-        this.experiment = experiment;
-        this.annotate = annotateResult;
-=======
-    private FormulaWhiteListJob(WebWithCustomDatabase searchDB, List<SearchableDatabase> searchableDatabases, double precursorMass, Deviation massDev, PrecursorIonType[] allowedIonTypes, boolean onlyOrganic) {
-        super(JobType.WEBSERVICE);
-        this.massDev = massDev;
-        this.searchableDatabases = searchableDatabases;
         this.precursorMass = precursorMass;
         this.allowedIons = allowedIonTypes;
->>>>>>> 6c761af4
         this.searchDB = searchDB;
         this.onlyOrganic = onlyOrganic;
     }
 
     //todo as soon as we always perform adduct detection directly at import (and not as part of MS1PreProcessor), we can change this and retrieve the allowedIonTypes from PossibleAdducts
-    public static FormulaWhiteListJob create(WebWithCustomDatabase searchDB, List<SearchableDatabase> searchableDatabases, Ms2Experiment experiment , PrecursorIonType[] allowedIonTypes, boolean onlyOrganic) {
+    public static FormulaWhiteListJob create(WebWithCustomDatabase searchDB, List<CustomDataSources.Source> dbToSearch, Ms2Experiment experiment , PrecursorIonType[] allowedIonTypes, boolean onlyOrganic) {
         final double precursorMass = experiment.getIonMass();
         final Deviation massDev = getMassDeviation(experiment);
-        return new FormulaWhiteListJob(searchDB, searchableDatabases, precursorMass, massDev, allowedIonTypes, onlyOrganic);
+        return new FormulaWhiteListJob(searchDB, dbToSearch, precursorMass, massDev, allowedIonTypes, onlyOrganic);
     }
 
     /**
      * returns the larger of MS1 and MS2 mass dev. This should be on the safe side for the downstream workflow.
      */
     private static Deviation getMassDeviation(Ms2Experiment experiment) {
-        double ionMass = experiment.getIonMass();
         MS1MassDeviation ms1Dev = experiment.getAnnotationOrDefault(MS1MassDeviation.class);
         MS2MassDeviation ms2Dev = experiment.getAnnotationOrDefault(MS2MassDeviation.class);
 
@@ -105,13 +85,8 @@
     @Override
     protected CandidateFormulas compute() throws Exception {
         final Set<MolecularFormula> formulas = NetUtils.tryAndWait(() ->
-<<<<<<< HEAD
-                searchDB.loadMolecularFormulas(experiment.getIonMass(), massDev, allowedIons, dbToSearch)
-                .stream().map(FormulaCandidate::getFormula).filter(f -> !onlyOrganic || f.isCHNOPSBBrClFI())
-=======
-                searchDB.loadMolecularFormulas(precursorMass, massDev, allowedIons, searchableDatabases) //todo ElementFilter: I am not sure that every Database implementation only retrieves MFs that respect the adduct (and not just the mass)
+                searchDB.loadMolecularFormulas(precursorMass, massDev, allowedIons, dbToSearch) //todo ElementFilter: I am not sure that every Database implementation only retrieves MFs that respect the adduct (and not just the mass)
                 .stream().map(FormulaCandidate::getFormula).filter(f -> !onlyOrganic || f.isCHNOPSBBrClFI()) //todo ElementFilter: handle this as part of element filter -> but if so, set reasonable defaults...
->>>>>>> 6c761af4
                 .collect(Collectors.toSet()), this::checkForInterruption);
         return CandidateFormulas.fromSet(formulas, FormulaWhiteListJob.class);
     }
