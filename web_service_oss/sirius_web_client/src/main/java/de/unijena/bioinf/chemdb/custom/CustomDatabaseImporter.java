/*
 *
 *  This file is part of the SIRIUS library for analyzing MS and MS/MS data
 *
 *  Copyright (C) 2013-2020 Kai Dührkop, Markus Fleischauer, Marcus Ludwig, Martin A. Hoffman and Sebastian Böcker,
 *  Chair of Bioinformatics, Friedrich-Schilller University.
 *
 *  This library is free software; you can redistribute it and/or
 *  modify it under the terms of the GNU Lesser General Public
 *  License as published by the Free Software Foundation; either
 *  version 3 of the License, or (at your option) any later version.
 *
 *  This library is distributed in the hope that it will be useful,
 *  but WITHOUT ANY WARRANTY; without even the implied warranty of
 *  MERCHANTABILITY or FITNESS FOR A PARTICULAR PURPOSE.  See the GNU
 *  Lesser General Public License for more details.
 *
 *  You should have received a copy of the GNU General Public License along with SIRIUS. If not, see <https://www.gnu.org/licenses/lgpl-3.0.txt>
 */

package de.unijena.bioinf.chemdb.custom;

import com.google.common.collect.ArrayListMultimap;
import com.google.common.collect.Multimap;
import de.unijena.bioinf.ChemistryBase.chem.*;
import de.unijena.bioinf.ChemistryBase.chem.utils.UnknownElementException;
import de.unijena.bioinf.ChemistryBase.fp.ArrayFingerprint;
import de.unijena.bioinf.ChemistryBase.fp.CdkFingerprintVersion;
import de.unijena.bioinf.ChemistryBase.jobs.SiriusJobs;
import de.unijena.bioinf.chemdb.*;
import de.unijena.bioinf.fingerid.fingerprints.FixedFingerprinter;
import de.unijena.bioinf.jjobs.BasicJJob;
import de.unijena.bioinf.jjobs.JJob;
import de.unijena.bioinf.storage.blob.file.FileBlobStorage;
import de.unijena.bioinf.webapi.WebAPI;
import org.jetbrains.annotations.NotNull;
import org.openscience.cdk.AtomContainer;
import org.openscience.cdk.exception.CDKException;
import org.openscience.cdk.inchi.InChIGenerator;
import org.openscience.cdk.inchi.InChIGeneratorFactory;
import org.openscience.cdk.interfaces.IAtomContainer;
import org.openscience.cdk.interfaces.IChemFile;
import org.openscience.cdk.interfaces.IChemModel;
import org.openscience.cdk.interfaces.IChemSequence;
import org.openscience.cdk.io.ISimpleChemObjectReader;
import org.openscience.cdk.io.ReaderFactory;
import org.openscience.cdk.silent.SilentChemObjectBuilder;
import org.openscience.cdk.smiles.SmilesGenerator;
import org.openscience.cdk.smiles.SmilesParser;
import org.slf4j.LoggerFactory;

import javax.json.JsonException;
import java.io.*;
import java.nio.file.Path;
import java.util.*;
import java.util.concurrent.CancellationException;
import java.util.concurrent.ConcurrentHashMap;
import java.util.concurrent.ConcurrentLinkedQueue;
import java.util.concurrent.ExecutionException;
import java.util.concurrent.atomic.AtomicBoolean;
import java.util.stream.Collectors;
import java.util.stream.Stream;

public class CustomDatabaseImporter {
    final CustomDatabase<?> database;
    Queue<Listener> listeners = new ConcurrentLinkedQueue<>();

    // fingerprint buffer
    private final List<FingerprintCandidate> buffer;
    private final int bufferSize;

    private final AtomicBoolean shutdown = new AtomicBoolean(false);

    // molecule buffer
    private final List<Molecule> moleculeBuffer;
    private static final int molBufferSize = 1000;

    final protected ConcurrentLinkedQueue<FingerprintCalculator> freeFingerprinter = new ConcurrentLinkedQueue<>();
    protected InChIGeneratorFactory inChIGeneratorFactory;
    protected SmilesGenerator smilesGen;
    protected SmilesParser smilesParser;
    protected CdkFingerprintVersion fingerprintVersion;
    protected final WebAPI<?> api;

    protected CustomDatabaseImporter(@NotNull CustomDatabase<?> database, CdkFingerprintVersion version, WebAPI<?> api, int bufferSize) {
        this.api = api;
        this.database = database;
        this.fingerprintVersion = version;
        this.bufferSize = bufferSize;
        this.buffer = new ArrayList<>((int) (this.bufferSize * 1.25));
        this.moleculeBuffer = new ArrayList<>((int) (molBufferSize * 1.25));
        try {
            inChIGeneratorFactory = InChIGeneratorFactory.getInstance();
            smilesGen = SmilesGenerator.generic().aromatic();
            smilesParser = new SmilesParser(SilentChemObjectBuilder.getInstance());
            smilesParser.kekulise(true);
        } catch (CDKException e) {
            throw new RuntimeException(e);
        }
    }

    public void cancel() {
        shutdown.set(true);
    }

    public void addListener(Listener listener) {
        listeners.add(listener);
    }

    public void removeListener(Listener listener) {
        listeners.remove(listener);
    }

    public void importFromString(String str) throws IOException, CDKException {
        importFromString(str, null, null);
    }

    public void importFromString(String str, String id, String name) throws IOException, CDKException {
        final Molecule molecule;
        if (InChIs.isInchi(str)) {
            if (!InChIs.isConnected(str)) {
                LoggerFactory.getLogger(getClass()).warn(
                        String.format("Compound '%s' is Not connected! Only connected structures are supported! Skipping.", str));
                return;
            }

            if (InChIs.isMultipleCharged(str)) {
                LoggerFactory.getLogger(getClass()).warn(
                        String.format("Compound '%s' is multiple charged! Only neutral or single charged compounds are supported! Skipping.", str));
                return;
            }


            molecule = new Molecule(inChIGeneratorFactory.getInChIToStructure(str, SilentChemObjectBuilder.getInstance()).getAtomContainer());
        } else {
            if (!SmilesU.isConnected(str)) {
                LoggerFactory.getLogger(getClass()).warn(
                        String.format("Compound '%s' is Not connected! Only connected structures are supported! Skipping.", str));
                return;
            }

            if (SmilesU.isMultipleCharged(str)) {
                LoggerFactory.getLogger(getClass()).warn(
                        String.format("Compound '%s' is multiple charged! Only neutral or single charged compounds are supported! Skipping.", str));
                return;
            }

            molecule = new Molecule(smilesParser.parseSmiles(str));
            molecule.smiles = new Smiles(str);
        }
        molecule.id = id;
        molecule.name = name;
        addMolecule(molecule);
    }

    public void importFrom(File file) throws IOException {
        ReaderFactory factory = new ReaderFactory();
        ISimpleChemObjectReader reader;
        try (InputStream stream = new FileInputStream(file)) {
            reader = factory.createReader(stream);
        }
        if (reader != null) {
            try (InputStream stream = new FileInputStream(file)) {
                try {
                    reader.setReader(stream);
                    IChemFile chemFile = SilentChemObjectBuilder.getInstance().newInstance(IChemFile.class);
                    chemFile = reader.read(chemFile);
                    for (IChemSequence s : chemFile.chemSequences()) {
                        for (IChemModel m : s.chemModels()) {
                            for (IAtomContainer c : m.getMoleculeSet().atomContainers()) {
                                checkCancellation();
                                addMolecule(new Molecule(c));
                            }
                        }
                    }
                } catch (CDKException e) {
                    throw new IOException(e);
                }
            }
        } else {
            // checkConnectionToUrl for SMILES and InChI formats
            try (final BufferedReader br = new BufferedReader(new FileReader(file))) {
                String line;
                while ((line = br.readLine()) != null) {
                    checkCancellation();
                    //skip empty lines
                    if (!line.isBlank()) {
                        String[] parts = line.split("\t");
                        final String structure = parts[0].trim();

                        final String id = parts.length > 1 ? parts[1] : null;
                        final String name = parts.length > 2 ? parts[2] : null;

                        try {
                            importFromString(structure, id, name);
                        } catch (CDKException e) {
                            CustomDatabase.logger.error(e.getMessage(), e);
                        }
                    }
                }
            }
        }
    }


    protected void addMolecule(Molecule mol) throws IOException {
        synchronized (moleculeBuffer) {
            moleculeBuffer.add(mol);
            for (Listener l : listeners) l.newMoleculeBufferSize(moleculeBuffer.size());
            if (moleculeBuffer.size() > molBufferSize) {
                flushMoleculeBuffer();
            }
        }
    }

    private void flushMoleculeBuffer() throws IOException {
        // start downloading
        if (moleculeBuffer.size() > 0) {
            final ConcurrentHashMap<String, Comp> dict = new ConcurrentHashMap<>(moleculeBuffer.size());
            try {
                final InChIGeneratorFactory icf = InChIGeneratorFactory.getInstance();
                for (Molecule c : moleculeBuffer) {
                    checkCancellation();
                    final String inchi2d;
                    try {
                        inchi2d = InChIs.inchi2d(icf.getInChIGenerator(c.container).getInchi());
                        Comp comp = new Comp(inchi2d);
                        comp.molecule = c;
                        dict.put(inchi2d, comp);
                    } catch (CDKException | IllegalArgumentException e) {
                        CustomDatabase.logger.error(e.getMessage(), e);
                    }
                }
            } catch (CDKException | IllegalArgumentException e) {
                CustomDatabase.logger.error(e.getMessage(), e);
            }
            moleculeBuffer.clear();
            CustomDatabase.logger.info("Try downloading compounds");
            try {
                lookupAndAnnotateFingerprints(dict);
            } catch (Exception e) {
                CustomDatabase.logger.error(e.getMessage(), e);
            }

            List<BasicJJob<FingerprintCandidate>> jobs = dict.values().stream().map(c -> new BasicJJob<FingerprintCandidate>() {
                @Override
                protected FingerprintCandidate compute() throws Exception {
                    FingerprintCalculator fcalc = null;
                    try {
                        fcalc = getFingerprintCalculator();
                        FingerprintCandidate fc = fcalc.computeCompound(c.molecule, c.candidate);
                        addToBuffer(fc);
                        return fc;
                    } finally {
                        if (fcalc != null)
                            freeFingerprinter.offer(fcalc);
                    }
                }
            }).collect(Collectors.toList());

            List<BasicJJob<FingerprintCandidate>> batches = SiriusJobs.getGlobalJobManager().submitJobsInBatches(jobs);

            jobs.forEach(j -> {
                try {
                    if (shutdown.get()) {
                        batches.forEach(JJob::cancel);
                        checkCancellation();
                    }
                    j.awaitResult();
                } catch (ExecutionException e) {
                    CustomDatabase.logger.error(e.getMessage(), e);
                }
            });

            for (Listener l : listeners) l.newMoleculeBufferSize(0);
        }
    }

    private void lookupAndAnnotateFingerprints(final ConcurrentHashMap<String, Comp> dict) throws IOException {
        Set<MolecularFormula> formulasToSearch = new HashSet<>();
        checkCancellation();
        try {
            for (String in : dict.keySet())
                formulasToSearch.add(InChIs.extractNeutralFormulaByAdjustingHsOrThrow(in));
        } catch (UnknownElementException e) {
            throw new IOException(e);
        }

        checkCancellation();
        List<JJob<Boolean>> jobs = formulasToSearch.stream().map(formula -> new BasicJJob<Boolean>() {
            @Override
            protected Boolean compute() throws Exception {
                api.consumeStructureDB(DataSource.ALL.flag(), new FileBlobStorage(SearchableDatabases.getWebDatabaseCacheDirectory()), db -> {
                    List<FingerprintCandidate> cans = db.lookupStructuresAndFingerprintsByFormula(formula);
                    for (FingerprintCandidate can : cans) {
                        Comp toAdd = dict.get(can.getInchi().in2D);
                        if (toAdd != null) {
                            toAdd.candidate = can;
                            CustomDatabase.logger.info(toAdd.candidate.getInchi().in2D + " downloaded");
                        }
                    }
                });
                return true;
            }
        }.asCPU()).collect(Collectors.toList());

        List<JJob<Boolean>> batches = SiriusJobs.getGlobalJobManager().submitJobsInBatches(jobs);

        jobs.forEach(j -> {
            try {
                if (shutdown.get()) {
                    batches.forEach(JJob::cancel);
                    checkCancellation();
                }
                j.awaitResult();
            } catch (ExecutionException e) {
                CustomDatabase.logger.error("Error during Download", e);
            }
        });
    }

    private FingerprintCalculator getFingerprintCalculator() {
        FingerprintCalculator calc = freeFingerprinter.poll();
        if (calc == null)
            calc = new FingerprintCalculator(database.name(), fingerprintVersion);
        return calc;
    }

    private void addToBuffer(FingerprintCandidate fingerprintCandidate) throws IOException {
        synchronized (buffer) {
            buffer.add(fingerprintCandidate);
            for (Listener l : listeners) {
                l.newFingerprintBufferSize(buffer.size());
                l.newInChI(fingerprintCandidate.getInchi());
            }
            if (buffer.size() > bufferSize)
                flushBuffer();
        }
    }

    public void flushBuffer() throws IOException {
        flushMoleculeBuffer();
        final ArrayList<FingerprintCandidate> candidates;
        synchronized (buffer) {
            candidates = new ArrayList<>(buffer);
            buffer.clear();
        }
        synchronized (database) {
            final Multimap<MolecularFormula, FingerprintCandidate> candidatePerFormula = ArrayListMultimap.create();
            for (FingerprintCandidate fc : candidates) {
                candidatePerFormula.put(fc.getInchi().extractFormulaOrThrow(), fc);
            }
            for (Map.Entry<MolecularFormula, Collection<FingerprintCandidate>> entry : candidatePerFormula.asMap().entrySet()) {
                mergeAndWriteCompounds(entry.getKey(), entry.getValue());
            }
            for (Listener l : listeners) l.newFingerprintBufferSize(buffer.size());
            database.writeSettings();
        }

    }

    private void mergeAndWriteCompounds(MolecularFormula key, final Collection<FingerprintCandidate> value) throws IOException {
        Path path = Path.of(key.toString() + ".json");
        try {
            synchronized (database) {
                final List<FingerprintCandidate> alreadyExisting = new ArrayList<>();
                try (InputStream in = database.storage.reader(path)) {
                    if (in != null)
                        alreadyExisting.addAll(JSONReader.fromJSONList(fingerprintVersion, in));
                }
                final List<FingerprintCandidate> finalList = WebWithCustomDatabase.mergeCompounds(
                        Stream.concat(alreadyExisting.stream(), value.stream()).collect(Collectors.toList()));

                database.storage.withWriter(path, w -> CompoundCandidate.toJSONList(finalList, w));
                database.getStatistics().compounds().addAndGet(finalList.size() - alreadyExisting.size());
                if (alreadyExisting.isEmpty() && !finalList.isEmpty())
                    database.getStatistics().formulas().incrementAndGet();
            }
        } catch (IOException | JsonException e) {
            throw new IOException("Error while merging into: " + path, e);
        }
    }

    private void checkCancellation() {
        if (shutdown.get())
            throw new CancellationException("Import Cancelled");
    }


    // INNER CLASSES
    static class Molecule {
        Smiles smiles = null;
        String id = null;
        String name = null;
        @NotNull IAtomContainer container;

        Molecule(Smiles smiles, @NotNull AtomContainer container) {
            this.smiles = smiles;
            this.container = container;
        }

        Molecule(@NotNull IAtomContainer container) {
            this.container = container;
        }
    }

    static class Comp {
        String inchikey;
        Molecule molecule;
        FingerprintCandidate candidate;

        Comp(String inchikey) {
            this.inchikey = inchikey;
        }
    }

    private class FingerprintCalculator {
        private final String dbname;
        private final FixedFingerprinter fingerprinter;
        private final LogPEstimator logPEstimator;

        public FingerprintCalculator(String dbname, CdkFingerprintVersion version) {
            this.dbname = dbname;
            this.fingerprinter = new FixedFingerprinter(version);
            this.logPEstimator = new LogPEstimator();
        }

        protected FingerprintCandidate computeCompound(Molecule molecule, FingerprintCandidate fc) throws CDKException, IOException {
            if (fc == null)
                return computeCompound(molecule);

            if (fc.getLinks() == null)
                fc.setLinks(new ArrayList<>(0));

            if (fc.getName() == null || fc.getName().isEmpty()) {
                if (molecule.name != null)
                    fc.setName(molecule.name);
            }

            if (molecule.id != null) {
                if (fc.getName() == null || fc.getName().isEmpty())
                    fc.setName(molecule.id);
                fc.getMutableLinks().add(new DBLink(dbname, molecule.id));
            } else {
                fc.getMutableLinks().add(new DBLink(dbname, ""));
            }
            fc.setBitset(fc.getBitset() | CustomDataSources.getSourceFromName(dbname).flag());
            return fc;
        }

        protected FingerprintCandidate computeCompound(Molecule molecule) throws CDKException, IllegalArgumentException {
            InChIGenerator gen = inChIGeneratorFactory.getInChIGenerator(molecule.container);
            final InChI inchi = InChIs.newInChI(gen.getInchiKey(), gen.getInchi());


            if (molecule.smiles == null) {
                LoggerFactory.getLogger(getClass()).warn("Computing fingerprint from non smiles input. NO standardization has happened!");
                //eliminate 3d info to have a minial amount of standardization.
                molecule.container = inChIGeneratorFactory.getInChIToStructure(inchi.in2D, SilentChemObjectBuilder.getInstance()).getAtomContainer();
                molecule.smiles = new Smiles(smilesGen.create(molecule.container));
            }

            CustomDatabase.logger.info("Compute fingerprint for " + inchi.in2D);
            final ArrayFingerprint fps = fingerprinter.computeFingerprintFromSMILES(molecule.smiles.smiles);

            final FingerprintCandidate fc = new FingerprintCandidate(inchi, fps);
            fc.setSmiles(molecule.smiles.smiles);

            if (molecule.name != null)
                fc.setName(molecule.name);

            if (molecule.id != null) {
                fc.setLinks(List.of(new DBLink(dbname, molecule.id)));
                if (fc.getName() == null || fc.getName().isEmpty())
                    fc.setName(molecule.id);//set id as name if no name was set
            } else {
                fc.setLinks(new ArrayList<>());
            }
            // compute XLOGP
            fc.setXlogp(logPEstimator.prepareMolAndComputeLogP(molecule.container));
            return fc;
        }


    }

<<<<<<< HEAD
=======
    public void flushBuffer() throws IOException {
        flushMoleculeBuffer();
        final ArrayList<FingerprintCandidate> candidates;
        synchronized (buffer) {
            candidates = new ArrayList<>(buffer);
            buffer.clear();
        }
        synchronized (database) {
            final Multimap<MolecularFormula, FingerprintCandidate> candidatePerFormula = ArrayListMultimap.create();
            for (FingerprintCandidate fc : candidates) {
                try {
                    candidatePerFormula.put(InChIs.extractNeutralFormulaByAdjustingHsOrThrow(fc.getInchi().in2D), fc);
                } catch (UnknownElementException e) {
                    LoggerFactory.getLogger(this.getClass()).error("Cannot extract molecular formula of InChI {}. Skipping");
                    continue;
                }
            }
            for (Map.Entry<MolecularFormula, Collection<FingerprintCandidate>> entry : candidatePerFormula.asMap().entrySet()) {
                mergeCompounds(entry.getKey(), entry.getValue());
            }
            for (Listener l : listeners) l.newFingerprintBufferSize(buffer.size());
            writeSettings();
        }

    }

    private void mergeCompounds(MolecularFormula key, Collection<FingerprintCandidate> value) throws IOException {
        final File file = new File(database.path, key.toString() + ".json.gz");
        try {
            List<FingerprintCandidate> candidates = new ArrayList<>();
            candidates.addAll(value);
            synchronized (database) {
                database.numberOfCompounds += FingerprintCandidate.mergeFromJsonToJson(fingerprintVersion, candidates, file);
            }
        } catch (IOException | JsonException e) {
            throw new IOException("Error while merging into " + file, e);
        }
    }


    public void writeSettings() throws IOException {
        synchronized (database) {
            try (final JsonWriter writer = new JsonWriter(new FileWriter(database.settingsFile()))) {
                writer.beginObject();
                writer.name("inheritance");
                writer.value(database.deriveFromRestDb);
                writer.name("filter");
                writer.value(database.restDbFilter);
                writer.name("fingerprintVersion");
                writer.beginArray();
                for (int t = 0; t < fingerprintVersion.numberOfFingerprintTypesInUse(); ++t) {
                    writer.value(fingerprintVersion.getFingerprintTypeAt(t).name());
                }
                writer.endArray();

                writer.name("schemaVersion");
                writer.value(VersionsInfo.CUSTOM_DATABASE_SCHEMA);
                writer.name("statistics");
                writer.beginObject();
                writer.name("compounds");
                writer.value(database.numberOfCompounds);
                writer.endObject();
                writer.endObject();
            }
        }
    }

    public static void importDatabaseFromStrings(String dbPath, List<String> files, WebAPI api, int bufferSize) {
        importDatabase(dbPath, files.stream().map(File::new).collect(Collectors.toList()), api, bufferSize);
    }

    public static void importDatabase(String dbPath, List<File> files, WebAPI api, int bufferSize) {
        importDatabase(new File(dbPath), files, api, bufferSize);
    }

    public static void importDatabase(File dbPath, List<File> files, WebAPI api, int bufferSize) {
        importDatabase(dbPath, files, null, api, bufferSize);
    }

    public static void importDatabase(File dbPath, List<File> files, @Nullable EnumSet<DataSource> deriveFrom, WebAPI api, int bufferSize) {
        final Logger log = LoggerFactory.getLogger(CustomDatabaseImporter.class);
        importDatabase(dbPath, files, deriveFrom, api, bufferSize, inchi -> log.debug(inchi.in2D + " imported"));
    }
    public static void importDatabase(File dbPath, List<File> files, @Nullable EnumSet<DataSource> deriveFrom, WebAPI api, int bufferSize, Listener listener) {
        try {
            final CustomDatabase db = CustomDatabase.createNewDatabase(dbPath.getName(), dbPath, api.getCDKChemDBFingerprintVersion());
            if (deriveFrom != null && !deriveFrom.isEmpty()) {
                db.setDeriveFromRestDb(true);
                db.setFilterFlag(DataSources.getDBFlag(deriveFrom));
            }
            db.buildDatabase(files, listener, api, bufferSize);
        } catch (IOException | CDKException e) {
            LoggerFactory.getLogger(CustomDatabaseImporter.class).error("Error during database import!", e);
        }
    }

    public static JJob<Boolean> makeImportDatabaseJob(File dbPath, List<File> files, @Nullable EnumSet<DataSource> deriveFrom, WebAPI api, int bufferSize, Listener listener) throws IOException {
            final CustomDatabase db = CustomDatabase.createNewDatabase(dbPath.getName(), dbPath, api.getCDKChemDBFingerprintVersion());
            if (deriveFrom != null && !deriveFrom.isEmpty()) {
                db.setDeriveFromRestDb(true);
                db.setFilterFlag(DataSources.getDBFlag(deriveFrom));
            }
            return db.buildDatabaseJob(files, listener, api, bufferSize);
    }

>>>>>>> f63731a0
    @FunctionalInterface
    public interface Listener {
        // informs about fingerprints that have to be computed
        default void newFingerprintBufferSize(int size) {
        }

        // informs about molecules that have to be parsed
        default void newMoleculeBufferSize(int size) {
        }

        // informs about imported molecule
        void newInChI(InChI inchi);
    }
}<|MERGE_RESOLUTION|>--- conflicted
+++ resolved
@@ -484,114 +484,6 @@
 
     }
 
-<<<<<<< HEAD
-=======
-    public void flushBuffer() throws IOException {
-        flushMoleculeBuffer();
-        final ArrayList<FingerprintCandidate> candidates;
-        synchronized (buffer) {
-            candidates = new ArrayList<>(buffer);
-            buffer.clear();
-        }
-        synchronized (database) {
-            final Multimap<MolecularFormula, FingerprintCandidate> candidatePerFormula = ArrayListMultimap.create();
-            for (FingerprintCandidate fc : candidates) {
-                try {
-                    candidatePerFormula.put(InChIs.extractNeutralFormulaByAdjustingHsOrThrow(fc.getInchi().in2D), fc);
-                } catch (UnknownElementException e) {
-                    LoggerFactory.getLogger(this.getClass()).error("Cannot extract molecular formula of InChI {}. Skipping");
-                    continue;
-                }
-            }
-            for (Map.Entry<MolecularFormula, Collection<FingerprintCandidate>> entry : candidatePerFormula.asMap().entrySet()) {
-                mergeCompounds(entry.getKey(), entry.getValue());
-            }
-            for (Listener l : listeners) l.newFingerprintBufferSize(buffer.size());
-            writeSettings();
-        }
-
-    }
-
-    private void mergeCompounds(MolecularFormula key, Collection<FingerprintCandidate> value) throws IOException {
-        final File file = new File(database.path, key.toString() + ".json.gz");
-        try {
-            List<FingerprintCandidate> candidates = new ArrayList<>();
-            candidates.addAll(value);
-            synchronized (database) {
-                database.numberOfCompounds += FingerprintCandidate.mergeFromJsonToJson(fingerprintVersion, candidates, file);
-            }
-        } catch (IOException | JsonException e) {
-            throw new IOException("Error while merging into " + file, e);
-        }
-    }
-
-
-    public void writeSettings() throws IOException {
-        synchronized (database) {
-            try (final JsonWriter writer = new JsonWriter(new FileWriter(database.settingsFile()))) {
-                writer.beginObject();
-                writer.name("inheritance");
-                writer.value(database.deriveFromRestDb);
-                writer.name("filter");
-                writer.value(database.restDbFilter);
-                writer.name("fingerprintVersion");
-                writer.beginArray();
-                for (int t = 0; t < fingerprintVersion.numberOfFingerprintTypesInUse(); ++t) {
-                    writer.value(fingerprintVersion.getFingerprintTypeAt(t).name());
-                }
-                writer.endArray();
-
-                writer.name("schemaVersion");
-                writer.value(VersionsInfo.CUSTOM_DATABASE_SCHEMA);
-                writer.name("statistics");
-                writer.beginObject();
-                writer.name("compounds");
-                writer.value(database.numberOfCompounds);
-                writer.endObject();
-                writer.endObject();
-            }
-        }
-    }
-
-    public static void importDatabaseFromStrings(String dbPath, List<String> files, WebAPI api, int bufferSize) {
-        importDatabase(dbPath, files.stream().map(File::new).collect(Collectors.toList()), api, bufferSize);
-    }
-
-    public static void importDatabase(String dbPath, List<File> files, WebAPI api, int bufferSize) {
-        importDatabase(new File(dbPath), files, api, bufferSize);
-    }
-
-    public static void importDatabase(File dbPath, List<File> files, WebAPI api, int bufferSize) {
-        importDatabase(dbPath, files, null, api, bufferSize);
-    }
-
-    public static void importDatabase(File dbPath, List<File> files, @Nullable EnumSet<DataSource> deriveFrom, WebAPI api, int bufferSize) {
-        final Logger log = LoggerFactory.getLogger(CustomDatabaseImporter.class);
-        importDatabase(dbPath, files, deriveFrom, api, bufferSize, inchi -> log.debug(inchi.in2D + " imported"));
-    }
-    public static void importDatabase(File dbPath, List<File> files, @Nullable EnumSet<DataSource> deriveFrom, WebAPI api, int bufferSize, Listener listener) {
-        try {
-            final CustomDatabase db = CustomDatabase.createNewDatabase(dbPath.getName(), dbPath, api.getCDKChemDBFingerprintVersion());
-            if (deriveFrom != null && !deriveFrom.isEmpty()) {
-                db.setDeriveFromRestDb(true);
-                db.setFilterFlag(DataSources.getDBFlag(deriveFrom));
-            }
-            db.buildDatabase(files, listener, api, bufferSize);
-        } catch (IOException | CDKException e) {
-            LoggerFactory.getLogger(CustomDatabaseImporter.class).error("Error during database import!", e);
-        }
-    }
-
-    public static JJob<Boolean> makeImportDatabaseJob(File dbPath, List<File> files, @Nullable EnumSet<DataSource> deriveFrom, WebAPI api, int bufferSize, Listener listener) throws IOException {
-            final CustomDatabase db = CustomDatabase.createNewDatabase(dbPath.getName(), dbPath, api.getCDKChemDBFingerprintVersion());
-            if (deriveFrom != null && !deriveFrom.isEmpty()) {
-                db.setDeriveFromRestDb(true);
-                db.setFilterFlag(DataSources.getDBFlag(deriveFrom));
-            }
-            return db.buildDatabaseJob(files, listener, api, bufferSize);
-    }
-
->>>>>>> f63731a0
     @FunctionalInterface
     public interface Listener {
         // informs about fingerprints that have to be computed
