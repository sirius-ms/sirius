--- conflicted
+++ resolved
@@ -144,10 +144,7 @@
         try {
             flushAll();
         } finally {
-<<<<<<< HEAD
-=======
             System.out.println("START MERGING SPECTRA!");
->>>>>>> 93e45c53
             performSpectraMergingIfNecessary();
             updateStatistics();
         }
