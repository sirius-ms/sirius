/*
 *
 *  This file is part of the SIRIUS library for analyzing MS and MS/MS data
 *
 *  Copyright (C) 2013-2020 Kai Dührkop, Markus Fleischauer, Marcus Ludwig, Martin A. Hoffman and Sebastian Böcker,
 *  Chair of Bioinformatics, Friedrich-Schilller University.
 *
 *  This library is free software; you can redistribute it and/or
 *  modify it under the terms of the GNU Lesser General Public
 *  License as published by the Free Software Foundation; either
 *  version 3 of the License, or (at your option) any later version.
 *
 *  This library is distributed in the hope that it will be useful,
 *  but WITHOUT ANY WARRANTY; without even the implied warranty of
 *  MERCHANTABILITY or FITNESS FOR A PARTICULAR PURPOSE.  See the GNU
 *  Lesser General Public License for more details.
 *
 *  You should have received a copy of the GNU General Public License along with SIRIUS. If not, see <https://www.gnu.org/licenses/lgpl-3.0.txt>
 */

package de.unijena.bioinf.webapi.rest;

import de.unijena.bioinf.ChemistryBase.jobs.SiriusJobs;
import de.unijena.bioinf.jjobs.BasicJJob;
import de.unijena.bioinf.jjobs.WaiterJJob;
import de.unijena.bioinf.ms.rest.model.*;
import de.unijena.bioinf.rest.NetUtils;
import org.jetbrains.annotations.NotNull;
import org.slf4j.LoggerFactory;

import java.io.IOException;
import java.util.*;
import java.util.concurrent.ConcurrentHashMap;
import java.util.concurrent.ExecutionException;
import java.util.concurrent.TimeoutException;
import java.util.concurrent.atomic.AtomicBoolean;
import java.util.concurrent.atomic.AtomicLong;
import java.util.concurrent.locks.Lock;
import java.util.concurrent.locks.ReentrantLock;
import java.util.function.BiFunction;
import java.util.stream.Collectors;

final class WebJobWatcher { //todo rename to RestJobWatcher
    private static final int INIT_WAIT_TIME = 200;
    private static final int STAY_AT_INIT_TIME = 3;
<<<<<<< HEAD
    private static final int MAX_SUBMIT_BATCH = 100;
=======
    private static final int MAX_SUBMIT_BATCH = 250;
>>>>>>> c16baf5a

    public static final String JOB_WATCHER_CLIENT_ID = "JOB_WATCHER";
    public static final String JOB_SUBMITTER_CLIENT_ID = "JOB_SUBMITTER";

    private static List<JobState> RUNNING_AND_FINISHED = List.of(JobState.SUBMITTED, JobState.DONE, JobState.CRASHED, JobState.CANCELED);
    private static List<JobState> FINISHED = List.of(JobState.DONE, JobState.CRASHED, JobState.CANCELED);

    private final Map<JobId, RestWebJJob<?, ?, ?>> waitingJobs = new ConcurrentHashMap<>();
    private final Set<SubmissionWaiterJJob<?, ?, ?>> jobsToSubmit = Collections.newSetFromMap(new ConcurrentHashMap<>());

    private final RestAPI api;
    private WebJobWatcherJJob watcherJob = null;
    private final Lock watcherJobLock = new ReentrantLock();
    private WebJobSubmitterJJob submitterJob = null;
    private final Lock submitterJobLock = new ReentrantLock();

    private final AtomicBoolean isShutDown = new AtomicBoolean(false);

    //this is for efficient job update even with a large number of jobs on large multi core machines
    public WebJobWatcher(RestAPI api) {
        this.api = api;
    }


    public <I, O, R> SubmissionWaiterJJob<I, O, R> submitAndWatchJob(@NotNull final I jobInput, JobTable type, BiFunction<I, JobId, RestWebJJob<I, O, R>> jobBuilder) throws IOException {
//        System.out.println("AddJob: Adding job!");
        SubmissionWaiterJJob<I, O, R> waiter = new SubmissionWaiterJJob<>(type, jobInput, jobBuilder);
        jobsToSubmit.add(waiter);
//        System.out.println("AddJob: Adding job DONE!");

        checkSubmitterJob();

        //notifying is not an issue since non empty break is not notified like this.
        synchronized (jobsToSubmit) {
//            System.out.println("AddJob :Wake up submitter!");
            jobsToSubmit.notifyAll();
//            System.out.println("AddJob :Wake up submitter DONE!");
        }

        checkWatcherJob();
        return waiter;
    }

    public void shutdown() {
        isShutDown.set(true);
        if (submitterJob != null)
            submitterJob.cancel();
        if (watcherJob != null)
            watcherJob.cancel();
    }

    public void awaitShutdown() {
        shutdown();

        if (submitterJob != null) {
            try {
                submitterJob.awaitResult();
            } catch (ExecutionException e) {
                LoggerFactory.getLogger(getClass()).warn("Error when cancelling SubmitterSJob!", e);
            }
        }

        if (watcherJob != null) {
            try {
                watcherJob.awaitResult();
            } catch (ExecutionException e) {
                LoggerFactory.getLogger(getClass()).warn("Error when cancelling WatcherJob!", e);
            }
        }
    }


    private void checkWatcherJob() {
        if (isShutDown.get()){
            LoggerFactory.getLogger(getClass()).warn("Watcher is already shut Down! Pls create a new Instance!");
            return;
        }
        if (watcherJob == null || watcherJob.isFinished()) {
            watcherJobLock.lock();
            try {
                if (watcherJob == null || watcherJob.isFinished())
                    watcherJob = SiriusJobs.getGlobalJobManager().submitJob(new WebJobWatcherJJob());
            } finally {
                watcherJobLock.unlock();
            }
        }
    }

    private void checkSubmitterJob() {
        if (isShutDown.get()){
            LoggerFactory.getLogger(getClass()).warn("Watcher is already shut Down! Pls create a new Instance!");
            return;
        }
        if (submitterJob == null || submitterJob.isFinished()) {
            submitterJobLock.lock();
            try {
                if (submitterJob == null || submitterJob.isFinished())
                    submitterJob = SiriusJobs.getGlobalJobManager().submitJob(new WebJobSubmitterJJob());
            } finally {
                submitterJobLock.unlock();
            }
        }
    }

    final class SubmissionWaiterJJob<I, O, R> extends WaiterJJob<RestWebJJob<I, O, R>> {
        private final JobTable table;
        private final I input;
        private final BiFunction<I, JobId, RestWebJJob<I, O, R>> jobBuilder;

        public SubmissionWaiterJJob(JobTable table, I jobInput, BiFunction<I, JobId, RestWebJJob<I, O, R>> jobBuilder) {
            this.table = table;
            this.input = jobInput;
            this.jobBuilder = jobBuilder;
        }

        public synchronized void finishAndAddToWaitingJobs(JobId id) {
            final RestWebJJob<I, O, R> j = jobBuilder.apply(input, id);
            waitingJobs.put(id, j);
            finish(j);
        }
    }

    final class WebJobSubmitterJJob extends BasicJJob<Boolean> {
        public WebJobSubmitterJJob() {
            super(JobType.WEBSERVICE);
        }

        @Override
        protected Boolean compute() throws Exception {
            AtomicLong lastSubmission = new AtomicLong(0);
            long waitTime;
            checkForInterruption();
            while (!isShutDown.get()) {
                try {
                    if (jobsToSubmit.isEmpty()) {
                        while (jobsToSubmit.isEmpty()) {
                            synchronized (jobsToSubmit) {
                                if (jobsToSubmit.isEmpty()) { //while and timeout for self healing
//                                    System.out.println("JobSubmitter: WEB: Start waiting in Submitter!");
                                    jobsToSubmit.wait(10000);
//                                    System.out.println("JobSubmitter: WEB: Stop waiting in Submitter!");
                                }
                            }
                        }
                    } else if ((waitTime = (System.currentTimeMillis() - lastSubmission.get())) < INIT_WAIT_TIME) {
//                        System.out.println("JobSubmitter: ====> Sleeping in Submitter: " + (INIT_WAIT_TIME - waitTime));
                        NetUtils.sleepNoRegistration(this::checkForInterruption, INIT_WAIT_TIME - waitTime);
//                        Thread.sleep(INIT_WAIT_TIME - waitTime);
//                        Thread.currentThread().sleep(INIT_WAIT_TIME - waitTime);
                    }

                    checkForInterruption();
                    boolean notify = NetUtils.tryAndWait(() -> {
                        if (!jobsToSubmit.isEmpty()) {
                            JobInputs jobSubmission = new JobInputs();
                            final Map<JobTable, List<? extends SubmissionWaiterJJob<?, ?, ?>>> subWaiterJobs = new HashMap<>();
                            final List<SubmissionWaiterJJob<?, ?, ?>> js = jobsToSubmit.size() < MAX_SUBMIT_BATCH
                            ? new ArrayList<>(jobsToSubmit) : new ArrayList<>(jobsToSubmit).subList(0, MAX_SUBMIT_BATCH);
                            for (SubmissionWaiterJJob<?, ?, ?> s : js) {
                                jobSubmission.addJobInput(s.input, s.table);
                                ((List<SubmissionWaiterJJob<?, ?, ?>>) subWaiterJobs.computeIfAbsent(s.table, t -> new ArrayList<>())).add(s);
                            }

                            // submission in sync with waitingJobs map
                            if (jobSubmission.hasJobs()) {
                                synchronized (waitingJobs){
//                                    UUID uuid = UUID.randomUUID();
//                                    System.out.println("JobSubmitter: Start submitting jobs to server: " + jobSubmission.size() + " | " + uuid);
//                                    StopWatch w = new StopWatch();
//                                    w.start();


                                    //submit jobs
//                                    System.out.println("JobSubmitter: WEB: submit to server start." + " | " + uuid);

                                    final EnumMap<JobTable, List<JobUpdate<?>>> submittedJobs = api.submitJobs(jobSubmission);

//                                    System.out.println("JobSubmitter: WEB: submit to server DONE." + " | " + uuid);
                                    //add submitted jobs to waiting jobs

                                    submittedJobs.forEach((t, wss) -> {
                                        Iterator<? extends SubmissionWaiterJJob<?, ?, ?>> it = subWaiterJobs.get(t).iterator();
                                        wss.forEach(j -> {
                                            SubmissionWaiterJJob<?, ?, ?> wj = it.next();
                                            wj.finishAndAddToWaitingJobs(j.getID());
                                        });
                                    });

//                                    System.out.println("JobSubmitter: LOCAL: add to watchlist DONE." + " | " + uuid);


                                    js.forEach(jobsToSubmit::remove);
                                    lastSubmission.set(System.currentTimeMillis());
//                                    System.out.println("JobSubmitter: LOCAL: remove from submit list DONE." + " | " + uuid);
                                }
                            }
                            return jobSubmission.hasJobs();
                        }
                        return false;

                    }, this::checkForInterruption);
                    if (notify) {
                        synchronized (waitingJobs) {
//                            System.out.println("JobSubmitter: Start Wake up Watcher!");
                            waitingJobs.notifyAll();
//                            System.out.println("JobSubmitter: Stop Wake up Watcher!");
                        }
                    }
                } catch (InterruptedException e) {
                    if (isShutDown.get())
                        return true;
                    logWarn("JobSubmitter thread was interrupted unexpectedly. Try to recover!");
                    //todo recovery of lost jobs
                } catch (Exception e) {
                    logError("Unexpected error in JobSubmitter thread. Try to recover!", e);
                }
            }
            logWarn("Close Job Submitter!");
            return true;
        }

        @Override
        protected void cleanup() {
            super.cleanup();
            checkSubmitterJob();
        }
    }

    final class WebJobWatcherJJob extends BasicJJob<Boolean> {

        public WebJobWatcherJJob() {
            super(JobType.WEBSERVICE);
        }

        @Override
        protected Boolean compute() throws Exception {

            long waitTime = INIT_WAIT_TIME;
            long emptyIterations = 0;
            checkForInterruption();
            while (!isShutDown.get()) {
                try {
                    checkForInterruption();
                    while (waitingJobs.isEmpty()) {
                        synchronized (waitingJobs) {
                            if (waitingJobs.isEmpty()) {
//                                System.out.println("JobWatcher: Start waiting!");
                                waitingJobs.wait(10000);
//                                System.out.println("JobWatcher: Stop waiting!");
                            }
                        }
                    }

                    checkForInterruption();

                    final Set<JobId> toRemove = new HashSet<>();
                    final Set<JobId> toReset = new HashSet<>();
                    final Map<JobId, Integer> countingHashes = new HashMap<>();


                    NetUtils.tryAndWait(() -> {
                        toRemove.clear();
                        toReset.clear();
                        countingHashes.clear();

                        final Map<JobId, RestWebJJob<?, ?, ?>> runningAndFinishedJobs = new HashMap<>();
                        final List<JobUpdate<?>> runningAndFinished;

//                        System.out.println("JobWatcher WEB: Start get jobs");
                        synchronized (waitingJobs) {
                            runningAndFinished =
                                    api.getJobsByState( //get finished and running jobs
                                            waitingJobs.keySet().stream().map(id -> id.jobTable).collect(Collectors.toSet()), //only request listed jobs
//                                            Set.of(JobTable.JOBS_COVTREE, JobTable.JOBS_CANOPUS, JobTable.JOBS_FINGERID),
                                            RUNNING_AND_FINISHED
                                    ).values().stream().flatMap(Collection::stream).collect(Collectors.toCollection(LinkedList::new));

//                            System.out.println("JobWatcher WEB: Stop get jobs1");
                        }

                        runningAndFinished.forEach(j -> {
                            JobId id = j.getGlobalId();
                            runningAndFinishedJobs.put(id, waitingJobs.get(id));
                        });

//                        System.out.println("JobWatcher Number of jobs retrieved: " + runningAndFinished.size());

                        if (!runningAndFinished.isEmpty()) {
                            //update, find orphans and notify finished jobs
                            for (JobUpdate<?> up : runningAndFinished) {
                                try {
                                    final JobId gid = up.getGlobalId();
                                    RestWebJJob<?, ?, ?> job = runningAndFinishedJobs.get(gid);
                                    if (job == null) {
                                        logWarn("Job \"" + up.getGlobalId().toString() + "\" was found on the server but is unknown locally. Deleting it to prevent dangling jobs!");
                                        toRemove.add(up.getGlobalId());
                                    } else {
                                        job.update(up);
                                        if (up.getState() > de.unijena.bioinf.ms.rest.model.JobState.FETCHED.ordinal()) {
                                            job.getJobCountingHash().ifPresent(h -> countingHashes.put(gid, h));
                                            toRemove.add(job.getJobId());
                                        } else if (up.getState() == de.unijena.bioinf.ms.rest.model.JobState.FETCHED.ordinal()) {
                                            if (job.checkRunningTimeout()) {
                                                logWarn("Web Job with Id '" + up.getGlobalId() + "' has been fetched by a worker but takes longer than expected. Maybe the worker died during processing. Try to reset and recompute!");
                                                toReset.add(job.getJobId());
                                                job.reset();
                                            }
                                        }
                                    }
                                } catch (Exception e) {
                                    logWarn("Could not update Job", e);
                                }
                            }
//                            System.out.println("JobWatcher Number of finished jobs to remove: " + toRemove.size());
                        }
                    }, this::checkForInterruption);

                    // add probably canceled or failed jobs to remove list
                    waitingJobs.forEach((id,job) -> {
                        if (job.isUnSuccessfulFinished())
                            toRemove.add(id);
                    });


                    if (!toRemove.isEmpty()) {
                        // not in sync because it may take some time and is not needed since jobwatcher is singlethreaded
//                        System.out.println("JobWatcher WEB: Start remove jobs: " + toRemove.stream().map(JobId::toString).collect(Collectors.joining(",")));
                        NetUtils.tryAndWait(() -> {
                            api.deleteJobs(toRemove, countingHashes);
                            toRemove.forEach(j -> {
                                RestWebJJob<?, ?, ?> v = waitingJobs.get(j);
//                                if (v == null)
//                                    System.out.println("==> JOB '" + j.toString() + "' to remove does not exist in SIRIUS");
//                                else if (!v.isFinished())
//                                    System.out.println("==> JOB '" + j.toString() + "' to remove is NOT finished!!!!!!!!!!!");
                                waitingJobs.remove(j);
                            });
                        }, this::checkForInterruption);
//                        System.out.println("JobWatcher WEB: End remove jobs: " + toRemove.stream().map(JobId::toString).collect(Collectors.joining(",")));
                    }

                    if (!toReset.isEmpty()) {
//                        System.out.println("JobWatcher WEB: Start reset jobs: " + toReset.stream().map(JobId::toString).collect(Collectors.joining(",")));
                        NetUtils.tryAndWait(() -> api.resetJobs(toReset), this::checkForInterruption);
                        logWarn("Resetting " + toReset.size() + "jobs due to unexpected long computations time!");
//                        System.out.println("WEB: END reset jobs: " + toReset.stream().map(JobId::toString).collect(Collectors.joining(",")));
                    }

//                    }
//                    System.out.println("Step4: Delete took: " + watch);
//                    checkForInterruption();
                    // if nothing was finished increase waiting time
                    // else set back to normal for fast reaction times
                    if (toRemove.isEmpty()) {
                        if (++emptyIterations > STAY_AT_INIT_TIME)
                            waitTime = (long) Math.min(waitTime * NetUtils.WAIT_TIME_MULTIPLIER, 1000);
                        logInfo("No prediction jobs finished. Try again in " + waitTime / 1000d + "s");
                    } else {
                        emptyIterations = 0;
                        waitTime = INIT_WAIT_TIME;
//                        logInfo("No prediction jobs finished. Try again in " + waitTime / 1000d + "s");
                    }


//                    System.out.println("JobWatcher Start sleep: " + waitTime);
//                    NetUtils.sleepNoRegistration(this::checkForInterruption, 5 * waitTime);
//                    Thread.currentThread().sleep(waitTime);
//                    System.out.println("JobWatcher Stop sleep: " + waitTime);
//
//
//
//
//                } catch (IOException e) {
//                    if (isShutDown.get())
//                        return true;
//                    logWarn("Error during job watcher: " + e.getMessage() + " | Try reconnect");
//                    System.out.println("Error during job watcher: " + e.getMessage() + " | Try reconnect");
//                    ProxyManager.closeStaleConnections(RestAPI.JOB_WATCHER_CLIENT_ID);
                } catch (InterruptedException e) {
                    if (isShutDown.get())
                        return true;
                    logWarn("JobWatcher thread was interrupted unexpectedly. Try to recover!");
                    //todo recovery of lost jobs?
                } catch (Exception e) {
                    logError("Unexpected error in JobWatcher thread. Try to recover!", e);
                }
            }
            logWarn("Close Job Watcher!");
            return true;
        }

        @Override
        protected void cleanup() {
            super.cleanup();

            logDebug("Canceling WebWaiterJobs");
            try {
                waitingJobs.values().forEach(WaiterJJob::cancel); //this jobs are not submitted to the job manager and need no be canceled manually
                logDebug("Try to delete leftover jobs on web server...");
                NetUtils.tryAndWait(() -> api.deleteJobs(waitingJobs.keySet(), Collections.emptyMap()),
                        this::checkForInterruption, 4000);
                logDebug("Job deletion Done!");
                waitingJobs.clear();
            } catch (InterruptedException | TimeoutException e) {
                logWarn("Failed to delete remote jobs from server!", e);
            } finally {
                checkWatcherJob();
            }
        }
    }
}<|MERGE_RESOLUTION|>--- conflicted
+++ resolved
@@ -43,11 +43,7 @@
 final class WebJobWatcher { //todo rename to RestJobWatcher
     private static final int INIT_WAIT_TIME = 200;
     private static final int STAY_AT_INIT_TIME = 3;
-<<<<<<< HEAD
-    private static final int MAX_SUBMIT_BATCH = 100;
-=======
     private static final int MAX_SUBMIT_BATCH = 250;
->>>>>>> c16baf5a
 
     public static final String JOB_WATCHER_CLIENT_ID = "JOB_WATCHER";
     public static final String JOB_SUBMITTER_CLIENT_ID = "JOB_SUBMITTER";
