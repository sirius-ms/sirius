--- conflicted
+++ resolved
@@ -81,7 +81,11 @@
         return Files.newOutputStream(target);
     }
 
-<<<<<<< HEAD
+    @Override
+    public void withWriter(Path relative, IOFunctions.IOConsumer<OutputStream> withStream) throws IOException {
+        withStream.accept(writer(relative));
+    }
+
     @Override
     public Iterator<Blob> listBlobs() throws IOException {
         return new BlobIt<>(FileUtils.listAndClose(getRoot(), s -> s.collect(Collectors.toList())).iterator(), PathBlob::new);
@@ -112,11 +116,5 @@
                 throw new RuntimeException(e);
             }
         }
-=======
-
-    @Override
-    public void withWriter(Path relative, IOFunctions.IOConsumer<OutputStream> withStream) throws IOException {
-        withStream.accept(writer(relative));
->>>>>>> 81c60303
     }
 }