dependencies{
<<<<<<< HEAD
    compile project(':chemistry_base')
    compile 'io.minio:minio:8.2.2'
    compile 'com.google.cloud:google-cloud-storage:1.118.0'
=======
    compile project(':google-cloud-support')
    compile project(':rabbitmq-support')
>>>>>>> 81c60303
}<|MERGE_RESOLUTION|>--- conflicted
+++ resolved
@@ -1,10 +1,6 @@
 dependencies{
-<<<<<<< HEAD
     compile project(':chemistry_base')
     compile 'io.minio:minio:8.2.2'
     compile 'com.google.cloud:google-cloud-storage:1.118.0'
-=======
-    compile project(':google-cloud-support')
     compile project(':rabbitmq-support')
->>>>>>> 81c60303
 }