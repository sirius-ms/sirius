--- conflicted
+++ resolved
@@ -11,12 +11,8 @@
     KNAPSACK("KNApSAcK", 16, "SELECT knapsack_id FROM ref.knapsack WHERE inchi_key_1 = ?", "http://kanaya.naist.jp/knapsack_jsp/information.jsp?word=C%08d"),
     CHEBI("CHEBI", 32, "SELECT chebi_id FROM ref.chebi WHERE inchi_key_1 = ?", "https://www.ebi.ac.uk/chebi/searchId.do?chebiId=%s"),
     PUBMED("PubMed", 64, null, null),
-<<<<<<< HEAD
+    //the BIO flag is a collection of many bio-like databases. Furthermore, there is a flag 128 in the PSQL structure datagase which was called bio. This is part of the combined bio-like database. Soon, the 'bio' flag 128 will be obsolete and replaced by different flags.
     BIO("Bio Database", makeBIOFLAG(), null, null), //todo obsolete?
-=======
-    //the BIO flag is a collection of many bio-like databases. Furthermore, there is a flag 128 in the PSQL structure datagase which was called bio. This is part of the combined bio-like database. Soon, the 'bio' flag 128 will be obsolete and replaced by different flags.
-    BIO("Bio Database", makeBIOFLAG(), null, null),
->>>>>>> b4f2f324
     KEGG("KEGG", 256, "SELECT kegg_id FROM ref.kegg WHERE inchi_key_1 = ?", "http://www.kegg.jp/dbget-bin/www_bget?cpd:%s"),
     HSDB("HSDB", 512, "SELECT cas FROM ref.hsdb WHERE inchi_key_1 = ?", null),
     MACONDA("Maconda", 1024, "SELECT maconda_id FROM ref.maconda WHERE inchi_key_1 = ?", "http://www.maconda.bham.ac.uk/contaminant.php?id=%d"),
@@ -37,6 +33,7 @@
     KEGGMINE("KEGG Mine", 8589934592L, null, null, 8589934592L | 256L, true),
     ECOCYCMINE("EcoCyc Mine", 17179869184L, null, null, 17179869184L | 2048L, true),
     YMDBMINE("YMDB Mine", 34359738368L, null, null, 34359738368L | 65536L, true);
+
 
     // additional field
     public final long flag;
