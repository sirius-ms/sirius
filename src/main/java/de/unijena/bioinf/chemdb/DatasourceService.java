--- conflicted
+++ resolved
@@ -52,52 +52,6 @@
         return Collections.unmodifiableSet(SOURCES_ALIAS_MAP.keySet());
     }
 
-<<<<<<< HEAD
-    public enum Sources {
-
-        PUBCHEM("PubChem", 2,   "SELECT compound_id FROM ref.pubchem WHERE inchi_key_1 = ?", "https://pubchem.ncbi.nlm.nih.gov/compound/%s"),
-        MESH("MeSH", 4,         "SELECT compound_id FROM ref.mesh WHERE inchi_key_1 = ?", "http://www.ncbi.nlm.nih.gov/mesh/%s"),
-        HMDB("HMDB", 8,         "SELECT hmdb_id FROM ref.hmdb WHERE inchi_key_1 = ?", "http://www.hmdb.ca/metabolites/%s"),
-        KNAPSACK("KNApSAcK",16, "SELECT knapsack_id FROM ref.knapsack WHERE inchi_key_1 = ?", "http://kanaya.naist.jp/knapsack_jsp/information.jsp?word=C%08d"),
-        CHEBI("CHEBI",32,       "SELECT chebi_id FROM ref.chebi WHERE inchi_key_1 = ?", "https://www.ebi.ac.uk/chebi/searchId.do?chebiId=%s"),
-        PUBMED("PubMed", 64,    null,null),
-        BIO("biological", 128,  null,null, 0), //todo obsolete?
-        KEGG("KEGG", 256,       "SELECT kegg_id FROM ref.kegg WHERE inchi_key_1 = ?", "http://www.kegg.jp/dbget-bin/www_bget?cpd:%s"),
-        HSDB("HSDB", 512,       "SELECT cas FROM ref.hsdb WHERE inchi_key_1 = ?", null),
-        MACONDA("Maconda", 1024,"SELECT maconda_id FROM ref.maconda WHERE inchi_key_1 = ?", "http://www.maconda.bham.ac.uk/contaminant.php?id=%d"),
-        METACYC("Biocyc", 2048,"SELECT unique_id FROM ref.biocyc WHERE inchi_key_1 = ?", "http://biocyc.org/compound?orgid=META&id=%s"),
-        GNPS("GNPS", 4096,      "SELECT id FROM ref.gnps WHERE inchi_key_1 = ?", "https://gnps.ucsd.edu/ProteoSAFe/gnpslibraryspectrum.jsp?SpectrumID=%s"),
-        ZINCBIO("ZINC bio", 8192,"SELECT zinc_id FROM ref.zincbio WHERE inchi_key_1 = ?", "http://zinc.docking.org/substance/%s"),
-        TRAIN("training set", 16384, null,null), //todo obsolete?
-        UNDP("Natural Products", 32768, "SELECT undp_id FROM ref.undp WHERE inchi_key_1 = ?", null),
-        YMDB("YMDB", 65536,         "SELECT ymdb_id FROM ref.ymdb WHERE inchi_key_1 = ?", "http://www.ymdb.ca/compounds/YMDB%d05"),
-        PLANTCYC("Plantcyc", 131072, "SELECT unique_id FROM ref.plantcyc WHERE inchi_key_1 = ?", "http://pmn.plantcyc.org/compound?orgid=PLANT&id=%s"),
-        NORMAN("NORMAN", 262144,  null,null), //TODO implement importer
-        ADDITIONAL("additional", 524288,  null,null, 0), //proably mostly training structures, but maybe more.
-        PUBCHEMANNOTATIONBIO("PubChem classifications: bio and metabolites", 16777216,  null,null, 0), //2**24; Pubchem Annotations now have a separate flag
-        PUBCHEMANNOTATIONDRUG("PubChem classifications: drug", 33554432,  null,null, 0),
-        PUBCHEMANNOTATIONSAFETYANDTOXIC("PubChem classifications: safety and toxic", 67108864,  null,null, 0),
-        PUBCHEMANNOTATIONFOOD("PubChem classification: food", 134217728,  null,null, 0),
-
-        KEGGMINE("KEGG Mine", 8589934592L, null,null, 8589934592L | 256L ),
-        ECOCYCMINE("EcoCyc Mine", 17179869184L, null,null, 17179869184L | 2048L),
-        YMDBMINE("YMDB Mine", 34359738368L, null,null, 34359738368L | 65536L);
-
-        public final long flag; public final String name; public final String sqlQuery;
-        public final long searchFlag;
-        public final String URI;
-        Sources(String name, long flag, String sqlQuery, String uri) {
-            this(name,flag,sqlQuery,uri,flag);
-        }
-        Sources(String name, long flag, String sqlQuery, String uri, long searchFlag) {
-            this.name = name;
-            this.flag = flag;
-            this.sqlQuery = sqlQuery;
-            this.URI = uri;
-            this.searchFlag = searchFlag;
-        }
-=======
->>>>>>> 3b71f0b6
 
     public static DataSource getSourceFromName(@NotNull final String name) {
         return SOURCES_ALIAS_MAP.get(name.toLowerCase());
