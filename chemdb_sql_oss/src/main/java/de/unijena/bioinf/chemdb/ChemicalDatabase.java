package de.unijena.bioinf.chemdb;

import de.unijena.bioinf.ChemistryBase.chem.InChI;
import de.unijena.bioinf.ChemistryBase.chem.MolecularFormula;
import de.unijena.bioinf.ChemistryBase.chem.PrecursorIonType;
import de.unijena.bioinf.ChemistryBase.fp.ArrayFingerprint;
import de.unijena.bioinf.ChemistryBase.fp.CdkFingerprintVersion;
import de.unijena.bioinf.ChemistryBase.fp.Fingerprint;
import de.unijena.bioinf.ChemistryBase.fp.MaskedFingerprintVersion;
import de.unijena.bioinf.ChemistryBase.ms.Deviation;
import de.unijena.bioinf.ChemistryBase.properties.PropertyManager;
import de.unijena.bioinf.ChemistryBase.utils.ConnectionPool;
import de.unijena.bioinf.ChemistryBase.utils.PooledConnection;
import de.unijena.bioinf.fingerid.utils.FingerIDProperties;
import gnu.trove.list.array.TShortArrayList;
import gnu.trove.set.TIntSet;
import gnu.trove.set.hash.TIntHashSet;
import org.slf4j.Logger;
import org.slf4j.LoggerFactory;

import java.io.IOException;
import java.sql.*;
import java.util.*;

public class ChemicalDatabase extends AbstractChemicalDatabase implements Cloneable {

    private static final int DEFAULT_SQL_CAPACITY = 5;
    protected static final Logger log = LoggerFactory.getLogger(ChemicalDatabase.class);

    static {
        FingerIDProperties.fingeridVersion();//just to load the props
    }

    protected ConnectionPool<Connection> connection;
    protected String host, username, password;


    /**
     * initialize a chemical database connection using default values for password and username
     * <p>
     * note: We assume that the chemical database can only be accessed read-only from the
     * local network. Otherwise, releasing password and usernames together with the bytecode
     * would be a security problem.
     */
    public ChemicalDatabase() {
        setup();
        connection = new ConnectionPool<>(new SqlConnector(host, username, password), DEFAULT_SQL_CAPACITY);
    }

    protected ChemicalDatabase(ChemicalDatabase db) {
        this.connection = db.connection.newSharedConnectionPool();
        this.host = db.host;
        this.username = db.username;
        this.password = db.password;

    }

    @Override
    public ChemicalDatabase clone() {
        return new ChemicalDatabase(this);
    }


    private void setup() {
        // check for system variables -> we do not want defaults because it is secret
        if (host == null)
            this.host = PropertyManager.PROPERTIES.getProperty("de.unijena.bioinf.fingerid.chemical_db.host");
        if (username == null)
            this.username = PropertyManager.PROPERTIES.getProperty("de.unijena.bioinf.fingerid.chemical_db.username");
        if (password == null)
            this.password = PropertyManager.PROPERTIES.getProperty("de.unijena.bioinf.fingerid.chemical_db.password");
    }

    /**
     * initialize a chemical database connection using the given authentification values
     *
     * @param host     JDBC URI
     * @param username
     * @param password
     */
    public ChemicalDatabase(String host, String username, String password) throws DatabaseException {
        this.host = host;
        this.username = username;
        this.password = password;
        setup();
        this.connection = new ConnectionPool<>(new SqlConnector(this.host, this.username, this.password), DEFAULT_SQL_CAPACITY);
    }

//    public BioFilter getBioFilter() {
//        return bioFilter;
//    }

   /* public void setBioFilter(BioFilter bioFilter) {
        this.bioFilter = bioFilter;
    }*/

    /**
     * Search for molecular formulas in the database
     *
     * @param mass      exact mass of the ion
     * @param deviation allowed mass deviation
     * @param ionType   adduct of the ion
     * @return list of formula candidates which theoretical mass (+ adduct mass) is within the given mass window
     */
    public List<FormulaCandidate> lookupMolecularFormulas(double mass, Deviation deviation, PrecursorIonType ionType) throws DatabaseException {
        return lookupMolecularFormulas(BioFilter.ALL,mass,deviation,ionType);
    }
    public List<FormulaCandidate> lookupMolecularFormulas(BioFilter bioFilter, double mass, Deviation deviation, PrecursorIonType ionType) throws DatabaseException {
        final ArrayList<FormulaCandidate> xs = new ArrayList<>();
        try (final PooledConnection<Connection> c = connection.orderConnection()) {
            try (final PreparedStatement statement = c.connection.prepareStatement(
                    "SELECT formula, flags FROM formulas WHERE exactmass >= ? AND exactmass <= ?"
            )) {
                xs.addAll(lookupFormulaWithIon(bioFilter, statement, mass, deviation, ionType));
            }
        } catch (InterruptedException e) {
            Thread.currentThread().interrupt();
            return new ArrayList<>();
        } catch (IOException | SQLException e) {
            throw new DatabaseException(e);
        }
        return xs;
    }


    public long getFlagsByFormula(MolecularFormula formula) throws DatabaseException {
        try (final PooledConnection<Connection> c = connection.orderConnection()) {
            try (final PreparedStatement statement = c.connection.prepareStatement(
                    "SELECT flags FROM formulas WHERE formula = ?"
            )) {
                statement.setString(1, formula.toString());
                try (final ResultSet set = statement.executeQuery()) {
                    if (set.next())
                        return set.getLong(1);
                }
            }
        } catch (InterruptedException e) {
            Thread.currentThread().interrupt();
        } catch (IOException | SQLException e) {
            throw new DatabaseException(e);
        }
        return 0;
    }

    /**
     * Search for molecular formulas in the database
     *
     * @param mass      exact mass of the ion
     * @param deviation allowed mass deviation
     * @param ionTypes  allowed adducts of the ion
     * @return list of formula candidates which theoretical mass (+ adduct mass) is within the given mass window
     */
    public List<List<FormulaCandidate>> lookupMolecularFormulas(BioFilter bioFilter, double mass, Deviation deviation, PrecursorIonType[] ionTypes) throws DatabaseException {
        final ArrayList<List<FormulaCandidate>> xs = new ArrayList<>();
        try (final PooledConnection<Connection> c = connection.orderConnection()) {
            final PreparedStatement statement = c.connection.prepareStatement(
                    "SELECT formula, flags FROM formulas WHERE exactmass >= ? AND exactmass <= ?"
            );
            for (PrecursorIonType ionType : ionTypes) {
                try {
                    xs.add(lookupFormulaWithIon(bioFilter, statement, mass, deviation, ionType));
                } catch (DatabaseException e) {
                    throw new DatabaseException(e);
                }
            }
        } catch (InterruptedException e) {
            log.error(e.getMessage(), e);
            Thread.currentThread().interrupt();
            return new ArrayList<>();
        } catch (IOException | SQLException e) {
            log.error(e.getMessage(), e);
            throw new DatabaseException(e);
        }
        return xs;
    }

    private List<FormulaCandidate> lookupFormulaWithIon(BioFilter bioFilter, PreparedStatement statement, double mass, Deviation deviation, PrecursorIonType ionType) throws DatabaseException, SQLException {
        if (ionType.isIntrinsicalCharged()) {
            final List<FormulaCandidate> protonated = lookupFormulaWithIonIntrinsicalChargedAreConsidered(bioFilter, statement, mass, deviation, ionType.getCharge() > 0 ? PrecursorIonType.getPrecursorIonType("[M+H]+") : PrecursorIonType.getPrecursorIonType("[M-H]-"));
            final List<FormulaCandidate> intrinsical = lookupFormulaWithIonIntrinsicalChargedAreConsidered(bioFilter, statement, mass, deviation, ionType);
            // merge both together
            final HashMap<MolecularFormula, FormulaCandidate> map = new HashMap<>();
            for (FormulaCandidate fc : intrinsical) {
                map.put(fc.formula, fc);
            }
            final MolecularFormula hydrogen = MolecularFormula.parse("H");
            for (FormulaCandidate fc : protonated) {
                final MolecularFormula intrinsic = ionType.getCharge() > 0 ? fc.formula.subtract(hydrogen) : fc.formula.add(hydrogen);
                map.put(intrinsic, new FormulaCandidate(intrinsic, ionType, fc.bitset));
            }
            return new ArrayList<>(map.values());
        } else {
            return lookupFormulaWithIonIntrinsicalChargedAreConsidered(bioFilter, statement, mass, deviation, ionType);
        }
    }

    private List<FormulaCandidate> lookupFormulaWithIonIntrinsicalChargedAreConsidered(BioFilter bioFilter, PreparedStatement statement, double mass, Deviation deviation, PrecursorIonType ionType) throws DatabaseException, SQLException {
        final double delta = deviation.absoluteFor(mass);
        final double neutralMass = ionType.precursorMassToNeutralMass(mass);
        final double minmz = neutralMass - delta;
        final double maxmz = neutralMass + delta;
        final ArrayList<FormulaCandidate> list = new ArrayList<>();
        statement.setDouble(1, minmz);
        statement.setDouble(2, maxmz);
        try (final ResultSet set = statement.executeQuery()) {
            while (set.next()) {
                final long flag = set.getLong(2);
                final boolean isPubchemOnly = !DatasourceService.isBio(flag);
                if (bioFilter == BioFilter.ONLY_BIO && isPubchemOnly) continue;
                if (bioFilter == BioFilter.ONLY_NONBIO && !isPubchemOnly) continue;
                final FormulaCandidate fc = new FormulaCandidate(MolecularFormula.parse(set.getString(1)), ionType, set.getLong(2));
                list.add(fc);
            }
        } catch (SQLException e) {
            throw new DatabaseException(e);
        }
        return list;
    }

    @Override
    public List<CompoundCandidate> lookupStructuresByFormula(MolecularFormula formula) throws DatabaseException {
            return lookupStructuresByFormula(BioFilter.ALL,formula);
    }

    public List<CompoundCandidate> lookupStructuresByFormula(BioFilter bioFilter, MolecularFormula formula) throws DatabaseException {
        try (final PooledConnection<Connection> c = connection.orderConnection()) {
            return lookupStructuresByFormula(bioFilter, formula, c);
        } catch (InterruptedException e) {
            Thread.currentThread().interrupt();
            return new ArrayList<>();
        } catch (IOException | SQLException e) {
            throw new DatabaseException(e);
        }
    }

    private List<CompoundCandidate> lookupStructuresByFormula(BioFilter bioFilter, MolecularFormula formula, PooledConnection<Connection> c) throws SQLException {
        final boolean enforceBio = bioFilter == BioFilter.ONLY_BIO;
        final PreparedStatement statement;
        if (enforceBio) {
            final long bioflag = DatasourceService.BIOFLAG;
            statement = c.connection.prepareStatement("SELECT inchi_key_1, inchi, name, smiles, flags, p_layer, q_layer, xlogp FROM structures WHERE formula = ? AND (flags & " + bioflag + " ) != 0");
        } else {
            statement = c.connection.prepareStatement("SELECT inchi_key_1, inchi, name, smiles, flags, p_layer, q_layer, xlogp FROM structures WHERE formula = ?");
        }
        statement.setString(1, formula.toString());
        ArrayList<CompoundCandidate> candidates = new ArrayList<>();
        try (final ResultSet set = statement.executeQuery()) {
            while (set.next()) {
                final CompoundCandidate candidate = new CompoundCandidate(new InChI(set.getString(1), set.getString(2)));
                candidate.setName(set.getString(3));
                candidate.setSmiles(set.getString(4));
                candidate.setBitset(set.getLong(5));
                candidate.setpLayer(set.getInt(6));
                candidate.setqLayer(set.getInt(7));
                candidate.setXlogp(set.getDouble(8));
                candidates.add(candidate);
            }
        }
        return candidates;
    }


    public List<FingerprintCandidate> lookupStructuresAndFingerprintsByFormula(BioFilter bioFilter, MolecularFormula formula) throws DatabaseException {
        return lookupStructuresAndFingerprintsByFormula(bioFilter, formula, new ArrayList<>());
    }

    @Override
    public <T extends Collection<FingerprintCandidate>> T lookupStructuresAndFingerprintsByFormula(MolecularFormula formula, T fingerprintCandidates) throws DatabaseException {
        return lookupStructuresAndFingerprintsByFormula(BioFilter.ALL,formula,fingerprintCandidates);
    }

    public <T extends Collection<FingerprintCandidate>> T lookupStructuresAndFingerprintsByFormula(BioFilter bioFilter, MolecularFormula formula, T fingerprintCandidates) throws DatabaseException {
        try (final PooledConnection<Connection> c = connection.orderConnection()) {
            // first lookup structures
            final List<CompoundCandidate> candidates = lookupStructuresByFormula(bioFilter, formula, c);
            final HashMap<String, CompoundCandidate> hashMap = new HashMap<>(candidates.size());
            for (CompoundCandidate candidate : candidates)
                hashMap.put(candidate.getInchiKey2D(), candidate);

            // optionally lookup citations
            try (final PreparedStatement statement = c.connection.prepareStatement("SELECT inchi_key_1, pmids FROM meta_information WHERE formula = ?")) {
                statement.setString(1, formula.toString());
                try (final ResultSet r = statement.executeQuery()) {
                    while (r.next()) {
                        final String inchikey = r.getString(1);
                        final CompoundCandidate compoundCandidate = hashMap.get(inchikey);
                        if (compoundCandidate != null) {
                            ResultSet rs = r.getArray(2).getResultSet();
                            TIntSet idSet = new TIntHashSet();
                            while (rs.next())
                                idSet.add(rs.getInt(2));
                            compoundCandidate.setPubmedIDs(new PubmedLinks(idSet));
                        }
                    }
                }
            }

            // then lookup fingerprints
            try (final PreparedStatement statement = c.connection.prepareStatement("SELECT inchi_key_1, fingerprint FROM fingerprints WHERE fp_id = 1 AND formula = ?")) {
                statement.setString(1, formula.toString());
                try (final ResultSet r = statement.executeQuery()) {
                    while (r.next()) {
                        final String inchikey = r.getString(1);
                        final CompoundCandidate compoundCandidate = hashMap.get(inchikey);
                        if (compoundCandidate != null) {
                            final Fingerprint fingerprint = parseFingerprint(r, 2);
                            fingerprintCandidates.add(new FingerprintCandidate(compoundCandidate, fingerprint));
                        }
                    }
                }
            }


            return fingerprintCandidates;
        } catch (InterruptedException e) {
            Thread.currentThread().interrupt();
            return fingerprintCandidates;
        } catch (IOException | SQLException e) {
            throw new DatabaseException(e);
        }
    }

    @Override
    public List<FingerprintCandidate> lookupFingerprintsByInchis(Iterable<String> inchi_keys) throws DatabaseException {
        final ArrayList<FingerprintCandidate> candidates = new ArrayList<>();
        try (final PooledConnection<Connection> c = connection.orderConnection()) {
            try (final PreparedStatement statement = c.connection.prepareStatement("SELECT s.inchi_key_1, s.inchi, s.name, s.smiles, s.flags, s.p_layer, s.q_layer, s.xlogp, f.fingerprint FROM structures as s, fingerprints as f WHERE f.fp_id = 1 AND s.inchi_key_1 = ? AND f.inchi_key_1 = s.inchi_key_1")) {
                for (String inchikey : inchi_keys) {
                    statement.setString(1, inchikey);
                    try (final ResultSet set = statement.executeQuery()) {
                        if (set.next()) {
                            final FingerprintCandidate candidate = new FingerprintCandidate(new InChI(set.getString(1), set.getString(2)), parseFingerprint(set, 9));
                            candidate.setName(set.getString(3));
                            candidate.setSmiles(set.getString(4));
                            candidate.setBitset(set.getLong(5));
                            candidate.setpLayer(set.getInt(6));
                            candidate.setqLayer(set.getInt(7));
                            candidate.setXlogp(set.getDouble(8));
                            candidates.add(candidate);
                        }
                    }
                }
            }
            return candidates;
        } catch (InterruptedException e) {
            Thread.currentThread().interrupt();
            return candidates;
        } catch (IOException | SQLException e) {
            throw new DatabaseException(e);
        }
    }

    @Override
    public List<InChI> lookupManyInchisByInchiKeys(Iterable<String> inchi_keys) throws DatabaseException {
        final ArrayList<InChI> candidates = new ArrayList<>();
        try (final PooledConnection<Connection> c = connection.orderConnection()) {
<<<<<<< HEAD
            try (final PreparedStatement statement = c.connection.prepareStatement("SELECT inchi_key_1, inchi FROM structures as s WHERE s.inchi_key_1 = ?")) {
=======
            try (final PreparedStatement statement = c.connection.prepareStatement("SELECT inchi_key_1, inchi FROM structures WHERE inchi_key_1 = ?")) {
>>>>>>> 8280ddc4
                for (String inchikey : inchi_keys) {
                    statement.setString(1, inchikey);
                    try (final ResultSet set = statement.executeQuery()) {
                        if (set.next()) {
                            candidates.add(new InChI(set.getString(1), set.getString(2)));
                        }
                    }
                }
            }
            return candidates;
        } catch (InterruptedException e) {
            Thread.currentThread().interrupt();
            return candidates;
        } catch (IOException | SQLException e) {
            throw new DatabaseException(e);
        }
    }

    public long lookupFlagByInchiKey(String inchi_key) throws DatabaseException {
        long flag=-99;
        try (final PooledConnection<Connection> c = connection.orderConnection()) {
            try (final PreparedStatement statement = c.connection.prepareStatement("SELECT s.inchi_key_1, s.flags FROM structures as s WHERE s.inchi_key_1 = ?")) {
                statement.setString(1, inchi_key);
                try (final ResultSet set = statement.executeQuery()) {
                    if (set.next()) {
                        flag = set.getLong(2);
                    }

                }
            }
            return flag;

        } catch (Exception e) {
            e.printStackTrace();
        }
        return -99;
    }

    @Override
    public List<FingerprintCandidate> lookupManyFingerprintsByInchis(Iterable<String> inchi_keys) throws DatabaseException {
        return lookupFingerprintsByInchis(inchi_keys);
    }

    @Override
    public List<FingerprintCandidate> lookupFingerprintsByInchi(Iterable<CompoundCandidate> compounds) throws DatabaseException {
        final ArrayList<FingerprintCandidate> candidates = new ArrayList<>();
        try (final PooledConnection<Connection> c = connection.orderConnection()) {
            try (final PreparedStatement statement = c.connection.prepareStatement("SELECT fingerprint FROM fingerprints WHERE fp_id = 1 AND inchi_key_1 = ?")) {
                for (CompoundCandidate candidate : compounds) {
                    statement.setString(1, candidate.getInchiKey2D());
                    try (final ResultSet set = statement.executeQuery()) {
                        if (set.next()) {
                            candidates.add(new FingerprintCandidate(candidate, parseFingerprint(set, 1)));
                        }
                    }
                }
            }
            return candidates;
        } catch (InterruptedException e) {
            Thread.currentThread().interrupt();
            return candidates;
        } catch (IOException | SQLException e) {
            throw new DatabaseException(e);
        }
    }

    @Override
    public void annotateCompounds(List<? extends CompoundCandidate> sublist) throws DatabaseException {
        try (final PooledConnection<Connection> c = connection.orderConnection()) {
            final DatasourceService.Sources[] sources = DatasourceService.Sources.values();
            final PreparedStatement[] statements = new PreparedStatement[sources.length];
            int k = 0;
            for (DatasourceService.Sources source : sources) {
                statements[k++] = source.sqlQuery == null ? null : c.connection.prepareStatement(source.sqlQuery);
            }
            final ArrayList<DBLink> buffer = new ArrayList<>();
            for (CompoundCandidate candidate : sublist) {
                for (int i = 0; i < sources.length; ++i) {
                    final DatasourceService.Sources source = sources[i];
                    if (/* legacy mode */ source == DatasourceService.Sources.PUBCHEM || ((candidate.getBitset() & source.flag)) != 0) {
                        final PreparedStatement statement = statements[i];
                        if (statement != null) {
                            statement.setString(1, candidate.getInchiKey2D());
                            try (final ResultSet set = statement.executeQuery()) {
                                while (set.next()) {
                                    buffer.add(new DBLink(source.name, set.getString(1)));
                                }
                            }
                        }
                    }
                }
                candidate.setLinks(buffer.toArray(new DBLink[buffer.size()]));
                buffer.clear();
            }

        } catch (InterruptedException e) {
            Thread.currentThread().interrupt();
        } catch (IOException | SQLException e) {
            throw new DatabaseException(e);
        }
    }

    @Override
    public List<InChI> findInchiByNames(List<String> names) throws DatabaseException {
        try (final PooledConnection<Connection> c = connection.orderConnection()) {
            try (final PreparedStatement statement = c.connection.prepareStatement("SELECT distinct r.inchi_key_1, r.inchi FROM pubchem.synonyms as syn, ref.pubchem as r WHERE lower(syn.name) = lower(?) AND r.compound_id = syn.compound_id")) {
                final HashSet<InChI> inchis = new HashSet<>();
                for (String name : names) {
                    statement.setString(1, name);
                    try (final ResultSet set = statement.executeQuery()) {
                        while (set.next()) {
                            inchis.add(new InChI(set.getString(1), set.getString(2)));
                        }
                    }
                }
                return new ArrayList<>(inchis);
            }
        } catch (InterruptedException e) {
            Thread.currentThread().interrupt();
            return new ArrayList<>();
        } catch (IOException | SQLException e) {
            throw new DatabaseException(e);
        }
    }

    public ArrayList<short[]> getRandomEntries(int amount, MaskedFingerprintVersion mask) throws DatabaseException{
 //TODO: enforce bio
        final ArrayList<short[]> candidates = new ArrayList<>();
        try (final PooledConnection<Connection> c = connection.orderConnection()) {
            try (final PreparedStatement statement = c.connection.prepareStatement("SELECT fingerprint FROM fingerprints TABLESAMPLE SYSTEM(5)")) {

                    try (final ResultSet set = statement.executeQuery()) {
                        while (set.next()) {
                            Fingerprint fpt = parseFingerprint(set, 1);
                            FingerprintCandidate temp_cand = new FingerprintCandidate(new InChI(null,null), mask.mask(fpt));

                            candidates.add(temp_cand.getFingerprint().toIndizesArray());

                        }
                    }
                }

            return candidates;
        } catch (InterruptedException e) {
            Thread.currentThread().interrupt();
            return candidates;
        } catch (IOException | SQLException e) {
            throw new DatabaseException(e);
        }

    }

    @Override
    public void close() throws IOException {
        connection.close();
    }

    /**
     * closes all connections and restart them again if necessary
     * Should be called after long times of idling as the database server might shut down the connection
     *
     * @throws DatabaseException
     */
    public void refresh() throws DatabaseException {
        try {
            this.connection.closeAllIdlingConnections();
        } catch (IOException e) {
            throw new DatabaseException(e);
        }
    }

    public PooledConnection<Connection> getConnection() throws IOException, InterruptedException {
        return connection.orderConnection();
    }


    protected static class SqlConnector implements ConnectionPool.Connection<Connection> {
        static {
            //it seems that tomcat need that to ensure that the driver is loaded before usage
            try {
                log.info("Manually loading psql Driver");
                Class.forName("org.postgresql.Driver");
            } catch (ClassNotFoundException e) {
                log.error("Manual PSQl driver load failed!", e);
            }
        }

        private String host, username, password;

        public SqlConnector(String host, String username, String password) {
            this.host = host;
            this.username = username;
            this.password = password;
        }

        @Override
        public Connection open() throws IOException {
            try {
                return DriverManager.getConnection("jdbc:postgresql://" + host + "/pubchem", username, password);
            } catch (SQLException e) {
                throw new IOException(e);
            }
        }

        @Override
        public void close(Connection connection) throws IOException {
            try {
                connection.close();
            } catch (SQLException e) {
                throw new IOException(e);
            }
        }
    }


    private Fingerprint parseFingerprint(ResultSet result, int index) throws SQLException {
        try (final ResultSet fp = result.getArray(index).getResultSet()) {
            return parseFingerprint(fp);
        }
    }

    private Fingerprint parseFingerprint(ResultSet fp) throws SQLException {
        TShortArrayList shorts = new TShortArrayList();
        while (fp.next()) {
            final short s = fp.getShort(2);
            shorts.add(s);
        }
        return new ArrayFingerprint(CdkFingerprintVersion.getComplete(), shorts.toArray());
    }
}<|MERGE_RESOLUTION|>--- conflicted
+++ resolved
@@ -354,11 +354,7 @@
     public List<InChI> lookupManyInchisByInchiKeys(Iterable<String> inchi_keys) throws DatabaseException {
         final ArrayList<InChI> candidates = new ArrayList<>();
         try (final PooledConnection<Connection> c = connection.orderConnection()) {
-<<<<<<< HEAD
-            try (final PreparedStatement statement = c.connection.prepareStatement("SELECT inchi_key_1, inchi FROM structures as s WHERE s.inchi_key_1 = ?")) {
-=======
             try (final PreparedStatement statement = c.connection.prepareStatement("SELECT inchi_key_1, inchi FROM structures WHERE inchi_key_1 = ?")) {
->>>>>>> 8280ddc4
                 for (String inchikey : inchi_keys) {
                     statement.setString(1, inchikey);
                     try (final ResultSet set = statement.executeQuery()) {
