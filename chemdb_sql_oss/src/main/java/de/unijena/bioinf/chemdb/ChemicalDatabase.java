--- conflicted
+++ resolved
@@ -57,8 +57,6 @@
 
     public ChemicalDatabase() {
         this(DEFAULT_SQL_CAPACITY);
-        System.out.println(this.host);
-
     }
 
 
@@ -80,7 +78,6 @@
         // check for system variables -> we do not want defaults because it is secret
         if (host == null)
             this.host = PropertyManager.PROPERTIES.getProperty("de.unijena.bioinf.fingerid.chemical_db.host");
-
         if (username == null)
             this.username = PropertyManager.PROPERTIES.getProperty("de.unijena.bioinf.fingerid.chemical_db.username");
         if (password == null)
@@ -255,15 +252,9 @@
         final PreparedStatement statement;
         if (enforceBio) {
             final long bioflag = DatasourceService.BIOFLAG;
-<<<<<<< HEAD
-            statement = c.connection.prepareStatement("SELECT inchi_key_1, inchi, name, smiles, flags, xlogp FROM tmp.structures WHERE formula = ? AND (flags & " + bioflag + " ) != 0");
-        } else {
-            statement = c.connection.prepareStatement("SELECT inchi_key_1, inchi, name, smiles, flags,  xlogp FROM tmp.structures WHERE formula = ?");
-=======
             statement = c.connection.prepareStatement("SELECT inchi_key_1, inchi, name, smiles, flags, xlogp FROM " + STRUCTURES_TABLE + " WHERE formula = ? AND (flags & " + bioflag + " ) != 0");
         } else {
             statement = c.connection.prepareStatement("SELECT inchi_key_1, inchi, name, smiles, flags, xlogp FROM " + STRUCTURES_TABLE + " WHERE formula = ?");
->>>>>>> 8587c387
         }
         statement.setString(1, formula.toString());
         ArrayList<CompoundCandidate> candidates = new ArrayList<>();
@@ -273,11 +264,6 @@
                 candidate.setName(set.getString(3));
                 candidate.setSmiles(set.getString(4));
                 candidate.setBitset(set.getLong(5));
-<<<<<<< HEAD
-               // candidate.setpLayer(set.getInt(6));
-                //candidate.setqLayer(set.getInt(7));
-=======
->>>>>>> 8587c387
                 candidate.setXlogp(set.getDouble(6));
                 candidates.add(candidate);
             }
@@ -299,7 +285,6 @@
         try (final PooledConnection<Connection> c = connection.orderConnection()) {
             // first lookup structures
             final List<CompoundCandidate> candidates = lookupStructuresByFormula(bioFilter, formula, c);
-            System.out.println(candidates.size());
             final HashMap<String, CompoundCandidate> hashMap = new HashMap<>(candidates.size());
             for (CompoundCandidate candidate : candidates)
                 hashMap.put(candidate.getInchiKey2D(), candidate);
@@ -323,11 +308,7 @@
             }*/
 
             // then lookup fingerprints
-<<<<<<< HEAD
-            try (final PreparedStatement statement = c.connection.prepareStatement("SELECT inchi_key_1, fingerprint FROM tmp.fingerprints WHERE fp_id = 1 AND formula = ?")) {
-=======
             try (final PreparedStatement statement = c.connection.prepareStatement("SELECT inchi_key_1, fingerprint FROM "+FINGERPRINT_TABLE+" WHERE fp_id = "+FINGERPRINT_ID+" AND formula = ?")) {
->>>>>>> 8587c387
                 statement.setString(1, formula.toString());
                 try (final ResultSet r = statement.executeQuery()) {
                     while (r.next()) {
@@ -355,11 +336,7 @@
     public List<FingerprintCandidate> lookupFingerprintsByInchis(Iterable<String> inchi_keys) throws ChemicalDatabaseException {
         final ArrayList<FingerprintCandidate> candidates = new ArrayList<>();
         try (final PooledConnection<Connection> c = connection.orderConnection()) {
-<<<<<<< HEAD
-            try (final PreparedStatement statement = c.connection.prepareStatement("SELECT s.inchi_key_1, s.inchi, s.name, s.smiles, s.flags, s.xlogp, f.fingerprint FROM tmp.structures as s, fingerprints as f WHERE f.fp_id = 1 AND s.inchi_key_1 = ? AND f.inchi_key_1 = s.inchi_key_1")) {
-=======
             try (final PreparedStatement statement = c.connection.prepareStatement("SELECT s.inchi_key_1, s.inchi, s.name, s.smiles, s.flags, s.xlogp, f.fingerprint FROM "+STRUCTURES_TABLE+" as s, "+FINGERPRINT_TABLE+" as f WHERE f.fp_id = "+FINGERPRINT_ID+" AND s.inchi_key_1 = ? AND f.inchi_key_1 = s.inchi_key_1")) {
->>>>>>> 8587c387
                 for (String inchikey : inchi_keys) {
                     statement.setString(1, inchikey);
                     try (final ResultSet set = statement.executeQuery()) {
