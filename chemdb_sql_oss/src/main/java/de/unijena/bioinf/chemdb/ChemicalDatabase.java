package de.unijena.bioinf.chemdb;

import de.unijena.bioinf.ChemistryBase.chem.InChI;
import de.unijena.bioinf.ChemistryBase.chem.MolecularFormula;
import de.unijena.bioinf.ChemistryBase.chem.PrecursorIonType;
import de.unijena.bioinf.ChemistryBase.fp.ArrayFingerprint;
import de.unijena.bioinf.ChemistryBase.fp.CdkFingerprintVersion;
import de.unijena.bioinf.ChemistryBase.fp.Fingerprint;
import de.unijena.bioinf.ChemistryBase.fp.MaskedFingerprintVersion;
import de.unijena.bioinf.ChemistryBase.ms.Deviation;
import de.unijena.bioinf.ChemistryBase.properties.PropertyManager;
import de.unijena.bioinf.ChemistryBase.utils.ConnectionPool;
import de.unijena.bioinf.ChemistryBase.utils.PooledConnection;
import de.unijena.bioinf.fingerid.utils.FingerIDProperties;
import gnu.trove.list.array.TShortArrayList;
import gnu.trove.set.TIntSet;
import gnu.trove.set.hash.TIntHashSet;
import org.slf4j.Logger;
import org.slf4j.LoggerFactory;

import java.io.IOException;
import java.sql.*;
import java.util.*;

public class ChemicalDatabase extends AbstractChemicalDatabase implements Cloneable {

    private static final int DEFAULT_SQL_CAPACITY = 5;
    protected static final Logger log = LoggerFactory.getLogger(ChemicalDatabase.class);

    static {
        FingerIDProperties.fingeridVersion();//just to load the props
    }

    protected ConnectionPool<Connection> connection;
    protected String host, username, password;


    /**
     * initialize a chemical database connection using default values for password and username
     * <p>
     * note: We assume that the chemical database can only be accessed read-only from the
     * local network. Otherwise, releasing password and usernames together with the bytecode
     * would be a security problem.
     */
    public ChemicalDatabase() {
        setup();
        connection = new ConnectionPool<>(new SqlConnector(host, username, password), DEFAULT_SQL_CAPACITY);
    }

    protected ChemicalDatabase(ChemicalDatabase db) {
        this.connection = db.connection.newSharedConnectionPool();
        this.host = db.host;
        this.username = db.username;
        this.password = db.password;

    }

    @Override
    public ChemicalDatabase clone() {
        return new ChemicalDatabase(this);
    }


    private void setup() {
        // check for system variables -> we do not want defaults because it is secret
        if (host == null)
            this.host = PropertyManager.PROPERTIES.getProperty("de.unijena.bioinf.fingerid.chemical_db.host");
        if (username == null)
            this.username = PropertyManager.PROPERTIES.getProperty("de.unijena.bioinf.fingerid.chemical_db.username");
        if (password == null)
            this.password = PropertyManager.PROPERTIES.getProperty("de.unijena.bioinf.fingerid.chemical_db.password");
    }

    /**
     * initialize a chemical database connection using the given authentification values
     *
     * @param host     JDBC URI
     * @param username
     * @param password
     */
    public ChemicalDatabase(String host, String username, String password) throws DatabaseException {
        this.host = host;
        this.username = username;
        this.password = password;
        setup();
        this.connection = new ConnectionPool<>(new SqlConnector(this.host, this.username, this.password), DEFAULT_SQL_CAPACITY);
    }

//    public BioFilter getBioFilter() {
//        return bioFilter;
//    }

   /* public void setBioFilter(BioFilter bioFilter) {
        this.bioFilter = bioFilter;
    }*/

    /**
     * Search for molecular formulas in the database
     *
     * @param mass      exact mass of the ion
     * @param deviation allowed mass deviation
     * @param ionType   adduct of the ion
     * @return list of formula candidates which theoretical mass (+ adduct mass) is within the given mass window
     */
    public List<FormulaCandidate> lookupMolecularFormulas(double mass, Deviation deviation, PrecursorIonType ionType) throws DatabaseException {
        return lookupMolecularFormulas(BioFilter.ALL,mass,deviation,ionType);
    }
    public List<FormulaCandidate> lookupMolecularFormulas(BioFilter bioFilter, double mass, Deviation deviation, PrecursorIonType ionType) throws DatabaseException {
        final ArrayList<FormulaCandidate> xs = new ArrayList<>();
        try (final PooledConnection<Connection> c = connection.orderConnection()) {
            try (final PreparedStatement statement = c.connection.prepareStatement(
                    "SELECT formula, flags FROM formulas WHERE exactmass >= ? AND exactmass <= ?"
            )) {
                xs.addAll(lookupFormulaWithIon(bioFilter, statement, mass, deviation, ionType));
            }
        } catch (InterruptedException e) {
            Thread.currentThread().interrupt();
            return new ArrayList<>();
        } catch (IOException | SQLException e) {
            throw new DatabaseException(e);
        }
        return xs;
    }


    public long getFlagsByFormula(MolecularFormula formula) throws DatabaseException {
        try (final PooledConnection<Connection> c = connection.orderConnection()) {
            try (final PreparedStatement statement = c.connection.prepareStatement(
                    "SELECT flags FROM formulas WHERE formula = ?"
            )) {
                statement.setString(1, formula.toString());
                try (final ResultSet set = statement.executeQuery()) {
                    if (set.next())
                        return set.getLong(1);
                }
            }
        } catch (InterruptedException e) {
            Thread.currentThread().interrupt();
        } catch (IOException | SQLException e) {
            throw new DatabaseException(e);
        }
        return 0;
    }

    /**
     * Search for molecular formulas in the database
     *
     * @param mass      exact mass of the ion
     * @param deviation allowed mass deviation
     * @param ionTypes  allowed adducts of the ion
     * @return list of formula candidates which theoretical mass (+ adduct mass) is within the given mass window
     */
    public List<List<FormulaCandidate>> lookupMolecularFormulas(BioFilter bioFilter, double mass, Deviation deviation, PrecursorIonType[] ionTypes) throws DatabaseException {
        final ArrayList<List<FormulaCandidate>> xs = new ArrayList<>();
        try (final PooledConnection<Connection> c = connection.orderConnection()) {
            final PreparedStatement statement = c.connection.prepareStatement(
                    "SELECT formula, flags FROM formulas WHERE exactmass >= ? AND exactmass <= ?"
            );
            for (PrecursorIonType ionType : ionTypes) {
                try {
                    xs.add(lookupFormulaWithIon(bioFilter, statement, mass, deviation, ionType));
                } catch (DatabaseException e) {
                    throw new DatabaseException(e);
                }
            }
        } catch (InterruptedException e) {
            log.error(e.getMessage(), e);
            Thread.currentThread().interrupt();
            return new ArrayList<>();
        } catch (IOException | SQLException e) {
            log.error(e.getMessage(), e);
            throw new DatabaseException(e);
        }
        return xs;
    }

    private List<FormulaCandidate> lookupFormulaWithIon(BioFilter bioFilter, PreparedStatement statement, double mass, Deviation deviation, PrecursorIonType ionType) throws DatabaseException, SQLException {
        if (ionType.isIntrinsicalCharged()) {
            final List<FormulaCandidate> protonated = lookupFormulaWithIonIntrinsicalChargedAreConsidered(bioFilter, statement, mass, deviation, ionType.getCharge() > 0 ? PrecursorIonType.getPrecursorIonType("[M+H]+") : PrecursorIonType.getPrecursorIonType("[M-H]-"));
            final List<FormulaCandidate> intrinsical = lookupFormulaWithIonIntrinsicalChargedAreConsidered(bioFilter, statement, mass, deviation, ionType);
            // merge both together
            final HashMap<MolecularFormula, FormulaCandidate> map = new HashMap<>();
            for (FormulaCandidate fc : intrinsical) {
                map.put(fc.formula, fc);
            }
            final MolecularFormula hydrogen = MolecularFormula.parse("H");
            for (FormulaCandidate fc : protonated) {
                final MolecularFormula intrinsic = ionType.getCharge() > 0 ? fc.formula.subtract(hydrogen) : fc.formula.add(hydrogen);
                map.put(intrinsic, new FormulaCandidate(intrinsic, ionType, fc.bitset));
            }
            return new ArrayList<>(map.values());
        } else {
            return lookupFormulaWithIonIntrinsicalChargedAreConsidered(bioFilter, statement, mass, deviation, ionType);
        }
    }

    private List<FormulaCandidate> lookupFormulaWithIonIntrinsicalChargedAreConsidered(BioFilter bioFilter, PreparedStatement statement, double mass, Deviation deviation, PrecursorIonType ionType) throws DatabaseException, SQLException {
        final double delta = deviation.absoluteFor(mass);
        final double neutralMass = ionType.precursorMassToNeutralMass(mass);
        final double minmz = neutralMass - delta;
        final double maxmz = neutralMass + delta;
        final ArrayList<FormulaCandidate> list = new ArrayList<>();
        statement.setDouble(1, minmz);
        statement.setDouble(2, maxmz);
        try (final ResultSet set = statement.executeQuery()) {
            while (set.next()) {
                final long flag = set.getLong(2);
                final boolean isPubchemOnly = !DatasourceService.isBio(flag);
                if (bioFilter == BioFilter.ONLY_BIO && isPubchemOnly) continue;
                if (bioFilter == BioFilter.ONLY_NONBIO && !isPubchemOnly) continue;
                final FormulaCandidate fc = new FormulaCandidate(MolecularFormula.parse(set.getString(1)), ionType, set.getLong(2));
                list.add(fc);
            }
        } catch (SQLException e) {
            throw new DatabaseException(e);
        }
        return list;
    }

    @Override
    public List<CompoundCandidate> lookupStructuresByFormula(MolecularFormula formula) throws DatabaseException {
            return lookupStructuresByFormula(BioFilter.ALL,formula);
    }

    public List<CompoundCandidate> lookupStructuresByFormula(BioFilter bioFilter, MolecularFormula formula) throws DatabaseException {
        try (final PooledConnection<Connection> c = connection.orderConnection()) {
            return lookupStructuresByFormula(bioFilter, formula, c);
        } catch (InterruptedException e) {
            Thread.currentThread().interrupt();
            return new ArrayList<>();
        } catch (IOException | SQLException e) {
            throw new DatabaseException(e);
        }
    }

    private List<CompoundCandidate> lookupStructuresByFormula(BioFilter bioFilter, MolecularFormula formula, PooledConnection<Connection> c) throws SQLException {
        final boolean enforceBio = bioFilter == BioFilter.ONLY_BIO;
        final PreparedStatement statement;
        if (enforceBio) {
            final long bioflag = DatasourceService.BIOFLAG;
            statement = c.connection.prepareStatement("SELECT inchi_key_1, inchi, name, smiles, flags, p_layer, q_layer, xlogp FROM structures WHERE formula = ? AND (flags & " + bioflag + " ) != 0");
        } else {
            statement = c.connection.prepareStatement("SELECT inchi_key_1, inchi, name, smiles, flags, p_layer, q_layer, xlogp FROM structures WHERE formula = ?");
        }
        statement.setString(1, formula.toString());
        ArrayList<CompoundCandidate> candidates = new ArrayList<>();
        try (final ResultSet set = statement.executeQuery()) {
            while (set.next()) {
                final CompoundCandidate candidate = new CompoundCandidate(new InChI(set.getString(1), set.getString(2)));
                candidate.setName(set.getString(3));
                candidate.setSmiles(set.getString(4));
                candidate.setBitset(set.getLong(5));
                candidate.setpLayer(set.getInt(6));
                candidate.setqLayer(set.getInt(7));
                candidate.setXlogp(set.getDouble(8));
                candidates.add(candidate);
            }
        }
        return candidates;
    }


    public List<FingerprintCandidate> lookupStructuresAndFingerprintsByFormula(BioFilter bioFilter, MolecularFormula formula) throws DatabaseException {
        return lookupStructuresAndFingerprintsByFormula(bioFilter, formula, new ArrayList<>());
    }

    @Override
    public <T extends Collection<FingerprintCandidate>> T lookupStructuresAndFingerprintsByFormula(MolecularFormula formula, T fingerprintCandidates) throws DatabaseException {
        return lookupStructuresAndFingerprintsByFormula(BioFilter.ALL,formula,fingerprintCandidates);
    }

    public <T extends Collection<FingerprintCandidate>> T lookupStructuresAndFingerprintsByFormula(BioFilter bioFilter, MolecularFormula formula, T fingerprintCandidates) throws DatabaseException {
        try (final PooledConnection<Connection> c = connection.orderConnection()) {
            // first lookup structures
            final List<CompoundCandidate> candidates = lookupStructuresByFormula(bioFilter, formula, c);
            final HashMap<String, CompoundCandidate> hashMap = new HashMap<>(candidates.size());
            for (CompoundCandidate candidate : candidates)
                hashMap.put(candidate.getInchiKey2D(), candidate);

            // optionally lookup citations
            try (final PreparedStatement statement = c.connection.prepareStatement("SELECT inchi_key_1, pmids FROM meta_information WHERE formula = ?")) {
                statement.setString(1, formula.toString());
                try (final ResultSet r = statement.executeQuery()) {
                    while (r.next()) {
                        final String inchikey = r.getString(1);
                        final CompoundCandidate compoundCandidate = hashMap.get(inchikey);
                        if (compoundCandidate != null) {
                            ResultSet rs = r.getArray(2).getResultSet();
                            TIntSet idSet = new TIntHashSet();
                            while (rs.next())
                                idSet.add(rs.getInt(2));
                            compoundCandidate.setPubmedIDs(new PubmedLinks(idSet));
                        }
                    }
                }
            }

            // then lookup fingerprints
            try (final PreparedStatement statement = c.connection.prepareStatement("SELECT inchi_key_1, fingerprint FROM fingerprints WHERE fp_id = 1 AND formula = ?")) {
                statement.setString(1, formula.toString());
                try (final ResultSet r = statement.executeQuery()) {
                    while (r.next()) {
                        final String inchikey = r.getString(1);
                        final CompoundCandidate compoundCandidate = hashMap.get(inchikey);
                        if (compoundCandidate != null) {
                            final Fingerprint fingerprint = parseFingerprint(r, 2);
                            fingerprintCandidates.add(new FingerprintCandidate(compoundCandidate, fingerprint));
                        }
                    }
                }
            }


            return fingerprintCandidates;
        } catch (InterruptedException e) {
            Thread.currentThread().interrupt();
            return fingerprintCandidates;
        } catch (IOException | SQLException e) {
            throw new DatabaseException(e);
        }
    }

    @Override
    public List<FingerprintCandidate> lookupFingerprintsByInchis(Iterable<String> inchi_keys) throws DatabaseException {
        final ArrayList<FingerprintCandidate> candidates = new ArrayList<>();
        try (final PooledConnection<Connection> c = connection.orderConnection()) {
            try (final PreparedStatement statement = c.connection.prepareStatement("SELECT s.inchi_key_1, s.inchi, s.name, s.smiles, s.flags, s.p_layer, s.q_layer, s.xlogp, f.fingerprint FROM structures as s, fingerprints as f WHERE f.fp_id = 1 AND s.inchi_key_1 = ? AND f.inchi_key_1 = s.inchi_key_1")) {
                for (String inchikey : inchi_keys) {
                    statement.setString(1, inchikey);
                    try (final ResultSet set = statement.executeQuery()) {
                        if (set.next()) {
                            final FingerprintCandidate candidate = new FingerprintCandidate(new InChI(set.getString(1), set.getString(2)), parseFingerprint(set, 9));
                            candidate.setName(set.getString(3));
                            candidate.setSmiles(set.getString(4));
                            candidate.setBitset(set.getLong(5));
                            candidate.setpLayer(set.getInt(6));
                            candidate.setqLayer(set.getInt(7));
                            candidate.setXlogp(set.getDouble(8));
                            candidates.add(candidate);
                        }
                    }
                }
            }
            return candidates;
        } catch (InterruptedException e) {
            Thread.currentThread().interrupt();
            return candidates;
        } catch (IOException | SQLException e) {
            throw new DatabaseException(e);
        }
    }

    @Override
    public List<InChI> lookupManyInchisByInchiKeys(Iterable<String> inchi_keys) throws DatabaseException {
        final ArrayList<InChI> candidates = new ArrayList<>();
        try (final PooledConnection<Connection> c = connection.orderConnection()) {
<<<<<<< HEAD
            try (final PreparedStatement statement = c.connection.prepareStatement("SELECT inchi_key_1, inchi FROM structures WHERE inchi_key_1 = ?")) {
=======
            try (final PreparedStatement statement = c.connection.prepareStatement("SELECT inchi_key_1, inchi FROM structures as s WHERE s.inchi_key_1 = ?")) {
>>>>>>> e763496a
                for (String inchikey : inchi_keys) {
                    statement.setString(1, inchikey);
                    try (final ResultSet set = statement.executeQuery()) {
                        if (set.next()) {
                            candidates.add(new InChI(set.getString(1), set.getString(2)));
                        }
                    }
                }
            }
            return candidates;
        } catch (InterruptedException e) {
            Thread.currentThread().interrupt();
            return candidates;
        } catch (IOException | SQLException e) {
            throw new DatabaseException(e);
        }
    }

    public long lookupFlagByInchiKey(String inchi_key) throws DatabaseException {
        long flag=-99;
        try (final PooledConnection<Connection> c = connection.orderConnection()) {
            try (final PreparedStatement statement = c.connection.prepareStatement("SELECT s.inchi_key_1, s.flags FROM structures as s WHERE s.inchi_key_1 = ?")) {
                statement.setString(1, inchi_key);
                try (final ResultSet set = statement.executeQuery()) {
                    if (set.next()) {
                        flag = set.getLong(2);
                    }

                }
            }
            return flag;

        } catch (Exception e) {
            e.printStackTrace();
        }
        return -99;
    }

    @Override
    public List<FingerprintCandidate> lookupManyFingerprintsByInchis(Iterable<String> inchi_keys) throws DatabaseException {
        return lookupFingerprintsByInchis(inchi_keys);
    }

    @Override
    public List<FingerprintCandidate> lookupFingerprintsByInchi(Iterable<CompoundCandidate> compounds) throws DatabaseException {
        final ArrayList<FingerprintCandidate> candidates = new ArrayList<>();
        try (final PooledConnection<Connection> c = connection.orderConnection()) {
            try (final PreparedStatement statement = c.connection.prepareStatement("SELECT fingerprint FROM fingerprints WHERE fp_id = 1 AND inchi_key_1 = ?")) {
                for (CompoundCandidate candidate : compounds) {
                    statement.setString(1, candidate.getInchiKey2D());
                    try (final ResultSet set = statement.executeQuery()) {
                        if (set.next()) {
                            candidates.add(new FingerprintCandidate(candidate, parseFingerprint(set, 1)));
                        }
                    }
                }
            }
            return candidates;
        } catch (InterruptedException e) {
            Thread.currentThread().interrupt();
            return candidates;
        } catch (IOException | SQLException e) {
            throw new DatabaseException(e);
        }
    }

    @Override
    public void annotateCompounds(List<? extends CompoundCandidate> sublist) throws DatabaseException {
        try (final PooledConnection<Connection> c = connection.orderConnection()) {
            final DatasourceService.Sources[] sources = DatasourceService.Sources.values();
            final PreparedStatement[] statements = new PreparedStatement[sources.length];
            int k = 0;
            for (DatasourceService.Sources source : sources) {
                statements[k++] = source.sqlQuery == null ? null : c.connection.prepareStatement(source.sqlQuery);
            }
            final ArrayList<DBLink> buffer = new ArrayList<>();
            for (CompoundCandidate candidate : sublist) {
                for (int i = 0; i < sources.length; ++i) {
                    final DatasourceService.Sources source = sources[i];
                    if (/* legacy mode */ source == DatasourceService.Sources.PUBCHEM || ((candidate.getBitset() & source.flag)) != 0) {
                        final PreparedStatement statement = statements[i];
                        if (statement != null) {
                            statement.setString(1, candidate.getInchiKey2D());
                            try (final ResultSet set = statement.executeQuery()) {
                                while (set.next()) {
                                    buffer.add(new DBLink(source.name, set.getString(1)));
                                }
                            }
                        }
                    }
                }
                candidate.setLinks(buffer.toArray(new DBLink[buffer.size()]));
                buffer.clear();
            }

        } catch (InterruptedException e) {
            Thread.currentThread().interrupt();
        } catch (IOException | SQLException e) {
            throw new DatabaseException(e);
        }
    }

    @Override
    public List<InChI> findInchiByNames(List<String> names) throws DatabaseException {
        try (final PooledConnection<Connection> c = connection.orderConnection()) {
            try (final PreparedStatement statement = c.connection.prepareStatement("SELECT distinct r.inchi_key_1, r.inchi FROM pubchem.synonyms as syn, ref.pubchem as r WHERE lower(syn.name) = lower(?) AND r.compound_id = syn.compound_id")) {
                final HashSet<InChI> inchis = new HashSet<>();
                for (String name : names) {
                    statement.setString(1, name);
                    try (final ResultSet set = statement.executeQuery()) {
                        while (set.next()) {
                            inchis.add(new InChI(set.getString(1), set.getString(2)));
                        }
                    }
                }
                return new ArrayList<>(inchis);
            }
        } catch (InterruptedException e) {
            Thread.currentThread().interrupt();
            return new ArrayList<>();
        } catch (IOException | SQLException e) {
            throw new DatabaseException(e);
        }
    }

    public ArrayList<short[]> getRandomEntries(int amount, MaskedFingerprintVersion mask) throws DatabaseException{
 //TODO: enforce bio
        final ArrayList<short[]> candidates = new ArrayList<>();
        try (final PooledConnection<Connection> c = connection.orderConnection()) {
            try (final PreparedStatement statement = c.connection.prepareStatement("SELECT fingerprint FROM fingerprints TABLESAMPLE SYSTEM(5)")) {

                    try (final ResultSet set = statement.executeQuery()) {
                        while (set.next()) {
                            Fingerprint fpt = parseFingerprint(set, 1);
                            FingerprintCandidate temp_cand = new FingerprintCandidate(new InChI(null,null), mask.mask(fpt));

                            candidates.add(temp_cand.getFingerprint().toIndizesArray());

                        }
                    }
                }

            return candidates;
        } catch (InterruptedException e) {
            Thread.currentThread().interrupt();
            return candidates;
        } catch (IOException | SQLException e) {
            throw new DatabaseException(e);
        }

    }

    @Override
    public void close() throws IOException {
        connection.close();
    }

    /**
     * closes all connections and restart them again if necessary
     * Should be called after long times of idling as the database server might shut down the connection
     *
     * @throws DatabaseException
     */
    public void refresh() throws DatabaseException {
        try {
            this.connection.closeAllIdlingConnections();
        } catch (IOException e) {
            throw new DatabaseException(e);
        }
    }

    public PooledConnection<Connection> getConnection() throws IOException, InterruptedException {
        return connection.orderConnection();
    }


    protected static class SqlConnector implements ConnectionPool.Connection<Connection> {
        static {
            //it seems that tomcat need that to ensure that the driver is loaded before usage
            try {
                log.info("Manually loading psql Driver");
                Class.forName("org.postgresql.Driver");
            } catch (ClassNotFoundException e) {
                log.error("Manual PSQl driver load failed!", e);
            }
        }

        private String host, username, password;

        public SqlConnector(String host, String username, String password) {
            this.host = host;
            this.username = username;
            this.password = password;
        }

        @Override
        public Connection open() throws IOException {
            try {
                return DriverManager.getConnection("jdbc:postgresql://" + host + "/pubchem", username, password);
            } catch (SQLException e) {
                throw new IOException(e);
            }
        }

        @Override
        public void close(Connection connection) throws IOException {
            try {
                connection.close();
            } catch (SQLException e) {
                throw new IOException(e);
            }
        }
    }


    private Fingerprint parseFingerprint(ResultSet result, int index) throws SQLException {
        try (final ResultSet fp = result.getArray(index).getResultSet()) {
            return parseFingerprint(fp);
        }
    }

    private Fingerprint parseFingerprint(ResultSet fp) throws SQLException {
        TShortArrayList shorts = new TShortArrayList();
        while (fp.next()) {
            final short s = fp.getShort(2);
            shorts.add(s);
        }
        return new ArrayFingerprint(CdkFingerprintVersion.getComplete(), shorts.toArray());
    }
}<|MERGE_RESOLUTION|>--- conflicted
+++ resolved
@@ -354,11 +354,7 @@
     public List<InChI> lookupManyInchisByInchiKeys(Iterable<String> inchi_keys) throws DatabaseException {
         final ArrayList<InChI> candidates = new ArrayList<>();
         try (final PooledConnection<Connection> c = connection.orderConnection()) {
-<<<<<<< HEAD
             try (final PreparedStatement statement = c.connection.prepareStatement("SELECT inchi_key_1, inchi FROM structures WHERE inchi_key_1 = ?")) {
-=======
-            try (final PreparedStatement statement = c.connection.prepareStatement("SELECT inchi_key_1, inchi FROM structures as s WHERE s.inchi_key_1 = ?")) {
->>>>>>> e763496a
                 for (String inchikey : inchi_keys) {
                     statement.setString(1, inchikey);
                     try (final ResultSet set = statement.executeQuery()) {
@@ -375,26 +371,6 @@
         } catch (IOException | SQLException e) {
             throw new DatabaseException(e);
         }
-    }
-
-    public long lookupFlagByInchiKey(String inchi_key) throws DatabaseException {
-        long flag=-99;
-        try (final PooledConnection<Connection> c = connection.orderConnection()) {
-            try (final PreparedStatement statement = c.connection.prepareStatement("SELECT s.inchi_key_1, s.flags FROM structures as s WHERE s.inchi_key_1 = ?")) {
-                statement.setString(1, inchi_key);
-                try (final ResultSet set = statement.executeQuery()) {
-                    if (set.next()) {
-                        flag = set.getLong(2);
-                    }
-
-                }
-            }
-            return flag;
-
-        } catch (Exception e) {
-            e.printStackTrace();
-        }
-        return -99;
     }
 
     @Override
@@ -484,33 +460,6 @@
         }
     }
 
-    public ArrayList<short[]> getRandomEntries(int amount, MaskedFingerprintVersion mask) throws DatabaseException{
- //TODO: enforce bio
-        final ArrayList<short[]> candidates = new ArrayList<>();
-        try (final PooledConnection<Connection> c = connection.orderConnection()) {
-            try (final PreparedStatement statement = c.connection.prepareStatement("SELECT fingerprint FROM fingerprints TABLESAMPLE SYSTEM(5)")) {
-
-                    try (final ResultSet set = statement.executeQuery()) {
-                        while (set.next()) {
-                            Fingerprint fpt = parseFingerprint(set, 1);
-                            FingerprintCandidate temp_cand = new FingerprintCandidate(new InChI(null,null), mask.mask(fpt));
-
-                            candidates.add(temp_cand.getFingerprint().toIndizesArray());
-
-                        }
-                    }
-                }
-
-            return candidates;
-        } catch (InterruptedException e) {
-            Thread.currentThread().interrupt();
-            return candidates;
-        } catch (IOException | SQLException e) {
-            throw new DatabaseException(e);
-        }
-
-    }
-
     @Override
     public void close() throws IOException {
         connection.close();
