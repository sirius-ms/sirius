--- conflicted
+++ resolved
@@ -28,12 +28,7 @@
 
     private static BrowserPanel makeBrowserPanel(SiriusGui siriusGui, @NotNull CompoundList compoundList){
         String fid = compoundList.getCompoundListSelectionModel().getSelected().stream().findFirst().map(InstanceBean::getFeatureId).orElse(null);
-<<<<<<< HEAD
-        return URI.create(siriusGui.getSiriusClient().getApiClient().getBasePath()).resolve("/KMD")
-                + makeParameters(siriusGui.getProjectManager().getProjectId(), fid, null, null, null,null);
-=======
         return  siriusGui.getBrowserPanelProvider().makeReactPanel("/KMD", siriusGui.getProjectManager().getProjectId(), fid, null, null, null);
->>>>>>> 5bbd4f48
     }
 
     @Override
