--- conflicted
+++ resolved
@@ -29,24 +29,6 @@
 
     public ZodiacConfigPanel(boolean displayAdvancedParameters) {
         super(ZodiacOptions.class);
-<<<<<<< HEAD
-        final TwoColumnPanel general = new TwoColumnPanel();
-        add(new TextHeaderBoxPanel("General", general));
-        general.addNamed("Considered candidates 300m/z", makeIntParameterSpinner("ZodiacNumberOfConsideredCandidatesAt300Mz", -1, 10000, 1));
-        general.addNamed("Considered candidates 800m/z", makeIntParameterSpinner("ZodiacNumberOfConsideredCandidatesAt800Mz", -1, 10000, 1));
-        general.addNamed("Use  2-step approach", makeParameterCheckBox("ZodiacRunInTwoSteps"));
-
-        final TwoColumnPanel edgeFilter = new TwoColumnPanel();
-        add(new TextHeaderBoxPanel("Edge Filters", edgeFilter));
-        edgeFilter.addNamed("Edge Threshold", makeDoubleParameterSpinner("ZodiacEdgeFilterThresholds.thresholdFilter", .5, 1, .01));
-        edgeFilter.addNamed("Min Local Connections", makeIntParameterSpinner("ZodiacEdgeFilterThresholds.minLocalConnections", 0, 10000, 1));
-
-        final TwoColumnPanel gibbsSampling = new TwoColumnPanel();
-        add(new TextHeaderBoxPanel("Gibbs Sampling", gibbsSampling));
-        gibbsSampling.addNamed("Iterations", makeIntParameterSpinner("ZodiacEpochs.iterations", 100, 9999999, 1));
-        gibbsSampling.addNamed("Burn-In", makeIntParameterSpinner("ZodiacEpochs.burnInPeriod", 0, 9999, 1));
-        gibbsSampling.addNamed("Separate Runs", makeIntParameterSpinner("ZodiacEpochs.numberOfMarkovChains", 1, 1000, 1));
-=======
         this.displayAdvancedParameters = displayAdvancedParameters;
         createPanel(displayAdvancedParameters);
     }
@@ -79,7 +61,6 @@
 //        //todo library file input
 //        libraryHits.addNamed("Minimal Cosine", makeDoubleParameterSpinner("ZodiacLibraryScoring.minCosine", 0, 1, .02));
 //        libraryHits.addNamed("Lamda", makeIntParameterSpinner("ZodiacLibraryScoring.lambda", 0, 99999, 1));
->>>>>>> df948ea8
     }
 
     public void setDisplayAdvancedParameters(boolean display) {
