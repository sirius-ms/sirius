/*
 *  This file is part of the SIRIUS Software for analyzing MS and MS/MS data
 *
 *  Copyright (C) 2013-2020 Kai Dührkop, Markus Fleischauer, Marcus Ludwig, Martin A. Hoffman, Fleming Kretschmer, Marvin Meusel and Sebastian Böcker,
 *  Chair of Bioinformatics, Friedrich-Schiller University.
 *
 *  This program is free software; you can redistribute it and/or
 *  modify it under the terms of the GNU Affero General Public License
 *  as published by the Free Software Foundation; either
 *  version 3 of the License, or (at your option) any later version.
 *
 *  This program is distributed in the hope that it will be useful,
 *  but WITHOUT ANY WARRANTY; without even the implied warranty of
 *  MERCHANTABILITY or FITNESS FOR A PARTICULAR PURPOSE.  See the GNU
 *  Affero General Public License for more details.
 *
 *  You should have received a copy of the GNU Affero General Public License along with SIRIUS.  If not, see <https://www.gnu.org/licenses/agpl-3.0.txt>
 */

package de.unijena.bioinf.ms.gui.actions;

import de.unijena.bioinf.ms.gui.SiriusGui;
import de.unijena.bioinf.ms.gui.compute.BatchComputeDialog;
import de.unijena.bioinf.ms.gui.compute.jjobs.Jobs;
import de.unijena.bioinf.ms.gui.configs.Icons;
import de.unijena.bioinf.ms.nightsky.sdk.model.BackgroundComputationsStateEvent;
import de.unijena.bioinf.sse.DataEventType;
import de.unijena.bioinf.sse.DataObjectEvent;
import org.slf4j.LoggerFactory;

import javax.swing.*;
import java.awt.event.ActionEvent;
import java.util.List;
import java.util.concurrent.atomic.AtomicBoolean;


/**
 * @author Markus Fleischauer
 */
public class ComputeAllAction extends AbstractGuiAction {
    private final static AtomicBoolean isActive = new AtomicBoolean(false);

    public ComputeAllAction(SiriusGui gui) {
        super(gui);
        computationCanceled();

        //filtered Workspace Listener
<<<<<<< HEAD
        this.mainFrame.getCompoundList().getCompoundList().addListEventListener(listChanges ->
                setEnabled(listChanges.getSourceList().size() > 0));
=======
        MF.getCompoundList().getCompoundList().addListEventListener(listChanges ->
                setEnabled(!listChanges.getSourceList().isEmpty()));
>>>>>>> a28e88cc

        setEnabled(!mainFrame.getCompoundList().getCompoundList().isEmpty());

        //Listen if there are active gui jobs
        gui.acceptSiriusClient((client, pid) -> client.addEventListener(evt -> {
            DataObjectEvent<BackgroundComputationsStateEvent> eventData = ((DataObjectEvent<BackgroundComputationsStateEvent>) evt.getNewValue());
            if (eventData.getData().getNumberOfRunningJobs() > 0) {
                computationStarted();
            } else {
                computationCanceled();
            }
        }, pid, DataEventType.BACKGROUND_COMPUTATIONS_STATE));

        gui.acceptSiriusClient((client, pid) -> client.jobs().hasJobs(pid, false));
    }

    @Override
    public void actionPerformed(ActionEvent e) {
        if (isActive.get()) {
            Jobs.runInBackgroundAndLoad(mainFrame, "Canceling Jobs...", () ->
                    gui.acceptSiriusClient((c, pid) -> c.jobs().deleteJobs(pid, true, true)));
        } else {
            if (mainFrame.getCompounds().isEmpty()){
                LoggerFactory.getLogger(getClass()).warn("Not instances to compute! Closing Compute Dialog...");
                return;
            }
            new BatchComputeDialog(gui, List.copyOf(mainFrame.getCompounds()));
        }
    }

    private void computationCanceled() {
        setEnabled(true);
        isActive.set(false);
        putValue(Action.NAME, "Compute All");
        putValue(Action.LARGE_ICON_KEY, Icons.RUN_32);
        putValue(Action.SMALL_ICON, Icons.RUN_16);
        putValue(Action.SHORT_DESCRIPTION, "Compute all compounds");
        setEnabled(!mainFrame.getCompoundList().getCompoundList().isEmpty());
    }

    private void computationStarted() {
        setEnabled(true);
        isActive.set(true);
        putValue(Action.NAME, "Cancel All");
        putValue(Action.LARGE_ICON_KEY, Icons.CANCEL_32);
        putValue(Action.SMALL_ICON, Icons.CANCEL_16);
        putValue(Action.SHORT_DESCRIPTION, "Cancel all running computations");
        setEnabled(!mainFrame.getCompoundList().getCompoundList().isEmpty());
    }

}<|MERGE_RESOLUTION|>--- conflicted
+++ resolved
@@ -45,13 +45,8 @@
         computationCanceled();
 
         //filtered Workspace Listener
-<<<<<<< HEAD
         this.mainFrame.getCompoundList().getCompoundList().addListEventListener(listChanges ->
-                setEnabled(listChanges.getSourceList().size() > 0));
-=======
-        MF.getCompoundList().getCompoundList().addListEventListener(listChanges ->
                 setEnabled(!listChanges.getSourceList().isEmpty()));
->>>>>>> a28e88cc
 
         setEnabled(!mainFrame.getCompoundList().getCompoundList().isEmpty());
 
