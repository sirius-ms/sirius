/*
 *  This file is part of the SIRIUS Software for analyzing MS and MS/MS data
 *
 *  Copyright (C) 2013-2020 Kai Dührkop, Markus Fleischauer, Marcus Ludwig, Martin A. Hoffman, Fleming Kretschmer, Marvin Meusel and Sebastian Böcker,
 *  Chair of Bioinformatics, Friedrich-Schiller University.
 *
 *  This program is free software; you can redistribute it and/or
 *  modify it under the terms of the GNU Affero General Public License
 *  as published by the Free Software Foundation; either
 *  version 3 of the License, or (at your option) any later version.
 *
 *  This program is distributed in the hope that it will be useful,
 *  but WITHOUT ANY WARRANTY; without even the implied warranty of
 *  MERCHANTABILITY or FITNESS FOR A PARTICULAR PURPOSE.  See the GNU
 *  Affero General Public License for more details.
 *
 *  You should have received a copy of the GNU Affero General Public License along with SIRIUS.  If not, see <https://www.gnu.org/licenses/agpl-3.0.txt>
 */

package de.unijena.bioinf.ms.gui.mainframe.result_panel.tabs;

import de.unijena.bioinf.ms.gui.SiriusGui;
<<<<<<< HEAD
=======
import de.unijena.bioinf.ms.gui.compute.jjobs.Jobs;
>>>>>>> b7134e73
import de.unijena.bioinf.ms.gui.mainframe.result_panel.PanelDescription;
import de.unijena.bioinf.ms.gui.molecular_formular.FormulaList;
import de.unijena.bioinf.ms.gui.molecular_formular.FormulaListDetailView;
import de.unijena.bioinf.ms.gui.properties.GuiProperties;
import de.unijena.bioinf.ms.gui.utils.loading.Loadable;
import de.unijena.bioinf.ms.gui.utils.softwaretour.SoftwareTourInfoStore;
import de.unijena.bioinf.ms.gui.utils.softwaretour.SoftwareTourUtils;

import javax.swing.*;
import java.awt.*;

/**
 * @author Markus Fleischauer (markus.fleischauer@gmail.com)
 */
public class FormulaOverviewPanel extends JPanel implements PanelDescription, Loadable {
    public static String getDescriptionString() {
        return "<html>"
                + "<b>SIRIUS - Molecular Formulas Identification</b>"
                + "<br>"
                + "Overview about your Experiment and Results of the Formula Identification with SIRIUS."
                + "</html>";
    }

    @Override
    public String getDescription() {
        return getDescriptionString();
    }

    private final SpectraTreePanel spectrumTreeView;
    private final FormulaListDetailView formulaListDetailView;

<<<<<<< HEAD
    public FormulaOverviewPanel(FormulaList siriusResultElements, SiriusGui siriusGui) {
        super(new BorderLayout());

        formulaListDetailView = new FormulaListDetailView(siriusResultElements);
        spectrumTreeView = new SpectraTreePanel(siriusResultElements, siriusGui);
=======
    public FormulaOverviewPanel(FormulaList siriusResultElements, SiriusGui gui) {
        super(new BorderLayout());

        formulaListDetailView = new FormulaListDetailView(siriusResultElements);
        formulaListDetailView.putClientProperty(SoftwareTourInfoStore.TOUR_ELEMENT_PROPERTY_KEY, SoftwareTourInfoStore.Formulas_List);
        overviewTVP = new TreeVisualizationPanel();
        siriusResultElements.addActiveResultChangedListener(overviewTVP);
        overviewSVP = new SpectraVisualizationPanel();
        siriusResultElements.addActiveResultChangedListener(overviewSVP);
>>>>>>> b7134e73


<<<<<<< HEAD
        JSplitPane major = new JSplitPane(JSplitPane.VERTICAL_SPLIT, formulaListDetailView, spectrumTreeView);
=======
        JSplitPane east = new JSplitPane(JSplitPane.HORIZONTAL_SPLIT, overviewSVP, overviewTVP);
        east.setDividerLocation(.5d);
        east.setResizeWeight(.5d);
        east.putClientProperty(SoftwareTourInfoStore.TOUR_ELEMENT_PROPERTY_KEY, SoftwareTourInfoStore.Formulas_SpectraAndTree);
        JSplitPane major = new JSplitPane(JSplitPane.VERTICAL_SPLIT, formulaListDetailView, east);
>>>>>>> b7134e73
        major.setDividerLocation(250);
        add(major, BorderLayout.CENTER);

        //software tour
        siriusResultElements.addActiveResultChangedListener((instanceBean, sre, resultElements, selections) -> {
            if (instanceBean != null && sre != null && sre.getFTreeJson().isPresent()) {
                Jobs.runEDTLater(() -> initSoftwareTour(gui.getProperties()));
            }
        });
    }

    @Override
    public boolean setLoading(boolean loading, boolean absolute) {
        return formulaListDetailView.setLoading(loading, absolute) /*& spectrumTreeView.setLoading(loading, absolute)*/;
    }

    public void initSoftwareTour(GuiProperties guiProperties) {
        SoftwareTourUtils.checkAndInitTour(this, SoftwareTourInfoStore.FormulaTabTourKey, guiProperties);
    }
}<|MERGE_RESOLUTION|>--- conflicted
+++ resolved
@@ -20,13 +20,11 @@
 package de.unijena.bioinf.ms.gui.mainframe.result_panel.tabs;
 
 import de.unijena.bioinf.ms.gui.SiriusGui;
-<<<<<<< HEAD
-=======
 import de.unijena.bioinf.ms.gui.compute.jjobs.Jobs;
->>>>>>> b7134e73
 import de.unijena.bioinf.ms.gui.mainframe.result_panel.PanelDescription;
 import de.unijena.bioinf.ms.gui.molecular_formular.FormulaList;
 import de.unijena.bioinf.ms.gui.molecular_formular.FormulaListDetailView;
+import de.unijena.bioinf.ms.gui.properties.GuiProperties;
 import de.unijena.bioinf.ms.gui.properties.GuiProperties;
 import de.unijena.bioinf.ms.gui.utils.loading.Loadable;
 import de.unijena.bioinf.ms.gui.utils.softwaretour.SoftwareTourInfoStore;
@@ -55,34 +53,14 @@
     private final SpectraTreePanel spectrumTreeView;
     private final FormulaListDetailView formulaListDetailView;
 
-<<<<<<< HEAD
     public FormulaOverviewPanel(FormulaList siriusResultElements, SiriusGui siriusGui) {
         super(new BorderLayout());
 
         formulaListDetailView = new FormulaListDetailView(siriusResultElements);
         spectrumTreeView = new SpectraTreePanel(siriusResultElements, siriusGui);
-=======
-    public FormulaOverviewPanel(FormulaList siriusResultElements, SiriusGui gui) {
-        super(new BorderLayout());
-
-        formulaListDetailView = new FormulaListDetailView(siriusResultElements);
-        formulaListDetailView.putClientProperty(SoftwareTourInfoStore.TOUR_ELEMENT_PROPERTY_KEY, SoftwareTourInfoStore.Formulas_List);
-        overviewTVP = new TreeVisualizationPanel();
-        siriusResultElements.addActiveResultChangedListener(overviewTVP);
-        overviewSVP = new SpectraVisualizationPanel();
-        siriusResultElements.addActiveResultChangedListener(overviewSVP);
->>>>>>> b7134e73
 
 
-<<<<<<< HEAD
         JSplitPane major = new JSplitPane(JSplitPane.VERTICAL_SPLIT, formulaListDetailView, spectrumTreeView);
-=======
-        JSplitPane east = new JSplitPane(JSplitPane.HORIZONTAL_SPLIT, overviewSVP, overviewTVP);
-        east.setDividerLocation(.5d);
-        east.setResizeWeight(.5d);
-        east.putClientProperty(SoftwareTourInfoStore.TOUR_ELEMENT_PROPERTY_KEY, SoftwareTourInfoStore.Formulas_SpectraAndTree);
-        JSplitPane major = new JSplitPane(JSplitPane.VERTICAL_SPLIT, formulaListDetailView, east);
->>>>>>> b7134e73
         major.setDividerLocation(250);
         add(major, BorderLayout.CENTER);
 
