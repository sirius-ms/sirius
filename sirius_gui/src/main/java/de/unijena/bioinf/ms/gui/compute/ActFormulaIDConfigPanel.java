--- conflicted
+++ resolved
@@ -27,13 +27,8 @@
 public class ActFormulaIDConfigPanel extends ActivatableConfigPanel<FormulaIDConfigPanel> {
 
 
-<<<<<<< HEAD
-    public ActFormulaIDConfigPanel(Dialog owner, java.util.List<InstanceBean> ecs, boolean ms2) {
-        super("SIRIUS", Icons.SIRIUS_32, () -> new FormulaIDConfigPanel(owner, ecs, ms2));
-=======
     public ActFormulaIDConfigPanel(Dialog owner, java.util.List<InstanceBean> ecs, boolean ms2, boolean displayAdvancedParameters) {
-        super("SIRIUS", Icons.SIRIUS_32, false, () -> new FormulaIDConfigPanel(owner, ecs, ms2, displayAdvancedParameters));
->>>>>>> df948ea8
+        super("SIRIUS", Icons.SIRIUS_32, () -> new FormulaIDConfigPanel(owner, ecs, ms2, displayAdvancedParameters));
     }
 
     @Override
