--- conflicted
+++ resolved
@@ -56,12 +56,8 @@
         super(new BorderLayout());
 
         final CompoundClassTableView center = new CompoundClassTableView(table);
-<<<<<<< HEAD
+        center.putClientProperty(SoftwareTourInfoStore.TOUR_ELEMENT_PROPERTY_KEY, SoftwareTourInfoStore.Canopus_Predictions);
         final CompoundClassDetailView detail = new CompoundClassDetailView(siriusResultElements, gui);
-=======
-        center.putClientProperty(SoftwareTourInfoStore.TOUR_ELEMENT_PROPERTY_KEY, SoftwareTourInfoStore.Canopus_Predictions);
-        final CompoundClassDetailView detail = new CompoundClassDetailView(siriusResultElements);
->>>>>>> b7134e73
         sp = new JSplitPane(JSplitPane.VERTICAL_SPLIT, detail, center);
         loadablePanel = new LoadablePanel(sp);
         add(loadablePanel, BorderLayout.CENTER);
