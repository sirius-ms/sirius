--- conflicted
+++ resolved
@@ -46,11 +46,7 @@
 public class AccountPanel extends JPanel {
     private final AuthService service;
     private JLabel userIconLabel, userInfoLabel;
-<<<<<<< HEAD
-    private JButton login, create, changeSub;
-=======
     private JButton login, create, changeSub, registerExplorer;
->>>>>>> b0198ded
     private ToolbarButton refresh;
 
     private SiriusGui gui;
@@ -100,21 +96,14 @@
         //south
         create = new JButton();
         login = new JButton();
-<<<<<<< HEAD
-        changeSub = new JButton(SiriusActions.SELECT_SUBSCRIPTION.getInstance());
-=======
         registerExplorer = new JButton(SiriusActions.REGISTER_EXPLORER.getInstance(gui, true));
         changeSub = new JButton(SiriusActions.SELECT_SUBSCRIPTION.getInstance(gui, true));
->>>>>>> b0198ded
         Box buttons = Box.createHorizontalBox();
         buttons.setBorder(BorderFactory.createEmptyBorder(5, 5, 5, 5));
         buttons.add(create);
         buttons.add(Box.createHorizontalGlue());
-<<<<<<< HEAD
-=======
         if (SystemUtils.IS_OS_WINDOWS)
             buttons.add(registerExplorer);
->>>>>>> b0198ded
         buttons.add(changeSub);
         buttons.add(login);
         add(buttons, BorderLayout.SOUTH);
@@ -137,17 +126,11 @@
             login.setAction(SiriusActions.SIGN_IN.getInstance(gui, true));
             refresh.setEnabled(false);
             changeSub.setEnabled(false);
-<<<<<<< HEAD
-        } else {
-            refresh.setEnabled(true);
-            changeSub.setEnabled(true);
-=======
             registerExplorer.setEnabled(false);
         } else {
             refresh.setEnabled(true);
             changeSub.setEnabled(true);
             registerExplorer.setEnabled(true);
->>>>>>> b0198ded
             try {
                 Image image = ImageIO.read(new URL(userInfo.getClaim("picture").asString()));
                 image = Icons.makeEllipse(image);
@@ -163,13 +146,8 @@
                     + "<br>"
                     + "(" + userInfo.getClaim("sub").asString() + ")"
                     + "</html>");
-<<<<<<< HEAD
-            create.setAction(SiriusActions.MANAGE_ACCOUNT.getInstance());
-            login.setAction(SiriusActions.SIGN_OUT.getInstance());
-=======
             create.setAction(SiriusActions.MANAGE_ACCOUNT.getInstance(gui, true));
             login.setAction(SiriusActions.SIGN_OUT.getInstance(gui, true));
->>>>>>> b0198ded
         }
     }
 
