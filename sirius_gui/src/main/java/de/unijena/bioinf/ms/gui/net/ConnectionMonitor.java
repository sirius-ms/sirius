--- conflicted
+++ resolved
@@ -129,62 +129,7 @@
     private class CheckJob extends TinyBackgroundJJob<ConnectionCheck> {
         @Override
         protected ConnectionCheck compute() throws Exception {
-<<<<<<< HEAD
-            ProxyManager.closeAllStaleConnections();
-
-            checkForInterruption();
-            Multimap<ConnectionError.Klass, ConnectionError> errors = Multimaps.newSetMultimap(new HashMap<>(), LinkedHashSet::new);
-
-            final @NotNull LicenseInfo ll = new LicenseInfo();
-            @Nullable WorkerList wl = null;
-
-            // offline data
-            ApplicationCore.WEB_API.getAuthService().getToken().ifPresent(token -> {
-                Tokens.getUserEmail(token).ifPresent(ll::setUserEmail);
-                Tokens.getUserId(token).ifPresent(ll::setUserId);
-            });
-            ll.setSubscription(ApplicationCore.WEB_API.getActiveSubscription());
-
-            checkForInterruption();
-            try {
-                //online connection check
-                wl = ApplicationCore.WEB_API.getWorkerInfo();
-                if (wl == null || !wl.supportsAllPredictorTypes(neededTypes)) {
-                    errors.put(ConnectionError.Klass.WORKER, new ConnectionError(10,
-                            "No all supported Worker Types are available.", ConnectionError.Klass.WORKER,
-                            null, ConnectionError.Type.WARNING));
-                }
-
-                checkForInterruption();
-                try {
-                    //enrich license info with consumables
-                    if (ll.subscription().map(Subscription::getCountQueries).orElse(false))
-                        ll.setConsumables(ApplicationCore.WEB_API.getConsumables(!ll.subscription().get().hasCompoundLimit())); //yearly if there is compound limit
-                } catch (Exception e) {
-                    errors.put(ConnectionError.Klass.APP_SERVER, new ConnectionError(93,
-                            "Error when requesting computation limits.",
-                            ConnectionError.Klass.APP_SERVER, e));
-                    errors.putAll(ApplicationCore.WEB_API.checkConnection());
-                }
-
-            } catch (Exception e) {
-                errors.put(ConnectionError.Klass.APP_SERVER, new ConnectionError(94,
-                        "Error when requesting worker information.",
-                        ConnectionError.Klass.APP_SERVER, e));
-                errors.putAll(ApplicationCore.WEB_API.checkConnection());
-            }
-
-            checkForInterruption();
-
-            ConnectionCheck result = new ConnectionCheck(errors, wl, ll);
-
-            if (result.isConnected() || result.hasOnlyWarning()) {
-                NetUtils.awakeAll();
-            }
-
-=======
             ConnectionCheck result = siriusClient.infos().getConnectionCheck();
->>>>>>> b0198ded
             return result;
         }
 
