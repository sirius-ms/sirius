package de.unijena.bioinf.ms.gui.compute;

import de.unijena.bioinf.chemdb.custom.CustomDataSources;
import de.unijena.bioinf.ms.gui.dialogs.InfoDialog;
import de.unijena.bioinf.ms.gui.mainframe.MainFrame;
import de.unijena.bioinf.ms.gui.utils.GuiUtils;
import de.unijena.bioinf.ms.gui.utils.jCheckboxList.CheckBoxListItem;
import de.unijena.bioinf.ms.gui.utils.jCheckboxList.JCheckBoxList;
import de.unijena.bioinf.ms.gui.utils.jCheckboxList.JCheckboxListPanel;
import de.unijena.bioinf.ms.properties.PropertyManager;
import org.jetbrains.annotations.Nullable;

import javax.swing.*;
import java.awt.event.ItemEvent;
import java.awt.event.ItemListener;
import java.util.List;

public class StructureSearchStrategy extends JPanel {

    protected JCheckboxListPanel<CustomDataSources.Source> searchDBList;
    public static final String DO_NOT_SHOW_DIVERGING_DATABASES_NOTE = "de.unijena.bioinf.sirius.computeDialog.divergingDatabases.dontAskAgain";

    public StructureSearchStrategy(@Nullable final JCheckBoxList<CustomDataSources.Source> syncSource) {
        createPanel(syncSource);
    }

    private void createPanel(@Nullable JCheckBoxList<CustomDataSources.Source> syncSource) {
        setLayout(new BoxLayout(this, BoxLayout.PAGE_AXIS));
        createStrategyPanel(syncSource);
    }

    private void createStrategyPanel(@Nullable JCheckBoxList<CustomDataSources.Source> syncSource) {
        searchDBList = createDatabasePanel();
        add(searchDBList);

<<<<<<< HEAD
        if (syncSource != null) {
            syncSource.getCheckedItems().forEach(searchDBList.checkBoxList::check);
            syncSource.addCheckBoxListener(e -> {
                @SuppressWarnings("unchecked")
                CustomDataSources.Source item = (CustomDataSources.Source) ((CheckBoxListItem<Object>) e.getItem()).getValue();
                if (e.getStateChange() == ItemEvent.SELECTED) {
                    searchDBList.checkBoxList.check(item);
                } else {
                    searchDBList.checkBoxList.uncheck(item);
                }
=======
//        add(new TextHeaderBoxPanel("General", additionalOptions));

        PropertyManager.DEFAULTS.createInstanceWithDefaults(StructureSearchDB.class).searchDBs
                .forEach(s -> searchDBList.checkBoxList.check(CustomDataSources.getSourceFromName(s.name())));

        //todo NewWorkflow: not sure, if this works properly
        if (syncSource != null)
            syncSource.addListSelectionListener(e -> {
                searchDBList.checkBoxList.uncheckAll();
                if (syncSource.getCheckedItems().isEmpty())
                    searchDBList.checkBoxList.check(CustomDataSources.getSourceFromName(DataSource.BIO.name()));
                else
                    searchDBList.checkBoxList.checkAll(syncSource.getCheckedItems());
>>>>>>> 08136490
            });
            addDivergingDatabasesNote();
        }
    }

    private void addDivergingDatabasesNote() {
        if (!PropertyManager.getBoolean(DO_NOT_SHOW_DIVERGING_DATABASES_NOTE, false)) {
            ItemListener dbSelectionChangeListener = new ItemListener() {
                @Override
                public void itemStateChanged(ItemEvent e) {
                    new InfoDialog(MainFrame.MF, "Note that you are searching in different databases for formula and structure.", DO_NOT_SHOW_DIVERGING_DATABASES_NOTE);
                    searchDBList.checkBoxList.removeCheckBoxListener(this);
                }
            };
            searchDBList.checkBoxList.addCheckBoxListener(dbSelectionChangeListener);
        }
    }


    private JCheckboxListPanel<CustomDataSources.Source> createDatabasePanel() {
        DBSelectionList innerList = new DBSelectionList();
        JCheckboxListPanel<CustomDataSources.Source> dbList = new JCheckboxListPanel<>(innerList, "Search DBs");
        GuiUtils.assignParameterToolTip(dbList, "StructureSearchDB");
        return dbList;
    }

    public JCheckboxListPanel<CustomDataSources.Source> getSearchDBList() {
        return searchDBList;
    }

    public List<CustomDataSources.Source> getStructureSearchDBs() {
        return searchDBList.checkBoxList.getCheckedItems();
    }
<<<<<<< HEAD
=======

    public List<String> getStructureSearchDBStrings() {
        return getStructureSearchDBs().stream().map(CustomDataSources.Source::name).filter(Objects::nonNull).collect(Collectors.toList());
    }
>>>>>>> 08136490
}<|MERGE_RESOLUTION|>--- conflicted
+++ resolved
@@ -33,7 +33,6 @@
         searchDBList = createDatabasePanel();
         add(searchDBList);
 
-<<<<<<< HEAD
         if (syncSource != null) {
             syncSource.getCheckedItems().forEach(searchDBList.checkBoxList::check);
             syncSource.addCheckBoxListener(e -> {
@@ -44,21 +43,6 @@
                 } else {
                     searchDBList.checkBoxList.uncheck(item);
                 }
-=======
-//        add(new TextHeaderBoxPanel("General", additionalOptions));
-
-        PropertyManager.DEFAULTS.createInstanceWithDefaults(StructureSearchDB.class).searchDBs
-                .forEach(s -> searchDBList.checkBoxList.check(CustomDataSources.getSourceFromName(s.name())));
-
-        //todo NewWorkflow: not sure, if this works properly
-        if (syncSource != null)
-            syncSource.addListSelectionListener(e -> {
-                searchDBList.checkBoxList.uncheckAll();
-                if (syncSource.getCheckedItems().isEmpty())
-                    searchDBList.checkBoxList.check(CustomDataSources.getSourceFromName(DataSource.BIO.name()));
-                else
-                    searchDBList.checkBoxList.checkAll(syncSource.getCheckedItems());
->>>>>>> 08136490
             });
             addDivergingDatabasesNote();
         }
@@ -92,11 +76,8 @@
     public List<CustomDataSources.Source> getStructureSearchDBs() {
         return searchDBList.checkBoxList.getCheckedItems();
     }
-<<<<<<< HEAD
-=======
 
     public List<String> getStructureSearchDBStrings() {
         return getStructureSearchDBs().stream().map(CustomDataSources.Source::name).filter(Objects::nonNull).collect(Collectors.toList());
     }
->>>>>>> 08136490
 }