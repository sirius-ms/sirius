/*
 *  This file is part of the SIRIUS Software for analyzing MS and MS/MS data
 *
 *  Copyright (C) 2013-2020 Kai Dührkop, Markus Fleischauer, Marcus Ludwig, Martin A. Hoffman, Fleming Kretschmer, Marvin Meusel and Sebastian Böcker,
 *  Chair of Bioinformatics, Friedrich-Schiller University.
 *
 *  This program is free software; you can redistribute it and/or
 *  modify it under the terms of the GNU Affero General Public License
 *  as published by the Free Software Foundation; either
 *  version 3 of the License, or (at your option) any later version.
 *
 *  This program is distributed in the hope that it will be useful,
 *  but WITHOUT ANY WARRANTY; without even the implied warranty of
 *  MERCHANTABILITY or FITNESS FOR A PARTICULAR PURPOSE.  See the GNU
 *  Affero General Public License for more details.
 *
 *  You should have received a copy of the GNU Affero General Public License along with SIRIUS.  If not, see <https://www.gnu.org/licenses/agpl-3.0.txt>
 */

package de.unijena.bioinf.ms.gui.actions;

import de.unijena.bioinf.ms.gui.configs.Icons;
import de.unijena.bioinf.ms.gui.dialogs.ExceptionDialog;
import de.unijena.bioinf.ms.gui.utils.GuiUtils;
import de.unijena.bioinf.ms.properties.PropertyManager;
import org.slf4j.LoggerFactory;

import javax.swing.*;
import java.awt.*;
import java.awt.event.ActionEvent;
import java.io.IOException;
import java.net.URI;
import java.net.URISyntaxException;

<<<<<<< HEAD
import static de.unijena.bioinf.ms.gui.mainframe.MainFrame.MF;

public class OpenOnlineDocumentationAction extends AbstractAction {
    public OpenOnlineDocumentationAction() {
=======

public class OpenOnlineDocumentationAction extends AbstractAction {
    protected final Frame popupOwner;
    public OpenOnlineDocumentationAction(Frame popupOwner) {
>>>>>>> b0198ded
        super("Help");
        putValue(Action.LARGE_ICON_KEY, Icons.HELP_32);
        putValue(Action.SHORT_DESCRIPTION,"Open online documentation");
        this.popupOwner = popupOwner;
    }

    @Override
    public void actionPerformed(ActionEvent e) {
        String url = PropertyManager.getProperty("de.unijena.bioinf.sirius.docu.url");
        try {
            URI uri = new URI(url);
            try {
<<<<<<< HEAD
                GuiUtils.openURL(uri, "Open Online Documentation", true);
            } catch (IOException er) {
                LoggerFactory.getLogger(getClass()).error("Could not 'Online Documentation' in system browser, Try internal browser as fallback.", er);
                try {
                    GuiUtils.openURL(uri, "Open Online Documentation (internal)", false);
                } catch (IOException ex2) {
                    LoggerFactory.getLogger(getClass()).error("Could neither open 'Online Documentation' in system browser nor in internal Browser." +   System.lineSeparator() + "Please copy the url to your browser: " + uri, ex2);
                    new ExceptionDialog(MF, "Could neither open 'Online Documentation' in system browser nor in SIRIUS' internal browser: " + ex2.getMessage() + System.lineSeparator() + "Please copy the url to your browser: " + uri);
=======
                GuiUtils.openURL(popupOwner, uri, "Open Online Documentation", true);
            } catch (IOException er) {
                LoggerFactory.getLogger(getClass()).error("Could not 'Online Documentation' in system browser, Try internal browser as fallback.", er);
                try {
                    GuiUtils.openURL(popupOwner, uri, "Open Online Documentation (internal)", false);
                } catch (IOException ex2) {
                    LoggerFactory.getLogger(getClass()).error("Could neither open 'Online Documentation' in system browser nor in internal Browser." +   System.lineSeparator() + "Please copy the url to your browser: " + uri, ex2);
                    new ExceptionDialog(popupOwner, "Could neither open 'Online Documentation' in system browser nor in SIRIUS' internal browser: " + ex2.getMessage() + System.lineSeparator() + "Please copy the url to your browser: " + uri);
>>>>>>> b0198ded
                }
                LoggerFactory.getLogger(this.getClass()).error(er.getMessage(), er);
            }
        } catch (URISyntaxException ex) {
<<<<<<< HEAD
            new ExceptionDialog(MF,"Malformed URL '" + url + "'. Cause: " + ex.getMessage());
=======
            new ExceptionDialog(popupOwner,"Malformed URL '" + url + "'. Cause: " + ex.getMessage());
>>>>>>> b0198ded
        }
    }
}<|MERGE_RESOLUTION|>--- conflicted
+++ resolved
@@ -32,17 +32,10 @@
 import java.net.URI;
 import java.net.URISyntaxException;
 
-<<<<<<< HEAD
-import static de.unijena.bioinf.ms.gui.mainframe.MainFrame.MF;
-
-public class OpenOnlineDocumentationAction extends AbstractAction {
-    public OpenOnlineDocumentationAction() {
-=======
 
 public class OpenOnlineDocumentationAction extends AbstractAction {
     protected final Frame popupOwner;
     public OpenOnlineDocumentationAction(Frame popupOwner) {
->>>>>>> b0198ded
         super("Help");
         putValue(Action.LARGE_ICON_KEY, Icons.HELP_32);
         putValue(Action.SHORT_DESCRIPTION,"Open online documentation");
@@ -55,16 +48,6 @@
         try {
             URI uri = new URI(url);
             try {
-<<<<<<< HEAD
-                GuiUtils.openURL(uri, "Open Online Documentation", true);
-            } catch (IOException er) {
-                LoggerFactory.getLogger(getClass()).error("Could not 'Online Documentation' in system browser, Try internal browser as fallback.", er);
-                try {
-                    GuiUtils.openURL(uri, "Open Online Documentation (internal)", false);
-                } catch (IOException ex2) {
-                    LoggerFactory.getLogger(getClass()).error("Could neither open 'Online Documentation' in system browser nor in internal Browser." +   System.lineSeparator() + "Please copy the url to your browser: " + uri, ex2);
-                    new ExceptionDialog(MF, "Could neither open 'Online Documentation' in system browser nor in SIRIUS' internal browser: " + ex2.getMessage() + System.lineSeparator() + "Please copy the url to your browser: " + uri);
-=======
                 GuiUtils.openURL(popupOwner, uri, "Open Online Documentation", true);
             } catch (IOException er) {
                 LoggerFactory.getLogger(getClass()).error("Could not 'Online Documentation' in system browser, Try internal browser as fallback.", er);
@@ -73,16 +56,11 @@
                 } catch (IOException ex2) {
                     LoggerFactory.getLogger(getClass()).error("Could neither open 'Online Documentation' in system browser nor in internal Browser." +   System.lineSeparator() + "Please copy the url to your browser: " + uri, ex2);
                     new ExceptionDialog(popupOwner, "Could neither open 'Online Documentation' in system browser nor in SIRIUS' internal browser: " + ex2.getMessage() + System.lineSeparator() + "Please copy the url to your browser: " + uri);
->>>>>>> b0198ded
                 }
                 LoggerFactory.getLogger(this.getClass()).error(er.getMessage(), er);
             }
         } catch (URISyntaxException ex) {
-<<<<<<< HEAD
-            new ExceptionDialog(MF,"Malformed URL '" + url + "'. Cause: " + ex.getMessage());
-=======
             new ExceptionDialog(popupOwner,"Malformed URL '" + url + "'. Cause: " + ex.getMessage());
->>>>>>> b0198ded
         }
     }
 }