--- conflicted
+++ resolved
@@ -13,12 +13,7 @@
     void loadTree(String jsonTree);
     void cancelTasks();
     void clear();
-<<<<<<< HEAD
-    void cancel();
-    Object executeJS(String js_code);
-=======
     void executeJS(String js_code);
->>>>>>> 4f00b904
     Object getJSObject(String name);
     Object[] getJSArray(String name);
     void setJSArray(String name, Object[] newArray);
