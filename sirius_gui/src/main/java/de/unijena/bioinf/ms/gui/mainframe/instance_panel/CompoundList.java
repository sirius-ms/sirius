/*
 *  This file is part of the SIRIUS Software for analyzing MS and MS/MS data
 *
 *  Copyright (C) 2013-2020 Kai Dührkop, Markus Fleischauer, Marcus Ludwig, Martin A. Hoffman, Fleming Kretschmer, Marvin Meusel and Sebastian Böcker,
 *  Chair of Bioinformatics, Friedrich-Schiller University.
 *
 *  This program is free software; you can redistribute it and/or
 *  modify it under the terms of the GNU Affero General Public License
 *  as published by the Free Software Foundation; either
 *  version 3 of the License, or (at your option) any later version.
 *
 *  This program is distributed in the hope that it will be useful,
 *  but WITHOUT ANY WARRANTY; without even the implied warranty of
 *  MERCHANTABILITY or FITNESS FOR A PARTICULAR PURPOSE.  See the GNU
 *  Affero General Public License for more details.
 *
 *  You should have received a copy of the GNU Affero General Public License along with SIRIUS.  If not, see <https://www.gnu.org/licenses/agpl-3.0.txt>
 */

package de.unijena.bioinf.ms.gui.mainframe.instance_panel;

import ca.odell.glazedlists.*;
import ca.odell.glazedlists.event.ListEvent;
import ca.odell.glazedlists.matchers.CompositeMatcherEditor;
import ca.odell.glazedlists.matchers.MatcherEditor;
import ca.odell.glazedlists.swing.DefaultEventSelectionModel;
import ca.odell.glazedlists.swing.GlazedListsSwing;
import ca.odell.glazedlists.swing.TextComponentMatcherEditor;
import de.unijena.bioinf.ms.gui.SiriusGui;
import de.unijena.bioinf.ms.gui.dialogs.CompoundFilterOptionsDialog;
import de.unijena.bioinf.ms.gui.utils.*;
import de.unijena.bioinf.ms.gui.utils.matchers.BackgroundJJobMatcheEditor;
import de.unijena.bioinf.projectspace.GuiProjectManager;
import de.unijena.bioinf.projectspace.InstanceBean;
import lombok.Getter;
import org.jetbrains.annotations.NotNull;

import javax.swing.*;
import java.awt.*;
import java.util.Comparator;
import java.util.Queue;
import java.util.concurrent.ConcurrentLinkedQueue;

/**
 * This is the main List of the SIRIUS UI.
 * It shows the main Instances (former Compounds or Experiments)
 * It is usually a singleton and backed by the INSTANCE_LIST of the  {@link GuiProjectManager}
 *
 * @author Markus Fleischauer (markus.fleischauer@gmail.com)
 */
public class CompoundList {

    final PlaceholderTextField searchField;
    final JButton openFilterPanelButton;
    final CompoundFilterModel compoundFilterModel;
    final ObservableElementList<InstanceBean> obsevableScource;
    final SortedList<InstanceBean> sortedSource;
    final EventList<InstanceBean> compoundList;
    final DefaultEventSelectionModel<InstanceBean> compountListSelectionModel;
    final BackgroundJJobMatcheEditor<InstanceBean> backgroundFilterMatcher;
    final private MatcherEditorWithOptionalInvert<InstanceBean> compoundListMatchEditor;

    private final Queue<ExperimentListChangeListener> listeners = new ConcurrentLinkedQueue<>();

<<<<<<< HEAD
    public CompoundList(@NotNull final GuiProjectSpaceManager ps) {
        searchField = new SearchTextField("Hit enter to search...");
        obsevableScource = new ObservableElementList<>(ps.INSTANCE_LIST, GlazedLists.beanConnector(InstanceBean.class));
        sortedSource = new SortedList<>(obsevableScource, Comparator.comparing(b -> b.getID().getCompoundIndex()));
=======
    private final Color defaultOpenFilterPanelButtonColor;

    @Getter
    private @NotNull SiriusGui gui;
    public CompoundList(@NotNull SiriusGui gui) {
        this.gui = gui;
        searchField = new PlaceholderTextField();
        searchField.setPlaceholder("Type and hit enter to search");
        searchField.setToolTipText("Type text to perform a full text search on the data below. Hit enter to start searching.");

        obsevableScource = new ObservableElementList<>(gui.getProjectManager().INSTANCE_LIST, GlazedLists.beanConnector(InstanceBean.class));
        sortedSource = new SortedList<>(obsevableScource, Comparator.comparing(InstanceBean::getRTOrMissing));
>>>>>>> b0198ded

        //filters
        BasicEventList<MatcherEditor<InstanceBean>> listOfFilters = new BasicEventList<>();
        //text filter
        listOfFilters.add(new TextComponentMatcherEditor<>(searchField, (baseList, element) -> {
            baseList.add(element.getGUIName());
            baseList.add(element.getIonType().toString());
            baseList.add(String.valueOf(element.getIonMass()));
        }, false));

        //additional filter based on specific parameters
        compoundFilterModel = new CompoundFilterModel();
        listOfFilters.add(new CompoundFilterMatcherEditor(new CompoundFilterMatcher(gui.getProperties(), compoundFilterModel)));
        //combined filters
        CompositeMatcherEditor<InstanceBean> compositeMatcherEditor = new CompositeMatcherEditor<>(listOfFilters);
        compositeMatcherEditor.setMode(CompositeMatcherEditor.AND);

        compoundListMatchEditor = new MatcherEditorWithOptionalInvert<>(compositeMatcherEditor);
        backgroundFilterMatcher = new BackgroundJJobMatcheEditor<>(compoundListMatchEditor);
        FilterList<InstanceBean> filterList = new FilterList<>(sortedSource, backgroundFilterMatcher);
        compoundList = GlazedListsSwing.swingThreadProxyList(filterList);

        //filter dialog
        openFilterPanelButton = new JButton("...");
        defaultOpenFilterPanelButtonColor = openFilterPanelButton.getBackground();

        openFilterPanelButton.addActionListener(e -> new CompoundFilterOptionsDialog(gui, searchField, compoundFilterModel, this));
        compositeMatcherEditor.addMatcherEditorListener(evt -> colorByActiveFilter(openFilterPanelButton, compoundFilterModel));

        compountListSelectionModel = new DefaultEventSelectionModel<>(compoundList);

        compountListSelectionModel.addListSelectionListener(e -> {
            if (!e.getValueIsAdjusting()) {
                compountListSelectionModel.getDeselected().forEach(InstanceBean::disableProjectSpaceListener);
                compountListSelectionModel.getSelected().forEach(InstanceBean::enableProjectSpaceListener);
                notifyListenerSelectionChange();
            }
        });
        compoundList.addListEventListener(this::notifyListenerDataChange);
    }

    private void colorByActiveFilter(JButton openFilterPanelButton, CompoundFilterModel compoundFilterModel) {
        //is any filtering option active (despite the text filter which is visible all the time)
        if (isFilterInverted()){
            openFilterPanelButton.setBackground(new Color(235, 94, 85));
        } else if (compoundFilterModel.isActive() || !searchField.getText().isEmpty()){
            openFilterPanelButton.setBackground(new Color(49, 153, 187));
        }else {
            openFilterPanelButton.setBackground(defaultOpenFilterPanelButtonColor);
        }
    }

    public void orderBy(@NotNull final Comparator<InstanceBean> comp) {
        sortedSource.setComparator(comp);
    }

    public boolean isFilterInverted() {
        return compoundListMatchEditor.isInverted();
    }

    public void toggleInvertFilter() {
        compoundListMatchEditor.setInverted(!compoundListMatchEditor.isInverted());
    }

    public void resetFilter() {
        //filtering consists of the text filter, the filter model and the possible inversion using the MatcherEditor
        compoundFilterModel.resetFilter();
        compoundListMatchEditor.setInverted(false);
        searchField.setText("");
        searchField.postActionEvent();
        colorByActiveFilter(openFilterPanelButton, compoundFilterModel);
    }

    private void notifyListenerDataChange(ListEvent<InstanceBean> event) {
        for (ExperimentListChangeListener l : listeners) {
            event.reset();//this is hell important to reset the iterator
            l.listChanged(event, compountListSelectionModel, sortedSource.size());
        }
    }

    private void notifyListenerSelectionChange() {
        for (ExperimentListChangeListener l : listeners) {
            l.listSelectionChanged(compountListSelectionModel, sortedSource.size());
        }
    }

    //API methods
    public void addChangeListener(ExperimentListChangeListener l) {
        listeners.add(l);
    }

    public void removeChangeListener(ExperimentListChangeListener l) {
        listeners.remove(l);
    }

    public DefaultEventSelectionModel<InstanceBean> getCompoundListSelectionModel() {
        return compountListSelectionModel;
    }

    public EventList<InstanceBean> getCompoundList() {
        return compoundList;
    }
}<|MERGE_RESOLUTION|>--- conflicted
+++ resolved
@@ -62,12 +62,6 @@
 
     private final Queue<ExperimentListChangeListener> listeners = new ConcurrentLinkedQueue<>();
 
-<<<<<<< HEAD
-    public CompoundList(@NotNull final GuiProjectSpaceManager ps) {
-        searchField = new SearchTextField("Hit enter to search...");
-        obsevableScource = new ObservableElementList<>(ps.INSTANCE_LIST, GlazedLists.beanConnector(InstanceBean.class));
-        sortedSource = new SortedList<>(obsevableScource, Comparator.comparing(b -> b.getID().getCompoundIndex()));
-=======
     private final Color defaultOpenFilterPanelButtonColor;
 
     @Getter
@@ -80,7 +74,6 @@
 
         obsevableScource = new ObservableElementList<>(gui.getProjectManager().INSTANCE_LIST, GlazedLists.beanConnector(InstanceBean.class));
         sortedSource = new SortedList<>(obsevableScource, Comparator.comparing(InstanceBean::getRTOrMissing));
->>>>>>> b0198ded
 
         //filters
         BasicEventList<MatcherEditor<InstanceBean>> listOfFilters = new BasicEventList<>();
