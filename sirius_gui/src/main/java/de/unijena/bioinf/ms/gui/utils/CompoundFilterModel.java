--- conflicted
+++ resolved
@@ -20,18 +20,6 @@
 
 import de.unijena.bioinf.ChemistryBase.chem.FormulaConstraints;
 import de.unijena.bioinf.ChemistryBase.chem.PrecursorIonType;
-<<<<<<< HEAD
-import de.unijena.bioinf.chemdb.custom.CustomDataSources;
-import de.unijena.bioinf.lcms.LCMSCompoundSummary;
-import de.unijena.bioinf.ms.frontend.core.SiriusPCS;
-import org.jetbrains.annotations.NotNull;
-import org.jetbrains.annotations.Nullable;
-
-import java.util.Arrays;
-import java.util.Collections;
-import java.util.List;
-import java.util.Set;
-=======
 import de.unijena.bioinf.ms.frontend.core.SiriusPCS;
 import de.unijena.bioinf.ms.nightsky.sdk.model.DataQuality;
 import de.unijena.bioinf.ms.nightsky.sdk.model.SearchableDatabase;
@@ -42,7 +30,6 @@
 import org.jetbrains.annotations.Nullable;
 
 import java.util.*;
->>>>>>> b0198ded
 
 /**
  * This model stores the filter criteria for a compound list
@@ -62,19 +49,11 @@
     @Getter
     private double currentMaxRt;
 
-<<<<<<< HEAD
+    @Getter
     private double currentMinConfidence;
+    @Getter
     private double currentMaxConfidence;
 
-    //
-    private boolean[] peakShapeQualities = new boolean[]{true, true, true};
-
-=======
-    @Getter
-    private double currentMinConfidence;
-    @Getter
-    private double currentMaxConfidence;
-
 
     @Getter
     private final QualityFilter featureQualityFilter = new QualityFilter("Feature Quality");
@@ -100,7 +79,6 @@
     private int currentMinIsotopePeaks;
 
     @Setter
->>>>>>> b0198ded
     private Set<PrecursorIonType> adducts = Set.of();
     @Getter
     private LipidFilter lipidFilter = LipidFilter.KEEP_ALL_COMPOUNDS;
@@ -111,10 +89,7 @@
     @Nullable
     private DbFilter dbFilter;
 
-<<<<<<< HEAD
-=======
-
->>>>>>> b0198ded
+
     /*
     min/max possible values
      */
@@ -127,27 +102,19 @@
     @Getter
     private final double maxRt;
 
-<<<<<<< HEAD
+    @Getter
+    private final int minIsotopePeaks;
+    @Getter
+    private final int maxIsotopePeaks;
+
+    @Getter
     private final double minConfidence;
-=======
-    @Getter
-    private final int minIsotopePeaks;
-    @Getter
-    private final int maxIsotopePeaks;
-
-    @Getter
-    private final double minConfidence;
-    @Getter
->>>>>>> b0198ded
+    @Getter
     private final double maxConfidence;
 
 
     public CompoundFilterModel() {
-<<<<<<< HEAD
-        this(0, 5000d, 0, 10000d, 0, 1d);
-=======
         this(0, 5000d, 0, 10000d, 0, 1d, 0, Integer.MAX_VALUE);
->>>>>>> b0198ded
     }
 
 
@@ -162,21 +129,14 @@
      * @param minConfidence
      * @param maxConfidence
      */
-<<<<<<< HEAD
-    public CompoundFilterModel(double minMz, double maxMz, double minRt, double maxRt, double minConfidence, double maxConfidence) {
-=======
     public CompoundFilterModel(double minMz, double maxMz, double minRt, double maxRt, double minConfidence, double maxConfidence, int minIsotopePeaks, int maxIsotopePeaks) {
->>>>>>> b0198ded
         this.currentMinMz = minMz;
         this.currentMaxMz = maxMz;
         this.currentMinRt = minRt;
         this.currentMaxRt = maxRt;
         this.currentMinConfidence = minConfidence;
         this.currentMaxConfidence = maxConfidence;
-<<<<<<< HEAD
-=======
         this.currentMinIsotopePeaks = minIsotopePeaks;
->>>>>>> b0198ded
 
         this.minMz = minMz;
         this.maxMz = maxMz;
@@ -184,11 +144,8 @@
         this.maxRt = maxRt;
         this.minConfidence = minConfidence;
         this.maxConfidence = maxConfidence;
-<<<<<<< HEAD
-=======
         this.minIsotopePeaks = minIsotopePeaks;
         this.maxIsotopePeaks = maxIsotopePeaks;
->>>>>>> b0198ded
     }
 
     public void fireUpdateCompleted() {
@@ -213,7 +170,6 @@
 
     public void setDbFilter(@Nullable DbFilter dbFilter) {
         this.dbFilter = dbFilter;
-<<<<<<< HEAD
     }
 
     @Nullable
@@ -232,59 +188,6 @@
     @NotNull
     public ElementFilter getElementFilter() {
         return elementFilter;
-    }
-
-    public void setElementFilter(@NotNull ElementFilter value) {
-        ElementFilter oldValue = elementFilter;
-        elementFilter = value;
-        pcs.firePropertyChange("setElementFilter", oldValue, value);
-    }
-
-    public void setPeakShapeQuality(LCMSCompoundSummary.Quality quality, boolean value) {
-        boolean oldValue = peakShapeQualities[quality.ordinal()];
-        peakShapeQualities[quality.ordinal()] = value;
-        pcs.firePropertyChange("setPeakShapeQuality", oldValue, value);
-    }
-
-    public void setPeakShapeQuality(int quality, boolean value) {
-        boolean oldValue = peakShapeQualities[quality];
-        peakShapeQualities[quality] = value;
-        pcs.firePropertyChange("setPeakShapeQuality", oldValue, value);
-    }
-
-    public boolean getPeakShapeQuality(LCMSCompoundSummary.Quality quality) {
-        return peakShapeQualities[quality.ordinal()];
-    }
-
-    public boolean getPeakShapeQuality(int quality) {
-        return peakShapeQualities[quality];
-    }
-
-    public void setCurrentMinMz(double currentMinMz) {
-        if (currentMinMz < minMz) throw new IllegalArgumentException("current value out of range: " + currentMinMz);
-        double oldValue = this.currentMinMz;
-        this.currentMinMz = currentMinMz;
-        pcs.firePropertyChange("setMinMz", oldValue, currentMinMz);
-=======
-    }
-
-    @Nullable
-    public DbFilter getDbFilter() {
-        return dbFilter;
-    }
-
-    public boolean isDbFilterEnabled() {
-        return dbFilter != null && !dbFilter.dbs.isEmpty();
-    }
-
-    public boolean isElementFilterEnabled() {
-        return elementFilter.isActive();
-    }
-
-    @NotNull
-    public ElementFilter getElementFilter() {
-        return elementFilter;
->>>>>>> b0198ded
     }
 
     public void setElementFilter(@NotNull ElementFilter value) {
@@ -362,62 +265,21 @@
 
     }
 
-    public double getCurrentMaxConfidence() {
-        return currentMaxConfidence;
-    }
-
-    public void setCurrentMaxConfidence(double currentMaxConfidence) {
-        if (currentMaxConfidence > maxConfidence)
-            throw new IllegalArgumentException("current value out of range: " + currentMaxConfidence);
-        double oldValue = this.currentMaxConfidence;
-        this.currentMaxConfidence = currentMaxConfidence;
-        pcs.firePropertyChange("setMaxConfidence", oldValue, currentMaxConfidence);
-
-    }
-
-    public double getCurrentMinConfidence() {
-        return currentMinConfidence;
-    }
-
-    public void setCurrentMinConfidence(double currentMinConfidence) {
-        if (currentMinConfidence < minConfidence)
-            throw new IllegalArgumentException("current value out of range: " + currentMinConfidence);
-        double oldValue = this.currentMinConfidence;
-        this.currentMinConfidence = currentMinConfidence;
-        pcs.firePropertyChange("setMinConfidence", oldValue, currentMinConfidence);
-
-    }
-
-    public double getMinConfidence() {
-        return minConfidence;
-    }
-
-    public double getMaxConfidence() {
-        return maxConfidence;
-    }
-
     /**
      * filter options are active. that means selected values differ from absolute min/max
      *
      * @return true if active and false if not.
      */
     public boolean isActive() {
-<<<<<<< HEAD
-=======
         if (hasMs1 || hasMsMs)
             return true;
->>>>>>> b0198ded
         if (currentMinMz != minMz || currentMaxMz != maxMz ||
                 currentMinRt != minRt || currentMaxRt != maxRt ||
                 currentMinConfidence != minConfidence || currentMaxConfidence != maxConfidence
         ) return true;
         if (!adducts.isEmpty()) return true;
-<<<<<<< HEAD
-        if (isPeakShapeFilterEnabled() || isLipidFilterEnabled() || isElementFilterEnabled() || isDbFilterEnabled()) return true;
-=======
         if (getIoQualityFilters().stream().anyMatch(QualityFilter::isEnabled) || getFeatureQualityFilter().isEnabled() || isLipidFilterEnabled() || isElementFilterEnabled() || isDbFilterEnabled())
             return true;
->>>>>>> b0198ded
 
         return false;
     }
@@ -436,25 +298,12 @@
 
     public boolean isMinConfidenceFilterActive() {
         return currentMinConfidence != minConfidence;
-<<<<<<< HEAD
-    }
-
-
-    public void setAdducts(Set<PrecursorIonType> adducts) {
-        this.adducts = adducts;
-=======
->>>>>>> b0198ded
     }
 
 
     public Set<PrecursorIonType> getAdducts() {
         return Collections.unmodifiableSet(adducts);
     }
-    public boolean isAdductFilterActive() {
-        return adducts != null && !adducts.isEmpty();
-    }
-
-
 
     public boolean isAdductFilterActive() {
         return adducts != null && !adducts.isEmpty();
@@ -474,12 +323,8 @@
         setCurrentMaxRt(maxRt);
         setCurrentMaxConfidence(maxConfidence);
         setCurrentMinConfidence(minConfidence);
-<<<<<<< HEAD
-        Arrays.fill(peakShapeQualities, true);
-=======
         getFeatureQualityFilter().reset();
         getPeakShapeQualityFilter().reset();
->>>>>>> b0198ded
         setLipidFilter(LipidFilter.KEEP_ALL_COMPOUNDS);
         setDbFilter(null);
         setElementFilter(ElementFilter.disabled());
@@ -493,16 +338,6 @@
     }
 
     public static class DbFilter {
-<<<<<<< HEAD
-        final List<CustomDataSources.Source> dbs;
-        final int numOfCandidates;
-
-        public DbFilter(List<CustomDataSources.Source> dbs) {
-            this(dbs, 5);
-
-        }
-        public DbFilter(List<CustomDataSources.Source> dbFilter, int numOfCandidates) {
-=======
         final List<SearchableDatabase> dbs;
         final int numOfCandidates;
 
@@ -512,30 +347,15 @@
         }
 
         public DbFilter(List<SearchableDatabase> dbFilter, int numOfCandidates) {
->>>>>>> b0198ded
             this.dbs = dbFilter;
             this.numOfCandidates = numOfCandidates;
         }
 
-<<<<<<< HEAD
-        public long getDbFilterBits() {
-            if (dbs == null || dbs.isEmpty())
-                return 0;
-            return dbs.stream().
-                    mapToLong(CustomDataSources.Source::flag).reduce((a, b) -> a | b).orElse(0);
-        }
-
-=======
->>>>>>> b0198ded
         public int getNumOfCandidates() {
             return numOfCandidates;
         }
 
-<<<<<<< HEAD
-        public List<CustomDataSources.Source> getDbs() {
-=======
         public List<SearchableDatabase> getDbs() {
->>>>>>> b0198ded
             return dbs;
         }
     }
@@ -589,8 +409,6 @@
             return DISABLED;
         }
     }
-<<<<<<< HEAD
-=======
 
 
     public class QualityFilter {
@@ -668,5 +486,4 @@
         }
 
     }
->>>>>>> b0198ded
 }