--- conflicted
+++ resolved
@@ -56,20 +56,12 @@
 
     @Override
     public void actionPerformed(ActionEvent e) {
-<<<<<<< HEAD
-        JFileChooser jfc = new JFileChooser();
-        jfc.setCurrentDirectory(PropertyManager.getFile(SiriusProperties.DEFAULT_SAVE_DIR_PATH));
-        jfc.setFileSelectionMode(JFileChooser.FILES_AND_DIRECTORIES);
-        jfc.setAcceptAllFileFilterUsed(false);
-        jfc.addChoosableFileFilter(new ProjectDirectoryFilter());
-=======
         ProjectCreateAction.openDialog(mainFrame, "Save", this::copyProject);
     }
 
     public void copyProject(@NotNull String projectId, @NotNull Path projectPath) {
         copyProject(projectId, projectPath, null);
     }
->>>>>>> b0198ded
 
     public void copyProject(@NotNull String projectId, @NotNull Path projectPath, @Nullable Boolean closeCurrent) {
         try {
@@ -87,11 +79,6 @@
         }
     }
 
-<<<<<<< HEAD
-            if (!selFile.exists() || selFile.isDirectory() && Objects.requireNonNull(selFile.list()).length == 0) {
-                SiriusProperties.
-                        setAndStoreInBackground(SiriusProperties.DEFAULT_SAVE_DIR_PATH, selFile.getParentFile().getAbsolutePath());
-=======
     public void openProjectByID(@NotNull String projectId, @Nullable Boolean closeCurrent) {
         final boolean close =
                 Objects.requireNonNullElseGet(closeCurrent, () -> new QuestionDialog(
@@ -110,7 +97,6 @@
     @Override
     protected String openNewWindowQuestion() {
         return "<html><body>Do you wish to open the newly saved project (new location)? <br> Otherwise, the current one will kept open. </body></html>";
->>>>>>> b0198ded
 
     }
 
