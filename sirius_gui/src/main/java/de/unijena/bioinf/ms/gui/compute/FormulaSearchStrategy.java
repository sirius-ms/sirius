--- conflicted
+++ resolved
@@ -98,14 +98,6 @@
         return searchDBList;
     }
 
-<<<<<<< HEAD
-    public void setEnabled(boolean enabled) {
-        isEnabled = enabled; //todo NewWorkflow: @marcus this looks wrong is this on purpos? why no super call
-        revalidate();
-    }
-
-=======
->>>>>>> a28e88cc
     private void createPanel() {
         setLayout(new BoxLayout(this, BoxLayout.PAGE_AXIS));
 
@@ -344,16 +336,12 @@
         useElementFilter.addActionListener(e -> filterComponents.forEach(c -> c.setVisible(useElementFilter.isSelected())));
     }
 
-<<<<<<< HEAD
-    protected void detectElements() {
-        //todo nightsky: do we want todo that in the frontend?
-=======
     private String join(Collection<?> objects) {
         return objects.stream().map(Object::toString).collect(Collectors.joining(","));
     }
 
     protected void detectElements(Set<Element> autoDetectable, JTextField formulaConstraintsTextBox) {
->>>>>>> a28e88cc
+        //todo nightsky: do we want todo that in the frontend?
         String notWorkingMessage = "Element detection requires MS1 spectrum with isotope pattern.";
         FormulaConstraints currentConstraints = FormulaConstraints.fromString(formulaConstraintsTextBox.getText());
         InstanceBean ec = ecs.get(0);
