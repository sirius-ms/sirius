--- conflicted
+++ resolved
@@ -22,23 +22,6 @@
         paras.add(makeGenericOptionCheckBox("Top Hits", "top-hit-summary", true) );
         paras.add(makeGenericOptionCheckBox("Top Hits with Adducts", "top-hit-adduct-summary"));
         paras.add(makeGenericOptionCheckBox("All Hits", "full-summary"));
-<<<<<<< HEAD
-
-        paras.add(new JXTitledSeparator("Include prediction table"));
-        paras.add(makeGenericOptionCheckBox("CANOPUS ClassyFire predictions", "classyfire"));
-        paras.add(makeGenericOptionCheckBox("CANOPUS NPC predictions", "npc"));
-        paras.add(makeGenericOptionCheckBox("CSI:FingerID PubChem Fingerprints", "pubchem"));
-        paras.add(makeGenericOptionCheckBox("CSI:FingerID MACCS Fingerprints", "maccs"));
-        JSpinner digitSpinner = makeGenericOptionSpinner("digits",
-                getOptionDefaultByName("digits").map(Integer::parseInt).orElse(-1),
-                -1, 20, 1,
-                (v) -> String.valueOf(v.getNumber().intValue()));
-        paras.addNamed("Precision", digitSpinner);
-
-
-        paras.add(new JXTitledSeparator("Summary Output Location"));
-        paras.add(makeGenericOptionCheckBox("Zip Compression", "compress"));
-=======
         paras.addNamed("Top k Hits",
                 makeGenericOptionSpinner("top-k-summary", 0d, 0d, 100d, 1d, (v) -> String.valueOf(v.getNumber().intValue())),
                 "Writes summaries containing the top k candidates. File will not be written if k <= 0.",
@@ -60,7 +43,6 @@
 
         paras.add(new JXTitledSeparator("Summary Output Location"), 5, false);
 //        paras.add(makeGenericOptionCheckBox("Zip Compression", "compress"));
->>>>>>> b0198ded
         FileChooserPanel summaryLocation = new FileChooserPanel(
                 outputLocation, "",
                 JFileChooser.FILES_AND_DIRECTORIES,JFileChooser.SAVE_DIALOG);
