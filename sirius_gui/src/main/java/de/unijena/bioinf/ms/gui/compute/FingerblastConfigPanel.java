/*
 *  This file is part of the SIRIUS Software for analyzing MS and MS/MS data
 *
 *  Copyright (C) 2013-2020 Kai Dührkop, Markus Fleischauer, Marcus Ludwig, Martin A. Hoffman, Fleming Kretschmer, Marvin Meusel and Sebastian Böcker,
 *  Chair of Bioinformatics, Friedrich-Schiller University.
 *
 *  This program is free software; you can redistribute it and/or
 *  modify it under the terms of the GNU Affero General Public License
 *  as published by the Free Software Foundation; either
 *  version 3 of the License, or (at your option) any later version.
 *
 *  This program is distributed in the hope that it will be useful,
 *  but WITHOUT ANY WARRANTY; without even the implied warranty of
 *  MERCHANTABILITY or FITNESS FOR A PARTICULAR PURPOSE.  See the GNU
 *  Affero General Public License for more details.
 *
 *  You should have received a copy of the GNU Affero General Public License along with SIRIUS.  If not, see <https://www.gnu.org/licenses/agpl-3.0.txt>
 */

package de.unijena.bioinf.ms.gui.compute;

import de.unijena.bioinf.chemdb.DataSource;
<<<<<<< HEAD
import de.unijena.bioinf.chemdb.SearchableDatabases;
import de.unijena.bioinf.chemdb.annotations.StructureSearchDB;
import de.unijena.bioinf.chemdb.custom.CustomDataSources;
=======
import de.unijena.bioinf.confidence_score.ExpansiveSearchConfidenceMode;
>>>>>>> b0198ded
import de.unijena.bioinf.ms.frontend.subtools.fingerblast.FingerblastOptions;
import de.unijena.bioinf.ms.gui.SiriusGui;
import de.unijena.bioinf.ms.gui.utils.GuiUtils;
import de.unijena.bioinf.ms.gui.utils.TextHeaderBoxPanel;
import de.unijena.bioinf.ms.gui.utils.TwoColumnPanel;
import de.unijena.bioinf.ms.gui.utils.jCheckboxList.JCheckBoxList;
<<<<<<< HEAD
import de.unijena.bioinf.ms.gui.utils.jCheckboxList.JCheckboxListPanel;
=======
import de.unijena.bioinf.ms.nightsky.sdk.model.SearchableDatabase;
>>>>>>> b0198ded
import de.unijena.bioinf.ms.properties.PropertyManager;
import org.jetbrains.annotations.Nullable;

import javax.swing.*;
<<<<<<< HEAD
=======
import java.awt.*;
>>>>>>> b0198ded
import java.util.List;
import java.util.stream.Collectors;

/**
 * @author Markus Fleischauer
 */

//here we can show fingerid options. If it becomes to much, we can change this to a setting like tabbed pane
public class FingerblastConfigPanel extends SubToolConfigPanel<FingerblastOptions> {
    private final StructureSearchStrategy structureSearchStrategy;
    private final JCheckBox pubChemFallback;

    protected final SiriusGui gui;
    protected final FormulaIDConfigPanel syncSource;

    public FingerblastConfigPanel(SiriusGui gui, @Nullable final FormulaIDConfigPanel syncSource) {
        super(FingerblastOptions.class);
        this.gui = gui;
        this.syncSource = syncSource;


        pubChemFallback = new JCheckBox();
        pubChemFallback.setSelected(true);
        pubChemFallback.setToolTipText("Search in the specified set of databases and use the PubChem database as fallback if no good hit is available");

        structureSearchStrategy = new StructureSearchStrategy(gui, syncSource != null ? syncSource.getFormulaSearchStrategy() : null, () -> pubChemFallback.isSelected());

        parameterBindings.put("StructureSearchDB", () -> {
            List<SearchableDatabase> checkedDBs = structureSearchStrategy.getStructureSearchDBs();
            return checkedDBs.isEmpty() ? null : checkedDBs.stream()
                    .map(SearchableDatabase::getDatabaseId)
                    .filter(db -> !(db.equals(DataSource.PUBCHEM.name()) && pubChemFallback.isSelected()))
                    .collect(Collectors.joining(","));
        });


        //confidence score approximate mode settings
        JComboBox<ExpansiveSearchConfidenceMode.Mode> confidenceModeBox = GuiUtils.makeParameterComboBoxFromDescriptiveValues(
                ExpansiveSearchConfidenceMode.Mode.getActiveModes(),
                PropertyManager.DEFAULTS.createInstanceWithDefaults(ExpansiveSearchConfidenceMode.class).confidenceScoreSimilarityMode);

<<<<<<< HEAD
        PropertyManager.DEFAULTS.createInstanceWithDefaults(StructureSearchDB.class).searchDBs
                .forEach(s -> searchDBList.checkBoxList.check(CustomDataSources.getSourceFromName(s.name())));
=======
        //layout the panel
        final TwoColumnPanel additionalOptions = new TwoColumnPanel();
        JPanel checkBoxPanel = new JPanel();
        checkBoxPanel.setLayout(new FlowLayout(FlowLayout.LEADING));
        checkBoxPanel.add(pubChemFallback);
        additionalOptions.addNamed("PubChem as fallback", checkBoxPanel);
        JLabel confLabel = new JLabel("Confidence mode");
        additionalOptions.add(confLabel, confidenceModeBox);
>>>>>>> b0198ded

        checkBoxPanel.setPreferredSize(new Dimension(confidenceModeBox.getPreferredSize().width, checkBoxPanel.getPreferredSize().height));  // Prevent resizing on unchecking checkbox

        add(new TextHeaderBoxPanel("General", additionalOptions));
        add(structureSearchStrategy);

        parameterBindings.put("ExpansiveSearchConfidenceMode.confidenceScoreSimilarityMode", () -> {
            if (!pubChemFallback.isSelected()) {
                return "OFF";
            }
            if (confidenceModeBox.getSelectedItem() == ExpansiveSearchConfidenceMode.Mode.EXACT) {
                return "EXACT";
            }
            return "APPROXIMATE";
        });

        pubChemFallback.addActionListener(e -> {
            List.of(confLabel, confidenceModeBox).forEach(c -> c.setVisible(pubChemFallback.isSelected()));
            refreshPubChem();
        });
    }

<<<<<<< HEAD
    List<CustomDataSources.Source> allButInsilico = null;
    private List<CustomDataSources.Source> allButInsilico(){
       if (allButInsilico == null){
           allButInsilico = SearchableDatabases.getNonInSilicoSelectableSources();
       }
       return allButInsilico;

=======
    public void refreshPubChem() {
        JCheckBoxList<SearchableDatabase> dbList = structureSearchStrategy.getSearchDBList().checkBoxList;
        SearchableDatabase pubChemDB = gui.getSiriusClient().databases().getDatabase(DataSource.PUBCHEM.name(), false);
        if (pubChemFallback.isSelected()) {
            dbList.setItemEnabled(pubChemDB, false);
            dbList.uncheck(pubChemDB);
            dbList.setItemToolTip(pubChemDB, "PubChem will be used as fallback");
        } else {
            dbList.setItemEnabled(pubChemDB, true);
            dbList.setItemToolTip(pubChemDB, null);
        }
>>>>>>> b0198ded
    }
}<|MERGE_RESOLUTION|>--- conflicted
+++ resolved
@@ -20,32 +20,19 @@
 package de.unijena.bioinf.ms.gui.compute;
 
 import de.unijena.bioinf.chemdb.DataSource;
-<<<<<<< HEAD
-import de.unijena.bioinf.chemdb.SearchableDatabases;
-import de.unijena.bioinf.chemdb.annotations.StructureSearchDB;
-import de.unijena.bioinf.chemdb.custom.CustomDataSources;
-=======
 import de.unijena.bioinf.confidence_score.ExpansiveSearchConfidenceMode;
->>>>>>> b0198ded
 import de.unijena.bioinf.ms.frontend.subtools.fingerblast.FingerblastOptions;
 import de.unijena.bioinf.ms.gui.SiriusGui;
 import de.unijena.bioinf.ms.gui.utils.GuiUtils;
 import de.unijena.bioinf.ms.gui.utils.TextHeaderBoxPanel;
 import de.unijena.bioinf.ms.gui.utils.TwoColumnPanel;
 import de.unijena.bioinf.ms.gui.utils.jCheckboxList.JCheckBoxList;
-<<<<<<< HEAD
-import de.unijena.bioinf.ms.gui.utils.jCheckboxList.JCheckboxListPanel;
-=======
 import de.unijena.bioinf.ms.nightsky.sdk.model.SearchableDatabase;
->>>>>>> b0198ded
 import de.unijena.bioinf.ms.properties.PropertyManager;
 import org.jetbrains.annotations.Nullable;
 
 import javax.swing.*;
-<<<<<<< HEAD
-=======
 import java.awt.*;
->>>>>>> b0198ded
 import java.util.List;
 import java.util.stream.Collectors;
 
@@ -87,10 +74,6 @@
                 ExpansiveSearchConfidenceMode.Mode.getActiveModes(),
                 PropertyManager.DEFAULTS.createInstanceWithDefaults(ExpansiveSearchConfidenceMode.class).confidenceScoreSimilarityMode);
 
-<<<<<<< HEAD
-        PropertyManager.DEFAULTS.createInstanceWithDefaults(StructureSearchDB.class).searchDBs
-                .forEach(s -> searchDBList.checkBoxList.check(CustomDataSources.getSourceFromName(s.name())));
-=======
         //layout the panel
         final TwoColumnPanel additionalOptions = new TwoColumnPanel();
         JPanel checkBoxPanel = new JPanel();
@@ -99,7 +82,6 @@
         additionalOptions.addNamed("PubChem as fallback", checkBoxPanel);
         JLabel confLabel = new JLabel("Confidence mode");
         additionalOptions.add(confLabel, confidenceModeBox);
->>>>>>> b0198ded
 
         checkBoxPanel.setPreferredSize(new Dimension(confidenceModeBox.getPreferredSize().width, checkBoxPanel.getPreferredSize().height));  // Prevent resizing on unchecking checkbox
 
@@ -122,15 +104,6 @@
         });
     }
 
-<<<<<<< HEAD
-    List<CustomDataSources.Source> allButInsilico = null;
-    private List<CustomDataSources.Source> allButInsilico(){
-       if (allButInsilico == null){
-           allButInsilico = SearchableDatabases.getNonInSilicoSelectableSources();
-       }
-       return allButInsilico;
-
-=======
     public void refreshPubChem() {
         JCheckBoxList<SearchableDatabase> dbList = structureSearchStrategy.getSearchDBList().checkBoxList;
         SearchableDatabase pubChemDB = gui.getSiriusClient().databases().getDatabase(DataSource.PUBCHEM.name(), false);
@@ -142,6 +115,5 @@
             dbList.setItemEnabled(pubChemDB, true);
             dbList.setItemToolTip(pubChemDB, null);
         }
->>>>>>> b0198ded
     }
 }