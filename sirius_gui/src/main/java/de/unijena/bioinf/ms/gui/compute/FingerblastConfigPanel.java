/*
 *  This file is part of the SIRIUS Software for analyzing MS and MS/MS data
 *
 *  Copyright (C) 2013-2020 Kai Dührkop, Markus Fleischauer, Marcus Ludwig, Martin A. Hoffman, Fleming Kretschmer, Marvin Meusel and Sebastian Böcker,
 *  Chair of Bioinformatics, Friedrich-Schiller University.
 *
 *  This program is free software; you can redistribute it and/or
 *  modify it under the terms of the GNU Affero General Public License
 *  as published by the Free Software Foundation; either
 *  version 3 of the License, or (at your option) any later version.
 *
 *  This program is distributed in the hope that it will be useful,
 *  but WITHOUT ANY WARRANTY; without even the implied warranty of
 *  MERCHANTABILITY or FITNESS FOR A PARTICULAR PURPOSE.  See the GNU
 *  Affero General Public License for more details.
 *
 *  You should have received a copy of the GNU Affero General Public License along with SIRIUS.  If not, see <https://www.gnu.org/licenses/agpl-3.0.txt>
 */

package de.unijena.bioinf.ms.gui.compute;

<<<<<<< HEAD
import de.unijena.bioinf.chemdb.DataSource;
=======
>>>>>>> 08136490
import de.unijena.bioinf.chemdb.custom.CustomDataSources;
import de.unijena.bioinf.confidence_score.ExpansiveSearchConfidenceMode;
import de.unijena.bioinf.ms.frontend.subtools.fingerblast.FingerblastOptions;
import de.unijena.bioinf.ms.gui.utils.GuiUtils;
import de.unijena.bioinf.ms.gui.utils.TextHeaderBoxPanel;
import de.unijena.bioinf.ms.gui.utils.TwoColumnPanel;
import de.unijena.bioinf.ms.gui.utils.jCheckboxList.JCheckBoxList;
import de.unijena.bioinf.ms.gui.utils.jCheckboxList.JCheckboxListPanel;
import org.jetbrains.annotations.Nullable;

import javax.swing.*;
import java.awt.*;
import java.util.List;
import java.util.Objects;
import java.util.stream.Collectors;

/**
 * @author Markus Fleischauer
 */

//here we can show fingerid options. If it becomes to much, we can change this to a setting like tabbed pane
public class FingerblastConfigPanel extends SubToolConfigPanel<FingerblastOptions> {
    private final StructureSearchStrategy structureSearchStrategy;
    private final JCheckBox pubChemFallback;

    public FingerblastConfigPanel(@Nullable final JCheckBoxList<CustomDataSources.Source> syncSource) {
        super(FingerblastOptions.class);

        structureSearchStrategy = new StructureSearchStrategy(syncSource);
        pubChemFallback = new JCheckBox();

        parameterBindings.put("StructureSearchDB", () -> {
            List<CustomDataSources.Source> checkedDBs = structureSearchStrategy.getStructureSearchDBs();
            return checkedDBs.isEmpty() ? null : checkedDBs.stream()
                    .map(CustomDataSources.Source::id)
                    .filter(Objects::nonNull)
                    .filter(db -> !(db.equals(DataSource.PUBCHEM.name()) && pubChemFallback.isSelected()))
                    .collect(Collectors.joining(","));
        });

        pubChemFallback.setSelected(true);
        pubChemFallback.setToolTipText("Search in the specified set of databases and use the PubChem database as fallback if no good hit is available");


        //confidence score approximate mode settings
<<<<<<< HEAD
        JComboBox<ExpansiveSearchConfidenceMode.Mode> confidenceModeBox =  GuiUtils.makeParameterComboBoxFromDescriptiveValues(ExpansiveSearchConfidenceMode.Mode.getActiveModes());
=======
        JComboBox<ExpansiveSearchConfidenceMode.Mode> confidenceModeBox =  makeGenericOptionComboBox("ExpansiveSearchConfidenceMode.confidenceScoreSimilarityMode", ExpansiveSearchConfidenceMode.Mode.class);
        confidenceModeBox.setSelectedItem(ExpansiveSearchConfidenceMode.Mode.APPROXIMATE);
        parameterBindings.put("ExpansiveSearchConfidenceMode.confidenceScoreSimilarityMode", () ->
                isStrategy(StructureSearchStrategy.Strategy.NO_FALLBACK, strategyBox) ? ExpansiveSearchConfidenceMode.Mode.OFF.name() : ((ExpansiveSearchConfidenceMode.Mode) confidenceModeBox.getSelectedItem()).name());
        confidenceModeBox.setVisible(isStrategy(StructureSearchStrategy.Strategy.PUBCHEM_AS_FALLBACK, strategyBox));
>>>>>>> 08136490

        //layout the panel
        final TwoColumnPanel additionalOptions = new TwoColumnPanel();
        JPanel checkBoxPanel = new JPanel();
        checkBoxPanel.setLayout(new FlowLayout(FlowLayout.LEADING));
        checkBoxPanel.add(pubChemFallback);
        additionalOptions.addNamed("PubChem as fallback", checkBoxPanel);
        JLabel confLabel = new JLabel("Confidence mode");
        additionalOptions.add(confLabel, confidenceModeBox);

        checkBoxPanel.setPreferredSize(new Dimension(confidenceModeBox.getPreferredSize().width, checkBoxPanel.getPreferredSize().height));  // Prevent resizing on unchecking checkbox

        add(new TextHeaderBoxPanel("General", additionalOptions));
        add(structureSearchStrategy);

<<<<<<< HEAD
        parameterBindings.put("ExpansiveSearchConfidenceMode.confidenceScoreSimilarityMode", () -> {
            if (!pubChemFallback.isSelected()) {
                return "OFF";
            }
            if (confidenceModeBox.getSelectedItem() == ExpansiveSearchConfidenceMode.Mode.EXACT) {
                return "EXACT";
            }
            return "APPROXIMATE";
        });

        pubChemFallback.addActionListener(e -> {
            List.of(confLabel, confidenceModeBox).forEach(c -> c.setVisible(pubChemFallback.isSelected()));
            refreshPubChem();
=======

        //set confidence mode based on strategy
        strategyBox.addItemListener(e -> {
            if (e.getStateChange() != ItemEvent.SELECTED) {
                return;
            }
            //todo NewWorkflow: implement to use this parameter 'StructureSearchStrategy'
            int panelIndex = GuiUtils.getComponentIndex(this, structureSearchStrategy);
            this.remove(panelIndex);
            structureSearchStrategy = new StructureSearchStrategy((StructureSearchStrategy.Strategy) strategyBox.getSelectedItem(), parameterBindings, syncSource);
            this.add(structureSearchStrategy, panelIndex);

            if (isStrategy(StructureSearchStrategy.Strategy.NO_FALLBACK, strategyBox)) {
                confLabel.setVisible(false);
                confidenceModeBox.setVisible(false);
            } else {
                confLabel.setVisible(true);
                confidenceModeBox.setVisible(true);
            }

            revalidate();
>>>>>>> 08136490
        });
    }

    public void refreshPubChem() {
        JCheckBoxList<CustomDataSources.Source> dbList = structureSearchStrategy.getSearchDBList().checkBoxList;
        CustomDataSources.Source pubChemDB = CustomDataSources.getSourceFromName(DataSource.PUBCHEM.realName());
        if (pubChemFallback.isSelected()) {
            dbList.setItemEnabled(pubChemDB, false);
            dbList.setItemToolTip(pubChemDB, "PubChem will be used as fallback");
        } else {
            dbList.setItemEnabled(pubChemDB, true);
            dbList.setItemToolTip(pubChemDB, null);
        }
    }

    public JCheckboxListPanel<CustomDataSources.Source> getSearchDBList() {
        return structureSearchStrategy.getSearchDBList();
    }
}<|MERGE_RESOLUTION|>--- conflicted
+++ resolved
@@ -19,10 +19,7 @@
 
 package de.unijena.bioinf.ms.gui.compute;
 
-<<<<<<< HEAD
 import de.unijena.bioinf.chemdb.DataSource;
-=======
->>>>>>> 08136490
 import de.unijena.bioinf.chemdb.custom.CustomDataSources;
 import de.unijena.bioinf.confidence_score.ExpansiveSearchConfidenceMode;
 import de.unijena.bioinf.ms.frontend.subtools.fingerblast.FingerblastOptions;
@@ -68,15 +65,7 @@
 
 
         //confidence score approximate mode settings
-<<<<<<< HEAD
         JComboBox<ExpansiveSearchConfidenceMode.Mode> confidenceModeBox =  GuiUtils.makeParameterComboBoxFromDescriptiveValues(ExpansiveSearchConfidenceMode.Mode.getActiveModes());
-=======
-        JComboBox<ExpansiveSearchConfidenceMode.Mode> confidenceModeBox =  makeGenericOptionComboBox("ExpansiveSearchConfidenceMode.confidenceScoreSimilarityMode", ExpansiveSearchConfidenceMode.Mode.class);
-        confidenceModeBox.setSelectedItem(ExpansiveSearchConfidenceMode.Mode.APPROXIMATE);
-        parameterBindings.put("ExpansiveSearchConfidenceMode.confidenceScoreSimilarityMode", () ->
-                isStrategy(StructureSearchStrategy.Strategy.NO_FALLBACK, strategyBox) ? ExpansiveSearchConfidenceMode.Mode.OFF.name() : ((ExpansiveSearchConfidenceMode.Mode) confidenceModeBox.getSelectedItem()).name());
-        confidenceModeBox.setVisible(isStrategy(StructureSearchStrategy.Strategy.PUBCHEM_AS_FALLBACK, strategyBox));
->>>>>>> 08136490
 
         //layout the panel
         final TwoColumnPanel additionalOptions = new TwoColumnPanel();
@@ -92,7 +81,6 @@
         add(new TextHeaderBoxPanel("General", additionalOptions));
         add(structureSearchStrategy);
 
-<<<<<<< HEAD
         parameterBindings.put("ExpansiveSearchConfidenceMode.confidenceScoreSimilarityMode", () -> {
             if (!pubChemFallback.isSelected()) {
                 return "OFF";
@@ -106,29 +94,6 @@
         pubChemFallback.addActionListener(e -> {
             List.of(confLabel, confidenceModeBox).forEach(c -> c.setVisible(pubChemFallback.isSelected()));
             refreshPubChem();
-=======
-
-        //set confidence mode based on strategy
-        strategyBox.addItemListener(e -> {
-            if (e.getStateChange() != ItemEvent.SELECTED) {
-                return;
-            }
-            //todo NewWorkflow: implement to use this parameter 'StructureSearchStrategy'
-            int panelIndex = GuiUtils.getComponentIndex(this, structureSearchStrategy);
-            this.remove(panelIndex);
-            structureSearchStrategy = new StructureSearchStrategy((StructureSearchStrategy.Strategy) strategyBox.getSelectedItem(), parameterBindings, syncSource);
-            this.add(structureSearchStrategy, panelIndex);
-
-            if (isStrategy(StructureSearchStrategy.Strategy.NO_FALLBACK, strategyBox)) {
-                confLabel.setVisible(false);
-                confidenceModeBox.setVisible(false);
-            } else {
-                confLabel.setVisible(true);
-                confidenceModeBox.setVisible(true);
-            }
-
-            revalidate();
->>>>>>> 08136490
         });
     }
 
