/*
 *  This file is part of the SIRIUS Software for analyzing MS and MS/MS data
 *
 *  Copyright (C) 2013-2020 Kai Dührkop, Markus Fleischauer, Marcus Ludwig, Martin A. Hoffman, Fleming Kretschmer, Marvin Meusel and Sebastian Böcker,
 *  Chair of Bioinformatics, Friedrich-Schilller University.
 *
 *  This program is free software; you can redistribute it and/or
 *  modify it under the terms of the GNU Affero General Public License
 *  as published by the Free Software Foundation; either
 *  version 3 of the License, or (at your option) any later version.
 *
 *  This program is distributed in the hope that it will be useful,
 *  but WITHOUT ANY WARRANTY; without even the implied warranty of
 *  MERCHANTABILITY or FITNESS FOR A PARTICULAR PURPOSE.  See the GNU
 *  Lesser General Public License for more details.
 *
 *  You should have received a copy of the GNU General Public License along with SIRIUS.  If not, see <https://www.gnu.org/licenses/agpl-3.0.txt>
 */

package de.unijena.bioinf.ms.gui.fingerid.custom_db;

import com.google.common.base.Predicate;
import de.unijena.bioinf.ChemistryBase.chem.InChI;
import de.unijena.bioinf.ChemistryBase.utils.FileUtils;
import de.unijena.bioinf.babelms.chemdb.Databases;
import de.unijena.bioinf.chemdb.DataSource;
import de.unijena.bioinf.chemdb.DataSources;
import de.unijena.bioinf.chemdb.SearchableDatabases;
import de.unijena.bioinf.chemdb.custom.CustomDataSources;
import de.unijena.bioinf.chemdb.custom.CustomDatabase;
import de.unijena.bioinf.chemdb.custom.CustomDatabaseImporter;
import de.unijena.bioinf.jjobs.JJob;
import de.unijena.bioinf.jjobs.JobStateEvent;
import de.unijena.bioinf.ms.frontend.Run;
import de.unijena.bioinf.ms.frontend.subtools.config.DefaultParameterConfigLoader;
import de.unijena.bioinf.ms.frontend.subtools.gui.GuiComputeRoot;
import de.unijena.bioinf.ms.frontend.workflow.WorkflowBuilder;
import de.unijena.bioinf.ms.frontend.workfow.GuiInstanceBufferFactory;
import de.unijena.bioinf.ms.gui.compute.jjobs.Jobs;
import de.unijena.bioinf.ms.gui.configs.Buttons;
import de.unijena.bioinf.ms.gui.configs.Fonts;
import de.unijena.bioinf.ms.gui.configs.Icons;
import de.unijena.bioinf.ms.gui.dialogs.*;
import de.unijena.bioinf.ms.gui.dialogs.input.DragAndDrop;
import de.unijena.bioinf.ms.gui.io.CsvFields;
import de.unijena.bioinf.ms.gui.io.csv.GeneralCSVDialog;
import de.unijena.bioinf.ms.gui.io.csv.SimpleCsvParser;
import de.unijena.bioinf.ms.gui.logging.TextAreaJJobContainer;
import de.unijena.bioinf.ms.gui.utils.ListAction;
import de.unijena.bioinf.ms.gui.utils.PlaceholderTextField;
import de.unijena.bioinf.ms.gui.utils.TwoColumnPanel;
import org.jetbrains.annotations.NotNull;
import org.openscience.cdk.interfaces.IAtomContainer;
import org.openscience.cdk.io.ReaderFactory;
import org.slf4j.LoggerFactory;

import javax.swing.*;
import javax.swing.event.DocumentEvent;
import javax.swing.event.DocumentListener;
import javax.swing.text.BadLocationException;
import java.awt.*;
import java.awt.dnd.DropTarget;
import java.awt.dnd.DropTargetDropEvent;
import java.awt.event.ActionEvent;
import java.beans.PropertyChangeEvent;
import java.beans.PropertyChangeListener;
import java.io.*;
import java.nio.file.Files;
import java.nio.file.Path;
import java.util.List;
import java.util.*;
import java.util.stream.Collectors;

import static de.unijena.bioinf.ms.gui.mainframe.MainFrame.MF;

public class DatabaseDialog extends JDialog {

    //todo: we should separate the Dialog from the Database Managing part.
    //todo: we should use the import mechanisms from cli or library so that we do not nee
    //todo: prptected acces to th importer classes
    protected JList<String> dbList;
    protected HashMap<String, CustomDatabase> customDatabases;
    protected JButton addCustomDb;
    protected DatabaseView dbView;
    protected PlaceholderTextField nameField;
    private final JDialog owner = this;

    public DatabaseDialog(final Frame owner) {
        super(owner, true);
        setTitle("Databases");
        setLayout(new BorderLayout());

        //============= NORTH (Header) =================
        JPanel header = new DialogHaeder(Icons.DB_64);
        add(header, BorderLayout.NORTH);


        final List<String> databases = collectDatabases();
        this.dbList = new DatabaseList(databases);
        this.customDatabases = new HashMap<>();

        final Box box = Box.createVerticalBox();

        JScrollPane pane = new JScrollPane(dbList, ScrollPaneConstants.VERTICAL_SCROLLBAR_AS_NEEDED, ScrollPaneConstants.HORIZONTAL_SCROLLBAR_NEVER);
        box.add(pane);
        this.nameField = new PlaceholderTextField(16);
        nameField.setPlaceholder("Enter name of custom database");
        nameField.getDocument().addDocumentListener(new DocumentListener() {
            @Override
            public void insertUpdate(DocumentEvent e) {
                onTextChanged();
            }

            @Override
            public void removeUpdate(DocumentEvent e) {
                onTextChanged();
            }

            @Override
            public void changedUpdate(DocumentEvent e) {
                onTextChanged();
            }

            public void onTextChanged() {
                if (nameField.getText().length() > 0 && !databases.contains(nameField.getText())) {
                    addCustomDb.setEnabled(true);
                } else {
                    addCustomDb.setEnabled(false);
                }
            }
        });

        this.addCustomDb = Buttons.getAddButton16("Add custom DB");
        addCustomDb.setEnabled(false);
        final Box but = Box.createHorizontalBox();
        but.add(nameField);
        but.add(addCustomDb);

        add(but, BorderLayout.SOUTH);
        add(box, BorderLayout.CENTER);
        but.add(Box.createHorizontalGlue());

        this.dbView = new DatabaseView();

        add(dbView, BorderLayout.EAST);

        dbList.addListSelectionListener(e -> {
            final int i = dbList.getSelectedIndex();
            if (i >= 0) {
                final String s = dbList.getModel().getElementAt(i);
                if (s.equalsIgnoreCase("pubchem"))
                    dbView.update(s);
                else if (customDatabases.containsKey(s))
                    dbView.updateContent(customDatabases.get(s));
            }
        });

        dbList.setSelectedIndex(0);

        addCustomDb.addActionListener(e -> {
            databases.add(nameField.getText());
            dbList.setListData(databases.toArray(String[]::new));
            new ImportDatabaseDialog(nameField.getText());
        });

        new ListAction(dbList, new AbstractAction() {
            @Override
            public void actionPerformed(ActionEvent e) {
                final int k = dbList.getSelectedIndex();
                if (k > 0 && k < dbList.getModel().getSize())
                    new ImportDatabaseDialog(dbList.getModel().getElementAt(k));

            }
        });

        dbView.edit.addActionListener(e -> {
            final int k = dbList.getSelectedIndex();
            if (k > 0 && k < dbList.getModel().getSize())
                new ImportDatabaseDialog(dbList.getModel().getElementAt(k));
        });

        dbView.deleteCache.addActionListener(e -> {
            final int index = dbList.getSelectedIndex();
            if (index < 0 || index >= dbList.getModel().getSize())
                return;
            final String name = dbList.getModel().getElementAt(index);
            final String msg = (index > 0) ?
                    "Do you really want to delete the custom database '" + name + "'?" : "Do you really want to clear the cache of the PubChem database?";

            if (new QuestionDialog(getOwner(), msg).isSuccess()) {
                if (index > 0) {
                    new CustomDatabase(name, new File(SearchableDatabases.getCustomDatabaseDirectory(), name)).deleteDatabase();
                    customDatabases.remove(name);
                    dbList.setListData(collectDatabases().toArray(new String[0]));
                } else {
                    new WarningDialog(getOwner(), "Cannot delete integrated PubChem copy");
                }
            }

        });

        for (String name : databases) {
            if (!name.equalsIgnoreCase("pubchem"))
                whenCustomDbIsAdded(name);
        }


        setDefaultCloseOperation(DISPOSE_ON_CLOSE);
        setMinimumSize(new Dimension(350, getMinimumSize().height));
        pack();
        setLocationRelativeTo(getParent());
        setVisible(true);
    }

    protected void whenCustomDbIsAdded(final String dbName) {
        SearchableDatabases.getCustomDatabaseByName(dbName).ifPresent(db ->{
            this.customDatabases.put(db.name(), db);
            new SwingWorker<String, String>() {

                @Override
                protected String doInBackground() throws Exception {
                    db.readSettings();
                    LoggerFactory.getLogger(this.getClass()).debug("SETTINGS OF " + db.name() + " IS READ");
                    publish(db.name());
                    return db.name();
                }

                @Override
                protected void process(List<String> chunks) {
                    for (String c : chunks) {
                        final CustomDatabase cd = customDatabases.get(c);
                        if (c != null && cd != null && c.equals(dbList.getSelectedValue())) {
                            dbView.updateContent(cd);
                        }
                    }
                }
            }.execute();
        });
    }

    protected static class DatabaseView extends JPanel {
        JLabel content;
        JButton deleteCache, edit;

        protected DatabaseView() {
            this.content = new JLabel("placeholder");
            content.setBorder(BorderFactory.createEmptyBorder(4, 8, 4, 4));
            this.deleteCache = new JButton("delete cache");
            setLayout(new BorderLayout());
            add(content, BorderLayout.CENTER);
            //add(Box.createVerticalGlue());
            final Box hor = Box.createHorizontalBox();
            hor.setBorder(BorderFactory.createEmptyBorder(0, 0, 16, 0));
            edit = new JButton("edit");
            hor.add(Box.createHorizontalGlue());
            hor.add(edit);
            hor.add(deleteCache);
            hor.add(Box.createHorizontalGlue());
            add(hor, BorderLayout.SOUTH);
            setPreferredSize(new Dimension(200, 240));
        }


        protected void update(String database) {
            if (database.equals("PubChem")) {
                content.setText("<html>Our in-house mirror of PubChem (last update was at 1st June, 2016).<br> Compounds are requested via webservice and cached locally on your hard drive.</html>");
                content.setMaximumSize(new Dimension(200, 240));
                deleteCache.setText("Delete cache");
                deleteCache.setEnabled(false);
                edit.setEnabled(false);
            }
        }


        public void updateContent(CustomDatabase c) {
            if (c.getNumberOfCompounds() > 0) {
                content.setText("<html>Custom database. Containing " + c.getNumberOfCompounds() + " compounds with " + c.getNumberOfFormulas() + " different molecular formulas. Consumes " + c.getMegabytes() + " mb on the hard drive." + ((c.isDeriveFromRestDb()) ? "<br>This database will also include all compounds from `"+ DataSources.getDataSourcesFromBitFlags(c.getFilterFlag()) +"`." : "") + (c.needsUpgrade() ? "<br><b>This database schema is outdated. You have to upgrade the database before you can use it.</b>" : "") + "</html>");
            } else {
                content.setText("Empty custom database.");
            }
            deleteCache.setText("Delete database");
            deleteCache.setEnabled(true);
            edit.setEnabled(!c.needsUpgrade());
        }
    }

    private List<String> collectDatabases() {
        final List<String> databases = new ArrayList<>();
        databases.add("PubChem");
        final File root = SearchableDatabases.getDatabaseDirectory();
        final File custom = new File(root, "custom");
        if (!custom.exists()) {
            return databases;
        }
        for (File subDir : custom.listFiles()) {
            if (subDir.isDirectory()) {
                databases.add(subDir.getName());
            }
        }
        return databases;
    }

    protected class DatabaseList extends JList<String> {

        protected DatabaseList(List<String> databaseList) {
            super(new Vector<>(databaseList));
            setSelectionMode(ListSelectionModel.SINGLE_SELECTION);
        }

    }

    protected static class ImportList extends JList<InChI> implements ListCellRenderer<InChI> {
        private final Box cell;
        private final JLabel left, right;
        protected HashSet<String> importedCompounds;
        protected DefaultListModel<InChI> model;

        public ImportList() {
            super();
            this.model = new DefaultListModel<>();
            setCellRenderer(this);
            setModel(model);
            importedCompounds = new HashSet<>();
            cell = Box.createHorizontalBox();
            left = new JLabel("GZCGUPFRVQAUEE");
            right = new JLabel("InChI=1S/C6H12O6/c7-1-3(9)5(11)6(12)4(10)2-8/h1,3-6,8-12H,2H2");
            cell.add(left);
            cell.add(Box.createHorizontalStrut(32));
            cell.add(right);

            right.setFont(Fonts.FONT_BOLD);
            left.setFont(Fonts.FONT_BOLD.deriveFont(Font.BOLD));
        }

        public void addCompound(final InChI inchi) {
            if (importedCompounds.add(inchi.key2D()))
                Jobs.runEDTLater(() -> model.addElement(inchi));
        }


        @Override
        public Component getListCellRendererComponent(JList<? extends InChI> list, InChI value, int index, boolean isSelected, boolean cellHasFocus) {
            left.setText(value.key2D());
            right.setText(value.in2D);
            return cell;
        }
    }

    protected class ImportCompoundsDialog extends JDialog {
        protected JLabel statusText;
        protected JProgressBar progressBar;
        protected JTextArea details;
        protected CustomDatabaseImporter importer;
        protected JButton close;
        protected volatile boolean doNotCancel = false;

        protected volatile int molBufferSize, fpBufferSize;

        protected SwingWorker<List<InChI>, ImportStatus> worker;

        public ImportCompoundsDialog(CustomDatabaseImporter importer) {
            super(owner, "Import compounds", false);
            this.importer = importer;
            JPanel panel = new JPanel();
            panel.setLayout(new BorderLayout());
            panel.setBorder(BorderFactory.createEmptyBorder(6, 6, 6, 6));
            panel.setPreferredSize(new Dimension(480, 320));
            add(panel);
            JPanel inner = new JPanel();
            inner.setLayout(new BorderLayout());
            progressBar = new JProgressBar();
            statusText = new JLabel();
            statusText.setHorizontalAlignment(SwingConstants.CENTER);
            panel.add(statusText, BorderLayout.NORTH);
            panel.add(inner, BorderLayout.CENTER);
            inner.add(progressBar, BorderLayout.NORTH);
            details = new JTextArea();
            details.setEditable(false);
            details.setMinimumSize(new Dimension(200, 200));
            JScrollPane pane = new JScrollPane(details, ScrollPaneConstants.VERTICAL_SCROLLBAR_ALWAYS, ScrollPaneConstants.HORIZONTAL_SCROLLBAR_NEVER);
            inner.add(pane, BorderLayout.CENTER);
            close = new JButton("close");
            inner.add(close, BorderLayout.SOUTH);
            close.setEnabled(false);
            close.addActionListener(e -> dispose());

            setDefaultCloseOperation(DISPOSE_ON_CLOSE);
            setLocationRelativeTo(getParent());
        }

        @Override
        public void dispose() {
            if (worker != null) worker.cancel(!doNotCancel);
            super.dispose();
        }

        protected void closeIfNoErrorMessage() {
            if (details.getDocument().getLength() == 0) dispose();
            else close.setEnabled(true);
        }


        public void setCompounds(CustomDatabase db, final List<? extends Object> stringsOrFiles) {
            close.setEnabled(false);
            details.setText("");
            progressBar.setMinimum(0);
            progressBar.setMaximum(stringsOrFiles.size());
            progressBar.setValue(0);

            GeneralCSVDialog parser = null;
            final GeneralCSVDialog.Field inchi = new CsvFields.InChIField(0, 1), smiles = new CsvFields.SMILESField(0, 1), id = new CsvFields.IDField(0, 1);
            boolean nonCsvFile = false;
            outer:
            for (Object o : stringsOrFiles) {
                if (o instanceof File) {
                    final File f = (File) o;
                    if (f.exists()) {
                        final List<String> preview = getPreviewIfIsCsv(f);
                        if (preview != null) {

                            parser = GeneralCSVDialog.makeCsvImporterDialog(this, preview, new Predicate<GeneralCSVDialog>() {
                                @Override
                                public boolean apply(GeneralCSVDialog input) {
                                    return input.getFirstColumnFor(inchi) >= 0 || input.getFirstColumnFor(smiles) >= 0;
                                }
                            }, inchi, smiles, id);
                            break outer;
                        } else {
                            nonCsvFile = true;
                        }
                    }
                }
            }

            if (nonCsvFile) {
                if (stringsOrFiles.size() > 0 && stringsOrFiles.get(0) instanceof File) {
                    new AskForFieldsToImportDialog(DatabaseDialog.this, importer);
                    statusText.setText("Parse " + stringsOrFiles.size() + " files");
                } else {
                    statusText.setText("Predict fingerprints for " + stringsOrFiles.size() + " compounds");
                }
            }

            final GeneralCSVDialog csvDialog = parser;
            final SimpleCsvParser csvParser = csvDialog != null ? csvDialog.getParser() : null;
            final int inchiColumn = csvDialog != null ? csvDialog.getFirstColumnFor(inchi) : 0, smilesColumn = csvDialog != null ? csvDialog.getFirstColumnFor(smiles) : 0, idColumn = csvDialog != null ? csvDialog.getFirstColumnFor(id) : 0;
            worker = new SwingWorker<>() {

                @Override
                protected void done() {
                    super.done();
                    ImportCompoundsDialog.this.closeIfNoErrorMessage();
                }

                @Override
                protected void process(List<ImportStatus> chunks) {
                    super.process(chunks);
                    for (ImportStatus status : chunks) {
                        if (status.topMessage != null) statusText.setText(status.topMessage);
                        progressBar.setValue(status.current);
                        progressBar.setMaximum(status.max);
                        if (status.errorMessage != null) {
                            try {
                                details.getDocument().insertString(details.getDocument().getLength(), status.errorMessage + "\n", null);
                            } catch (BadLocationException e) {
                                LoggerFactory.getLogger(this.getClass()).error(e.getMessage(), e);
                            }
                        }
                    }
                }

                @Override
                protected List<InChI> doInBackground() throws Exception {
                    final List<InChI> inchis = new ArrayList<>(stringsOrFiles.size());
                    final List<IAtomContainer> buffer = new ArrayList<>();
                    final ReaderFactory rf = new ReaderFactory();
                    int k = 0;
                    for (Object s : stringsOrFiles) {
                        if (isCancelled()) return Collections.emptyList();
                        final ImportStatus status = new ImportStatus();
                        status.max = stringsOrFiles.size() + molBufferSize + fpBufferSize;
                        status.current = k++;

                        if (s instanceof String) {
                            try {
                                importer.importFromString((String) s);
                            } catch (Throwable e) {
                                status.errorMessage = e.getMessage();
                            }
                        } else if (s instanceof File) {
                            try {
                                boolean isCsv = csvParser != null;
                                if (isCsv) {
                                    try (final InputStream sr = new FileInputStream((File) s)) {
                                        if (rf.createReader(sr) != null) {
                                            isCsv = false;
                                        }
                                    }
                                }
                                if (isCsv) {
                                    try (final BufferedReader br = FileUtils.ensureBuffering(new FileReader((File) s))) {
                                        final List<String> inchiOrSmiles = new ArrayList<>();
                                        final List<String> ids = new ArrayList<>();
                                        String line;
                                        while ((line = br.readLine()) != null) {
                                            String[] tabs = csvParser.parseLine(line);

                                            String id = null;
                                            if (idColumn >= 0) id = tabs[idColumn];
                                            if (inchiColumn >= 0 && tabs[inchiColumn].startsWith("InChI=")) {
                                                inchiOrSmiles.add(tabs[inchiColumn]);
                                                ids.add(id);
                                            } else if (smilesColumn >= 0) {
                                                inchiOrSmiles.add(tabs[smilesColumn]);
                                                ids.add(id);
                                            }
                                        }
                                        int oldCurrent = status.current;
                                        status.current = 0;
                                        status.max = inchiOrSmiles.size();
                                        String oldMessage = status.topMessage;
                                        status.topMessage = "Download/Compute " + inchiOrSmiles.size() + " structures";
                                        int batchSize = Math.min(5, inchiOrSmiles.size() / 100);
                                        publish(status);
                                        for (int i = 0; i < inchiOrSmiles.size(); ++i) {
                                            try {
                                                importer.importFromString(inchiOrSmiles.get(i), ids.get(i), null);
                                            } catch (Exception e) {
                                                final ImportStatus sc = status.clone();
                                                sc.current = i;
                                                sc.errorMessage = inchiOrSmiles.get(i) + ": " + e.getMessage();
                                                publish(sc);
                                                e.printStackTrace();
                                            }
                                            if (i % batchSize == 0) {
                                                final ImportStatus sc = status.clone();
                                                sc.current = i;
                                                publish(sc);
                                            }
                                        }
                                        status.current = oldCurrent;
                                        status.topMessage = oldMessage;
                                    }
                                } else {
                                    importer.importFrom((File) s);
                                }
                            } catch (Throwable e) {
                                status.errorMessage = e.getMessage();
                                e.printStackTrace();
                            }
                        }
                        publish(status);
                    }
                    try {
                        doNotCancel = true;
                        importer.flushBuffer();
                        doNotCancel = false;
                    } catch (Exception e) {
                        LoggerFactory.getLogger(this.getClass()).error(e.getMessage(), e);
                        throw (e);
                    }
                    return inchis;
                }
            };
            worker.execute();
            pack();
            setVisible(true);
        }

        private List<String> getPreviewIfIsCsv(File f) {
            try {

                try (FileInputStream br = new FileInputStream(f)) {
                    ReaderFactory rf = new ReaderFactory();
                    if (rf.createReader(br) != null) return null;
                }

                try (BufferedReader br = FileUtils.ensureBuffering(new FileReader(f))) {
                    final ArrayList<String> lines = new ArrayList<>();
                    // parse 10 lines
                    String line;
                    while ((line = br.readLine()) != null) {
                        lines.add(line);
                        if (lines.size() > 10) break;
                    }
                    if (lines.isEmpty()) return null;

                    if (SimpleCsvParser.guessSeparator(lines).parseLine(lines.get(0)).length > 1) {
                        return lines;
                    } else return null;
                }
            } catch (IOException e) {
                LoggerFactory.getLogger(this.getClass()).error(e.getMessage(), e);
                return null;
            }
        }

    }

    protected static class ImportStatus implements Cloneable {
        private String errorMessage, topMessage;
        private int max, current;

        @Override
        protected ImportStatus clone() {
            try {
                return (ImportStatus) super.clone();
            } catch (CloneNotSupportedException e) {
                throw new RuntimeException(e);
            }
        }
    }

    protected class ImportDatabaseDialog extends JDialog {
        protected JButton importButton;

        protected DatabaseImportConfigPanel configPanel;
        private String name;

        public ImportDatabaseDialog(String name) {
            super(owner, "Import " + name + " database", false);

            this.name = name;
            setPreferredSize(new Dimension(640, 480));
            setLayout(new BorderLayout());

            final JLabel explain = new JLabel("<html>You can inherit compounds from PubChem or our biological database. If you do so, all compounds in these databases are implicitly added to your custom database.");
            final Box hbox = Box.createHorizontalBox();
            hbox.add(explain);
            final Box vbox = Box.createVerticalBox();
            vbox.add(hbox);
            vbox.add(Box.createVerticalStrut(4));

            final Box box = Box.createVerticalBox();
            box.setAlignmentX(Component.LEFT_ALIGNMENT);
            final JLabel label = new JLabel("<html>Please insert the compounds of your custom database here (one compound per line). You can use SMILES and InChI to describe your compounds. It is also possible to drag and drop files with InChI, SMILES or in other molecule formats (e.g. MDL) into this text field.");
            label.setAlignmentX(Component.LEFT_ALIGNMENT);
            box.add(label);
            final JTextArea textArea = new JTextArea();
            textArea.setAlignmentX(Component.LEFT_ALIGNMENT);
            final JScrollPane pane = new JScrollPane(textArea, ScrollPaneConstants.VERTICAL_SCROLLBAR_ALWAYS, ScrollPaneConstants.HORIZONTAL_SCROLLBAR_AS_NEEDED);
            pane.setAlignmentX(Component.LEFT_ALIGNMENT);
            box.add(pane);
            box.setBorder(BorderFactory.createTitledBorder(BorderFactory.createEtchedBorder(), "Import compounds"));

            importButton = new JButton("Import compounds");
            importButton.setAlignmentX(Component.RIGHT_ALIGNMENT);

            configPanel = new DatabaseImportConfigPanel(name);

            add(configPanel, BorderLayout.NORTH);
            add(box, BorderLayout.CENTER);
            add(importButton, BorderLayout.SOUTH);

            importButton.addActionListener(e -> {
                Jobs.runInBackgroundAndLoad(this, "Processing input Data...", () -> {
                    Path f = FileUtils.newTempFile("custom-db-import", ".csv");
                    try {
                        Files.write(f, Arrays.asList(textArea.getText().split("\n")));
                        runImportJob(List.of(f));
                        dispose();
                    } catch (IOException ioException) {
                        new ErrorReportDialog(this, "Could not write input data to '" + f.toString() + "'.");
                    }
                });
            });

            final DropTarget dropTarget = new DropTarget() {
                @Override
                public synchronized void drop(DropTargetDropEvent evt) {
                    runImportJob(DragAndDrop.getFileListFromDrop(evt).stream().map(File::toPath).collect(Collectors.toList()));
                    dispose();
                }
            };

            setDropTarget(dropTarget);
            textArea.setDropTarget(dropTarget);
            setLocationRelativeTo(getParent());
            pack();
            setVisible(true);

        }

        protected void runImportJob(@NotNull List<Path> source) {
            try {
                final DefaultParameterConfigLoader configOptionLoader = new DefaultParameterConfigLoader();
                final WorkflowBuilder<GuiComputeRoot> wfBuilder = new WorkflowBuilder<>(new GuiComputeRoot(MF.ps(), null), configOptionLoader, new GuiInstanceBufferFactory());
                wfBuilder.rootOptions.setNonCompoundInput(source);
                final Run computation = new Run(wfBuilder);

                List<String> command = new ArrayList<>();
                command.add(configPanel.toolCommand());
                command.addAll(configPanel.asParameterList());

                computation.parseArgs(command.toArray(String[]::new));

                if (computation.isWorkflowDefined()){
                    final TextAreaJJobContainer<Boolean> j = Jobs.runWorkflow(computation.getFlow(), List.of());//todo make som nice head job that does some organizing stuff
                    Jobs.runInBackgroundAndLoad(this,"Importing structures to " + name + "...", () -> j.getSourceJob().takeResult());
                    whenCustomDbIsAdded(name);
                    //todo report progress
                }
                //todo else some error message with pico cli output
            } catch (Exception e) {
                new ExceptionDialog(MF, e.getMessage());
            }
        }
<<<<<<< HEAD
=======

        @Override
        public void newFingerprintBufferSize(int size) {

        }

        @Override
        public void newMoleculeBufferSize(int size) {

        }

        @Override
        public void newInChI(InChI inchi) {
            publish(inchi);
        }

        @Override
        protected InChI doInBackground() throws Exception {
//            importer.collect(this);
            return null;
        }
>>>>>>> 539949c8
    }


    private class AskForFieldsToImportDialog extends JDialog {
        private final JTextField nameField = new JTextField("COMMON_NAME,SYSTEMATIC_NAME");
        private final JTextField idField = new JTextField("");

        AskForFieldsToImportDialog(Dialog owner, final CustomDatabaseImporter importer) {
            super(owner, "Specify fields to parse", true);

            JPanel main = new JPanel(new BorderLayout());
            add(main);

            TwoColumnPanel panel = new TwoColumnPanel();
            panel.add(new JLabel("<html>Please specify the names of the fields that have to be parsed in a comma separated list. <br> The list should be ordered from highest to lowest priority</html>"));
            panel.add(new JLabel("Database ID"), idField);
            panel.add(new JLabel("Name"), nameField);

            JButton okB = new JButton("OK");
            okB.addActionListener(e -> {
                System.out.println("Check custom db import");
//                importer.setCommonNameProps(nameField.getText().replaceAll("\\s+", "").split(","));
//                importer.setDbIDProps(idField.getText().replaceAll("\\s+", "").split(","));
                setVisible(false);
                dispose();
            });
            JPanel bPanel = new JPanel(new FlowLayout(FlowLayout.LEFT));
            bPanel.add(okB);

            main.add(panel, BorderLayout.CENTER);
            main.add(bPanel, BorderLayout.SOUTH);

            pack();
            setLocationRelativeTo(owner);
            setVisible(true);
        }
    }


}<|MERGE_RESOLUTION|>--- conflicted
+++ resolved
@@ -705,30 +705,6 @@
                 new ExceptionDialog(MF, e.getMessage());
             }
         }
-<<<<<<< HEAD
-=======
-
-        @Override
-        public void newFingerprintBufferSize(int size) {
-
-        }
-
-        @Override
-        public void newMoleculeBufferSize(int size) {
-
-        }
-
-        @Override
-        public void newInChI(InChI inchi) {
-            publish(inchi);
-        }
-
-        @Override
-        protected InChI doInBackground() throws Exception {
-//            importer.collect(this);
-            return null;
-        }
->>>>>>> 539949c8
     }
 
 
