--- conflicted
+++ resolved
@@ -19,17 +19,8 @@
 
 package de.unijena.bioinf.ms.gui.fingerid.custom_db;
 
-<<<<<<< HEAD
-import de.unijena.bioinf.ChemistryBase.utils.FileUtils;
-import de.unijena.bioinf.chemdb.DataSources;
-import de.unijena.bioinf.chemdb.SearchableDatabases;
-import de.unijena.bioinf.chemdb.custom.CustomDatabase;
-import de.unijena.bioinf.ms.frontend.subtools.InputFilesOptions;
-import de.unijena.bioinf.ms.frontend.subtools.custom_db.CustomDBOptions;
-=======
 import de.unijena.bioinf.chemdb.custom.CustomDatabases;
 import de.unijena.bioinf.ms.gui.SiriusGui;
->>>>>>> b0198ded
 import de.unijena.bioinf.ms.gui.compute.jjobs.Jobs;
 import de.unijena.bioinf.ms.gui.configs.Buttons;
 import de.unijena.bioinf.ms.gui.configs.Icons;
@@ -205,24 +196,6 @@
         dbList.getInputMap().put(KeyStroke.getKeyStroke("SPACE"), editDbActionName);
         dbList.getActionMap().put(editDbActionName, editSelectedDb);
 
-<<<<<<< HEAD
-                try {
-                    Jobs.runCommandAndLoad(Arrays.asList(
-                                            CustomDBOptions.class.getAnnotation(CommandLine.Command.class).name(),
-                                            "--remove", name), null, null, owner,
-                                    "Deleting database '" + name + "'...", true)
-                            .awaitResult();
-                } catch (ExecutionException ex) {
-                    LoggerFactory.getLogger(getClass()).error("Error during Custom DB removal.", ex);
-
-                    if (ex.getCause() != null)
-                        new StacktraceDialog(this, ex.getCause().getMessage(), ex.getCause());
-                    else
-                        new StacktraceDialog(this, "Unexpected error when removing custom DB!", ex);
-                } catch (Exception ex2) {
-                    LoggerFactory.getLogger(getClass()).error("Fatal Error during Custom DB removal.", ex2);
-                    new StacktraceDialog(MF, "Fatal Error during Custom DB removal.", ex2);
-=======
         dbList.addMouseListener(new MouseAdapter() {
             @Override
             public void mouseClicked(MouseEvent e) {
@@ -231,7 +204,6 @@
                     if (i >= 0 && dbList.getCellBounds(i, i).contains(e.getPoint())) {
                         editSelectedDb.actionPerformed(null);
                     }
->>>>>>> b0198ded
                 }
             }
         });
@@ -251,13 +223,6 @@
         setVisible(true);
     }
 
-<<<<<<< HEAD
-    protected void whenCustomDbIsAdded(final String dbName) {
-        CustomDatabase<?> db = SearchableDatabases.getCustomDatabaseByPathOrThrow(Path.of(dbName));
-        this.customDatabases.put(db.name(), db);
-        dbList.setListData(this.customDatabases.keySet().stream().sorted().toArray(String[]::new));
-        dbList.setSelectedValue(db.name(), true);
-=======
     private void loadDatabaseList() {
         customDatabases = Jobs.runInBackgroundAndLoad(getOwner(), "Loading DBs...",
                 () -> gui.applySiriusClient((c, pid) -> c.databases().getCustomDatabases(true))
@@ -278,7 +243,6 @@
             dbList.requestFocusInWindow();
         });
         return dbOpt;
->>>>>>> b0198ded
     }
 
     protected static class DatabaseView extends JPanel {
@@ -294,20 +258,6 @@
             updateContent(null);
         }
 
-<<<<<<< HEAD
-        public void updateContent(CustomDatabase<?> c) {
-            if (c.getStatistics().getCompounds() > 0) {
-                content.setText("<html><b>" + c.name() + "</b>"
-                        + "<br><b>"
-                        + c.getStatistics().getCompounds() + "</b> compounds with <b>" + c.getStatistics().getFormulas()
-                        + "</b> different molecular formulas."
-                        + "<br>"
-                        + ((c.getSettings().isInheritance() ? "<br>This database will also include all compounds from '" + DataSources.getDataSourcesFromBitFlags(c.getFilterFlag()).stream().filter(n -> !SearchableDatabases.NON_SLECTABLE_LIST.contains(n)).collect(Collectors.joining("', '")) + "'." : "")
-                                + (c.needsUpgrade() ? "<br><b>This database schema is outdated. You have to upgrade the database before you can use it.</b>" : "")
-                                + "</html>"));
-
-                content.setToolTipText(c.storageLocation());
-=======
         public void updateContent(SearchableDatabase c) {
             if (c == null) {
                 content.setText("No Database selected.");
@@ -323,7 +273,6 @@
                         + "</html>"));
 
                 content.setToolTipText(c.getLocation());
->>>>>>> b0198ded
             } else {
                 content.setText("Empty custom database.");
                 content.setToolTipText(null);
