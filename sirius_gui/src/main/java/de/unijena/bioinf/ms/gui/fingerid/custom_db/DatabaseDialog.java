/*
 *  This file is part of the SIRIUS Software for analyzing MS and MS/MS data
 *
 *  Copyright (C) 2013-2020 Kai Dührkop, Markus Fleischauer, Marcus Ludwig, Martin A. Hoffman, Fleming Kretschmer, Marvin Meusel and Sebastian Böcker,
 *  Chair of Bioinformatics, Friedrich-Schiller University.
 *
 *  This program is free software; you can redistribute it and/or
 *  modify it under the terms of the GNU Affero General Public License
 *  as published by the Free Software Foundation; either
 *  version 3 of the License, or (at your option) any later version.
 *
 *  This program is distributed in the hope that it will be useful,
 *  but WITHOUT ANY WARRANTY; without even the implied warranty of
 *  MERCHANTABILITY or FITNESS FOR A PARTICULAR PURPOSE.  See the GNU
 *  Affero General Public License for more details.
 *
 *  You should have received a copy of the GNU Affero General Public License along with SIRIUS.  If not, see <https://www.gnu.org/licenses/agpl-3.0.txt>
 */

package de.unijena.bioinf.ms.gui.fingerid.custom_db;

import de.unijena.bioinf.chemdb.DataSources;
import de.unijena.bioinf.chemdb.SearchableDatabases;
import de.unijena.bioinf.chemdb.custom.CustomDatabase;
<<<<<<< HEAD
import de.unijena.bioinf.jjobs.LoadingBackroundTask;
=======
import de.unijena.bioinf.chemdb.custom.CustomDatabaseFactory;
>>>>>>> df948ea8
import de.unijena.bioinf.ms.frontend.subtools.custom_db.CustomDBOptions;
import de.unijena.bioinf.ms.gui.SiriusGui;
import de.unijena.bioinf.ms.gui.compute.jjobs.Jobs;
import de.unijena.bioinf.ms.gui.configs.Buttons;
import de.unijena.bioinf.ms.gui.configs.Icons;
import de.unijena.bioinf.ms.gui.dialogs.DialogHeader;
import de.unijena.bioinf.ms.gui.dialogs.StacktraceDialog;
import de.unijena.bioinf.ms.gui.utils.GuiUtils;
import de.unijena.bioinf.ms.gui.utils.TextHeaderBoxPanel;
<<<<<<< HEAD
import de.unijena.bioinf.ms.nightsky.sdk.jjobs.SseProgressJJob;
import de.unijena.bioinf.ms.nightsky.sdk.model.CommandSubmission;
import de.unijena.bioinf.ms.nightsky.sdk.model.Job;
import de.unijena.bioinf.ms.nightsky.sdk.model.JobOptField;
import org.jetbrains.annotations.Nullable;
=======
>>>>>>> df948ea8
import org.slf4j.LoggerFactory;
import picocli.CommandLine;

import javax.swing.*;
import javax.swing.filechooser.FileFilter;
import java.awt.*;
import java.awt.event.ActionEvent;
import java.awt.event.MouseAdapter;
import java.awt.event.MouseEvent;
import java.io.File;
import java.io.IOException;
import java.util.ArrayList;
import java.util.Comparator;
import java.util.List;
import java.util.concurrent.Callable;
import java.util.concurrent.ExecutionException;
import java.util.stream.Collectors;


public class DatabaseDialog extends JDialog {
<<<<<<< HEAD
    private final SiriusGui gui;
    //todo: we should separate the Dialog from the Database Managing part.
    protected JList<String> dbList;
    protected Map<String, CustomDatabase> customDatabases;
=======
>>>>>>> df948ea8

    protected JList<CustomDatabase> dbList;
    protected List<CustomDatabase> customDatabases;

<<<<<<< HEAD
    public DatabaseDialog(SiriusGui gui) {
        this(gui, gui.getMainFrame());
    }
=======
    protected DatabaseView dbView;
>>>>>>> df948ea8

    public DatabaseDialog(SiriusGui gui, @Nullable Frame owner) {
        super(owner, true);
        this.gui = gui;
        setTitle("Custom Databases");
        setLayout(new BorderLayout());

        JPanel header = new DialogHeader(Icons.DB_64);
        add(header, BorderLayout.NORTH);

        dbList = new JList<>();
        dbList.setSelectionMode(ListSelectionModel.SINGLE_SELECTION);
        dbView = new DatabaseView();

        JButton addCustomDb = Buttons.getAddButton16("Create custom Database");
        JButton deleteDB = Buttons.getRemoveButton16("Delete Custom Database");
        JButton editDB = Buttons.getEditButton16("Edit Custom Database");
        JButton openDB = Buttons.getFileChooserButton16("Add existing Database");

        loadDatabaseList();

        dbList.addListSelectionListener(e -> {
            CustomDatabase db = dbList.getSelectedValue();
            dbView.updateContent(db);
            if (db != null) {
                editDB.setEnabled(!db.needsUpgrade());
                deleteDB.setEnabled(true);
            } else {
                editDB.setEnabled(false);
                deleteDB.setEnabled(false);
            }
        });

        JScrollPane scroll = new JScrollPane(dbList, ScrollPaneConstants.VERTICAL_SCROLLBAR_AS_NEEDED, ScrollPaneConstants.HORIZONTAL_SCROLLBAR_NEVER);
        TextHeaderBoxPanel pane = new TextHeaderBoxPanel("Custom Databases", scroll);
        pane.setBorder(BorderFactory.createEmptyBorder(GuiUtils.SMALL_GAP, GuiUtils.SMALL_GAP, 0, 0));

        final Box but = Box.createHorizontalBox();
        but.add(Box.createHorizontalGlue());
        but.add(deleteDB);
        but.add(editDB);
        but.add(openDB);
        but.add(addCustomDb);
        editDB.setEnabled(false);
        deleteDB.setEnabled(false);

        add(but, BorderLayout.SOUTH);
        add(pane, BorderLayout.CENTER);
        add(dbView, BorderLayout.EAST);

        Action editSelectedDb = new AbstractAction() {
            @Override
            public void actionPerformed(ActionEvent e) {
                if (dbList.getSelectedIndex() != -1) {
                    new ImportDatabaseDialog(DatabaseDialog.this, dbList.getSelectedValue());
                }
            }
        };

        Action deleteSelectedDb = new AbstractAction() {
            @Override
            public void actionPerformed(ActionEvent e) {
                CustomDatabase db = dbList.getSelectedValue();
                if (db == null) {
                    return;
                }
                final String name = db.name();

                Box deleteDialogBox = Box.createVerticalBox();
                deleteDialogBox.add(new JLabel("Do you really want to remove '" + name + "'?"));
                JCheckBox deleteFromDisk = new JCheckBox("Delete from disk");
                deleteDialogBox.add(Box.createRigidArea(new Dimension(0,10)));
                deleteDialogBox.add(deleteFromDisk);

                if (JOptionPane.showConfirmDialog(getOwner(), deleteDialogBox, "", JOptionPane.YES_NO_OPTION) == JOptionPane.YES_OPTION) {

                    try {
                        List<String> deleteCommand = new ArrayList<>();
                        deleteCommand.add(CustomDBOptions.class.getAnnotation(CommandLine.Command.class).name());
                        deleteCommand.add("--remove");
                        deleteCommand.add(name);
                        if (deleteFromDisk.isSelected()) {
                            deleteCommand.add("--delete");
                        }
                        Jobs.runCommandAndLoad(deleteCommand, null, null, owner,
                                        "Deleting database '" + name + "'...", true)
                                .awaitResult();
                    } catch (ExecutionException ex) {
                        LoggerFactory.getLogger(getClass()).error("Error during Custom DB removal.", ex);

                        if (ex.getCause() != null)
                            new StacktraceDialog(DatabaseDialog.this, ex.getCause().getMessage(), ex.getCause());
                        else
                            new StacktraceDialog(DatabaseDialog.this, "Unexpected error when removing custom DB!", ex);
                    } catch (Exception ex2) {
                        LoggerFactory.getLogger(getClass()).error("Fatal Error during Custom DB removal.", ex2);
                        new StacktraceDialog(MF, "Fatal Error during Custom DB removal.", ex2);
                    }

                    loadDatabaseList();
                }
            }
        };

        addCustomDb.addActionListener(e -> new ImportDatabaseDialog(this));
        editDB.addActionListener(editSelectedDb);
        deleteDB.addActionListener(deleteSelectedDb);

        JFileChooser openDbFileChooser = new JFileChooser();
        openDbFileChooser.setFileFilter(new CustomDbFileFilter());
        openDB.addActionListener(e -> {
            if (openDbFileChooser.showOpenDialog(this) == JFileChooser.APPROVE_OPTION) {
                File file = openDbFileChooser.getSelectedFile();
                if (customDatabases.stream().anyMatch(db -> db.storageLocation().equals(file.toString()))) {
                    JOptionPane.showMessageDialog(this, "Database is already available in SIRIUS.", "" , JOptionPane.INFORMATION_MESSAGE);
                } else if (customDatabases.stream().anyMatch(db -> db.name().equals(file.getName()))) {
                    JOptionPane.showMessageDialog(this, "A different database with name " + file.getName() + " already exists.", "" , JOptionPane.ERROR_MESSAGE);
                } else {
                    try {
                        CustomDatabase newDb = SearchableDatabases.loadCustomDatabaseFromLocation(file.getAbsolutePath(), true);
                        CustomDBOptions.addDBToPropertiesIfNotExist(newDb);
                        whenCustomDbIsAdded(newDb.storageLocation());
                    } catch (IOException ex) {
                        JOptionPane.showMessageDialog(this, ex.getMessage(), "" , JOptionPane.ERROR_MESSAGE);
                    }
                }
            }
        });

        String editDbActionName = "editCurrentDb";
        dbList.getInputMap().put(KeyStroke.getKeyStroke("ENTER"), editDbActionName);
        dbList.getInputMap().put(KeyStroke.getKeyStroke("SPACE"),editDbActionName);
        dbList.getActionMap().put(editDbActionName, editSelectedDb);

        dbList.addMouseListener(new MouseAdapter() {
            @Override
            public void mouseClicked(MouseEvent e) {
                if (e.getClickCount() == 2 && SwingUtilities.isLeftMouseButton(e)) {
                    int i = dbList.getSelectedIndex();
                            if (i >= 0 && dbList.getCellBounds(i, i).contains(e.getPoint())) {
                        editSelectedDb.actionPerformed(null);
                    }
                }
            }
        });

<<<<<<< HEAD
        deleteDB.addActionListener(e -> {
            final int index = dbList.getSelectedIndex();
            if (index < 0 || index >= dbList.getModel().getSize())
                return;
            final String name = dbList.getModel().getElementAt(index);
            final String msg = "Do you really want to remove the custom database (will not be deleted from disk)'" + name + "'?";
            if (new QuestionDialog(getOwner(), msg).isSuccess()) {

                try {
                    gui.applySiriusClient((c, pid) -> {
                        Job job = c.jobs().startCommand(pid, new CommandSubmission()
                                        .addCommandItem(CustomDBOptions.class.getAnnotation(CommandLine.Command.class).name())
                                        .addCommandItem("--remove").addCommandItem(name),
                                List.of(JobOptField.PROGRESS)
                        );
                        return LoadingBackroundTask.runInBackground(gui.getMainFrame(),
                                "Deleting database '" + name + "'...", null,
                                new SseProgressJJob(gui.getSiriusClient(), pid, job));
                    }).awaitResult();
                } catch (ExecutionException ex) {
                    LoggerFactory.getLogger(getClass()).error("Error during Custom DB removal.", ex);

                    if (ex.getCause() != null)
                        new StacktraceDialog(this, ex.getCause().getMessage(), ex.getCause());
                    else
                        new StacktraceDialog(this, "Unexpected error when removing custom DB!", ex);
                } catch (Exception ex2) {
                    LoggerFactory.getLogger(getClass()).error("Fatal Error during Custom DB removal.", ex2);
                    if (getOwner() instanceof Frame)
                        new StacktraceDialog((Frame) getOwner(), "Fatal Error during Custom DB removal.", ex2);
                    else
                        new StacktraceDialog((Dialog) getOwner(), "Fatal Error during Custom DB removal.", ex2);
                }
=======
        String deleteDbActionName = "deleteCurrentDb";
        dbList.getInputMap().put(KeyStroke.getKeyStroke("DELETE"),deleteDbActionName);
        dbList.getActionMap().put(deleteDbActionName, deleteSelectedDb);
>>>>>>> df948ea8

        dbList.setSelectedIndex(0);

        GuiUtils.closeOnEscape(this);

        setDefaultCloseOperation(DISPOSE_ON_CLOSE);
        setMinimumSize(new Dimension(375, getMinimumSize().height));
        pack();
        setLocationRelativeTo(getParent());
        setVisible(true);
    }

    private void loadDatabaseList() {
        customDatabases = Jobs.runInBackgroundAndLoad(getOwner(), "Loading DBs...", (Callable<List<CustomDatabase>>) SearchableDatabases::getCustomDatabases).getResult();
        customDatabases.sort(Comparator.comparing(CustomDatabase::name));
        dbList.setListData(customDatabases.toArray(new CustomDatabase[0]));
    }

    protected void whenCustomDbIsAdded(final String dbLocation) {
        loadDatabaseList();
        CustomDatabase newDb = customDatabases.stream().filter(db -> db.storageLocation().equals(dbLocation)).findFirst().orElseThrow();
        dbList.setSelectedValue(newDb, true);
        dbList.requestFocusInWindow();
    }

    protected static class DatabaseView extends JPanel {
        JLabel content;

        protected DatabaseView() {
            this.content = new JLabel();
            content.setHorizontalAlignment(JLabel.CENTER);
            content.setBorder(BorderFactory.createEmptyBorder(4, 4, 4, 4));
            setLayout(new BorderLayout());
            add(content, BorderLayout.CENTER);
            setPreferredSize(new Dimension(200, 240));
            updateContent(null);
        }

        public void updateContent(CustomDatabase c) {
            if (c == null) {
                content.setText("No Database selected.");
                content.setToolTipText(null);
            } else if (c.getStatistics().getCompounds() > 0) {
                content.setText("<html><b>" + c.name() + "</b>"
                        + "<br><b>"
                        + c.getStatistics().getCompounds() + "</b> compounds with <b>" + c.getStatistics().getFormulas()
                        + "</b> different molecular formulas"
                        + (c.getStatistics().getSpectra() > 0 ? " and <b>" + c.getStatistics().getSpectra() + "</b> reference spectra." : ".")
                        + "<br>"
                        + ((c.getSettings().isInheritance() ? "<br>This database will also include all compounds from '" + DataSources.getDataSourcesFromBitFlags(c.getFilterFlag()).stream().filter(n -> !SearchableDatabases.NON_SLECTABLE_LIST.contains(n)).collect(Collectors.joining("', '")) + "'." : "")
                        + (c.needsUpgrade() ? "<br><b>This database schema is outdated. You have to upgrade the database before you can use it.</b>" : "")
                        + "</html>"));

                content.setToolTipText(c.storageLocation());
            } else {
                content.setText("Empty custom database.");
                content.setToolTipText(null);
            }
        }
    }

<<<<<<< HEAD
    protected static class DatabaseList extends JList<String> {
        protected DatabaseList(List<String> databaseList) {
            super(new Vector<>(databaseList));
            setSelectionMode(ListSelectionModel.SINGLE_SELECTION);
        }

    }

    protected class ImportDatabaseDialog extends JDialog {
        protected JButton importButton;
        protected DatabaseImportConfigPanel configPanel;

        public ImportDatabaseDialog() {
            this(null);
        }

        public ImportDatabaseDialog(@Nullable CustomDatabase db) {
            super(owner, db != null ? "Import into '" + db.name() + "' database" : "Create/Add custom database", false);

            setPreferredSize(new Dimension(640, 480));
            setLayout(new BorderLayout());

            final JLabel explain = new JLabel("<html>You can inherit compounds from PubChem or our biological databases. If you do so, all compounds in these databases are implicitly added to your custom database.");
            final Box hbox = Box.createHorizontalBox();
            hbox.add(explain);
            final Box vbox = Box.createVerticalBox();
            vbox.add(hbox);
            vbox.add(Box.createVerticalStrut(4));

            final Box box = Box.createVerticalBox();
            box.setAlignmentX(Component.LEFT_ALIGNMENT);
            final JLabel label = new JLabel(
                    "<html>Please insert the compounds of your custom database as SMILES here (one compound per line). It is also possible to drag and drop files with SMILES and reference spectrum files into this text field.");
            label.setAlignmentX(Component.LEFT_ALIGNMENT);
            box.add(label);
            final JTextArea textArea = new JTextAreaDropImage();
            textArea.setAlignmentX(Component.LEFT_ALIGNMENT);
            final JScrollPane pane = new JScrollPane(textArea, ScrollPaneConstants.VERTICAL_SCROLLBAR_ALWAYS, ScrollPaneConstants.HORIZONTAL_SCROLLBAR_AS_NEEDED);
            pane.setAlignmentX(Component.LEFT_ALIGNMENT);
            box.add(pane);
            box.setBorder(BorderFactory.createTitledBorder(BorderFactory.createEtchedBorder(), "Import compounds"));

            importButton = new JButton("Create/Open database and import compounds");
            importButton.setAlignmentX(Component.RIGHT_ALIGNMENT);

            configPanel = new DatabaseImportConfigPanel(db);
            importButton.setEnabled(db != null && !configPanel.dbLocationField.getFilePath().isBlank());
            configPanel.dbLocationField.field.getDocument().addDocumentListener(new DocumentListener() {
                @Override
                public void insertUpdate(DocumentEvent e) {
                    onTextChanged();
                }

                @Override
                public void removeUpdate(DocumentEvent e) {
                    onTextChanged();
                }

                @Override
                public void changedUpdate(DocumentEvent e) {
                    onTextChanged();
                }

                public void onTextChanged() {
                    if (configPanel.dbLocationField.getFilePath() == null) return;
                    importButton.setEnabled(configPanel.dbLocationField.getFilePath().length() > 0 && configPanel.dbLocationField.getFilePath().replaceAll("\\s", "").equals(configPanel.dbLocationField.getFilePath()) && customDatabases.keySet().stream().noneMatch(k -> k.equalsIgnoreCase(configPanel.dbLocationField.getFilePath())));
                }
            });

            add(configPanel, BorderLayout.NORTH);
            add(box, BorderLayout.CENTER);
            add(importButton, BorderLayout.SOUTH);

            importButton.addActionListener(e -> {
                dispose();
                String t = textArea.getText();
                runImportJob(null,
                        t != null && !t.isBlank()
                                ? Arrays.asList(t.split("\n"))
                                : null
                );
            });

            final DropTarget dropTarget = new DropTarget() {
                @Override
                public synchronized void drop(DropTargetDropEvent evt) {
                    dispose();
                    String t = textArea.getText();
                    runImportJob(
                            DragAndDrop.getFileListFromDrop(((Frame) DatabaseDialog.this.getOwner()), evt).stream().map(File::toPath).collect(Collectors.toList()),
                            t != null && !t.isBlank()
                                    ? Arrays.asList(t.split("\n"))
                                    : null
                    );
                }
            };

            setDropTarget(dropTarget);
            textArea.setDropTarget(dropTarget);
            pack();
            setLocationRelativeTo(getOwner());
            setVisible(true);
=======
    public static class CustomDbFileFilter extends FileFilter {
>>>>>>> df948ea8

        @Override
        public boolean accept(File f) {
            return f.isDirectory() || f.getName().endsWith(CustomDatabaseFactory.NOSQL_SUFFIX);
        }

<<<<<<< HEAD
        protected void runImportJob(@Nullable List<Path> sources, @Nullable List<String> stringSources) {
            if (sources == null)
                sources = new ArrayList<>();
            try {
                Jobs.runInBackgroundAndLoad(this, "Checking output location...", () -> {
                    Path p = Path.of(configPanel.dbLocationField.getFilePath());
                    if (Files.exists(p)) {
                        if (Files.isRegularFile(p)) {
                            try {
                                return SearchableDatabases.loadCustomDatabaseFromLocation(p.toAbsolutePath().toString(), true);
                            } catch (IOException ex) {
                                throw new IOException("Illegal DB location: Found a file but DB location must either not exist, be an empty directory or an existing custom db.", ex);
                            }
                        } else if (FileUtils.listAndClose(p, s -> s.findAny().isPresent())) {
                            try {
                                return SearchableDatabases.loadCustomDatabaseFromLocation(p.toAbsolutePath().toString(), true);
                            } catch (IOException ex) {
                                throw new IOException("Illegal DB location: Found non empty directory that is not a valid custom db. To create a new DB, location must not exist or be an empty directory.", ex);
                            }
                        }
                    }
                    return null;
                }).awaitResult();

                if (stringSources != null && !stringSources.isEmpty()) {
                    sources.add(Jobs.runInBackgroundAndLoad(this, "Processing string input Data...", () -> {
                        Path f = FileUtils.newTempFile("custom-db-import", ".csv");
                        try {
                            Files.write(f, stringSources);
                            return f;
                        } catch (IOException ioException) {
                            throw new IOException("Could not write input data to temp location '" + f + "'.", ioException);
                        }
                    }).awaitResult());
                }

                final CommandSubmission sub = new CommandSubmission();
                sub.addCommandItem(configPanel.toolCommand());
                configPanel.asParameterList().forEach(sub::addCommandItem);
                sub.inputPaths(sources.stream().map(Path::toString).toList());

                gui.applySiriusClient((c, pid) -> {
                    final Job j = c.jobs().startCommand(pid, sub, List.of(JobOptField.PROGRESS));
                    return LoadingBackroundTask.runInBackground(gui.getMainFrame(),
                            "Importing into '" + configPanel.dbLocationField.getFilePath() + "'...", null,
                            new SseProgressJJob(gui.getSiriusClient(), pid, j)
                    );
                }).awaitResult();

                whenCustomDbIsAdded(configPanel.dbLocationField.getFilePath());
            } catch (ExecutionException ex) {
                LoggerFactory.getLogger(getClass()).error("Error during Custom DB import.", ex);

                if (ex.getCause() != null)
                    new StacktraceDialog(this, ex.getCause().getMessage(), ex.getCause());
                else
                    new StacktraceDialog(this, "Unexpected error when importing custom DB!", ex);
            } catch (Exception e) {
                LoggerFactory.getLogger(getClass()).error("Fatal Error during Custom DB import.", e);
                if (getOwner() instanceof Frame)
                    new StacktraceDialog((Frame) getOwner(), "Fatal Error during Custom DB import.", e);
                else
                    new StacktraceDialog((Dialog) getOwner(), "Fatal Error during Custom DB import.", e);
            }
=======
        @Override
        public String getDescription() {
            return "SIRIUS custom database files";
>>>>>>> df948ea8
        }
    }
}<|MERGE_RESOLUTION|>--- conflicted
+++ resolved
@@ -22,11 +22,8 @@
 import de.unijena.bioinf.chemdb.DataSources;
 import de.unijena.bioinf.chemdb.SearchableDatabases;
 import de.unijena.bioinf.chemdb.custom.CustomDatabase;
-<<<<<<< HEAD
 import de.unijena.bioinf.jjobs.LoadingBackroundTask;
-=======
 import de.unijena.bioinf.chemdb.custom.CustomDatabaseFactory;
->>>>>>> df948ea8
 import de.unijena.bioinf.ms.frontend.subtools.custom_db.CustomDBOptions;
 import de.unijena.bioinf.ms.gui.SiriusGui;
 import de.unijena.bioinf.ms.gui.compute.jjobs.Jobs;
@@ -36,14 +33,11 @@
 import de.unijena.bioinf.ms.gui.dialogs.StacktraceDialog;
 import de.unijena.bioinf.ms.gui.utils.GuiUtils;
 import de.unijena.bioinf.ms.gui.utils.TextHeaderBoxPanel;
-<<<<<<< HEAD
 import de.unijena.bioinf.ms.nightsky.sdk.jjobs.SseProgressJJob;
 import de.unijena.bioinf.ms.nightsky.sdk.model.CommandSubmission;
 import de.unijena.bioinf.ms.nightsky.sdk.model.Job;
 import de.unijena.bioinf.ms.nightsky.sdk.model.JobOptField;
 import org.jetbrains.annotations.Nullable;
-=======
->>>>>>> df948ea8
 import org.slf4j.LoggerFactory;
 import picocli.CommandLine;
 
@@ -64,24 +58,16 @@
 
 
 public class DatabaseDialog extends JDialog {
-<<<<<<< HEAD
     private final SiriusGui gui;
-    //todo: we should separate the Dialog from the Database Managing part.
-    protected JList<String> dbList;
-    protected Map<String, CustomDatabase> customDatabases;
-=======
->>>>>>> df948ea8
 
     protected JList<CustomDatabase> dbList;
     protected List<CustomDatabase> customDatabases;
 
-<<<<<<< HEAD
+    protected DatabaseView dbView;
+
     public DatabaseDialog(SiriusGui gui) {
         this(gui, gui.getMainFrame());
     }
-=======
-    protected DatabaseView dbView;
->>>>>>> df948ea8
 
     public DatabaseDialog(SiriusGui gui, @Nullable Frame owner) {
         super(owner, true);
@@ -158,19 +144,23 @@
 
                 if (JOptionPane.showConfirmDialog(getOwner(), deleteDialogBox, "", JOptionPane.YES_NO_OPTION) == JOptionPane.YES_OPTION) {
 
-                    try {
-                        List<String> deleteCommand = new ArrayList<>();
-                        deleteCommand.add(CustomDBOptions.class.getAnnotation(CommandLine.Command.class).name());
-                        deleteCommand.add("--remove");
-                        deleteCommand.add(name);
-                        if (deleteFromDisk.isSelected()) {
-                            deleteCommand.add("--delete");
-                        }
-                        Jobs.runCommandAndLoad(deleteCommand, null, null, owner,
-                                        "Deleting database '" + name + "'...", true)
-                                .awaitResult();
-                    } catch (ExecutionException ex) {
-                        LoggerFactory.getLogger(getClass()).error("Error during Custom DB removal.", ex);
+                try {
+                    CommandSubmission deleteCommand = new CommandSubmission()
+                            .addCommandItem(CustomDBOptions.class.getAnnotation(CommandLine.Command.class).name())
+                            .addCommandItem("--remove")
+                            .addCommandItem(name);
+                    if (deleteFromDisk.isSelected()) {
+                        deleteCommand.addCommandItem("--delete");
+                    }
+
+                    gui.applySiriusClient((c, pid) -> {
+                        Job job = c.jobs().startCommand(pid, deleteCommand, List.of(JobOptField.PROGRESS));
+                        return LoadingBackroundTask.runInBackground(gui.getMainFrame(),
+                                "Deleting database '" + name + "'...", null,
+                                new SseProgressJJob(gui.getSiriusClient(), pid, job));
+                    }).awaitResult();
+                } catch (ExecutionException ex) {
+                    LoggerFactory.getLogger(getClass()).error("Error during Custom DB removal.", ex);
 
                         if (ex.getCause() != null)
                             new StacktraceDialog(DatabaseDialog.this, ex.getCause().getMessage(), ex.getCause());
@@ -178,7 +168,10 @@
                             new StacktraceDialog(DatabaseDialog.this, "Unexpected error when removing custom DB!", ex);
                     } catch (Exception ex2) {
                         LoggerFactory.getLogger(getClass()).error("Fatal Error during Custom DB removal.", ex2);
-                        new StacktraceDialog(MF, "Fatal Error during Custom DB removal.", ex2);
+                        if (getOwner() instanceof Frame)
+                        new StacktraceDialog((Frame) getOwner(), "Fatal Error during Custom DB removal.", ex2);
+                    else
+                        new StacktraceDialog((Dialog) getOwner(), "Fatal Error during Custom DB removal.", ex2);
                     }
 
                     loadDatabaseList();
@@ -228,45 +221,9 @@
             }
         });
 
-<<<<<<< HEAD
-        deleteDB.addActionListener(e -> {
-            final int index = dbList.getSelectedIndex();
-            if (index < 0 || index >= dbList.getModel().getSize())
-                return;
-            final String name = dbList.getModel().getElementAt(index);
-            final String msg = "Do you really want to remove the custom database (will not be deleted from disk)'" + name + "'?";
-            if (new QuestionDialog(getOwner(), msg).isSuccess()) {
-
-                try {
-                    gui.applySiriusClient((c, pid) -> {
-                        Job job = c.jobs().startCommand(pid, new CommandSubmission()
-                                        .addCommandItem(CustomDBOptions.class.getAnnotation(CommandLine.Command.class).name())
-                                        .addCommandItem("--remove").addCommandItem(name),
-                                List.of(JobOptField.PROGRESS)
-                        );
-                        return LoadingBackroundTask.runInBackground(gui.getMainFrame(),
-                                "Deleting database '" + name + "'...", null,
-                                new SseProgressJJob(gui.getSiriusClient(), pid, job));
-                    }).awaitResult();
-                } catch (ExecutionException ex) {
-                    LoggerFactory.getLogger(getClass()).error("Error during Custom DB removal.", ex);
-
-                    if (ex.getCause() != null)
-                        new StacktraceDialog(this, ex.getCause().getMessage(), ex.getCause());
-                    else
-                        new StacktraceDialog(this, "Unexpected error when removing custom DB!", ex);
-                } catch (Exception ex2) {
-                    LoggerFactory.getLogger(getClass()).error("Fatal Error during Custom DB removal.", ex2);
-                    if (getOwner() instanceof Frame)
-                        new StacktraceDialog((Frame) getOwner(), "Fatal Error during Custom DB removal.", ex2);
-                    else
-                        new StacktraceDialog((Dialog) getOwner(), "Fatal Error during Custom DB removal.", ex2);
-                }
-=======
         String deleteDbActionName = "deleteCurrentDb";
         dbList.getInputMap().put(KeyStroke.getKeyStroke("DELETE"),deleteDbActionName);
         dbList.getActionMap().put(deleteDbActionName, deleteSelectedDb);
->>>>>>> df948ea8
 
         dbList.setSelectedIndex(0);
 
@@ -328,188 +285,16 @@
         }
     }
 
-<<<<<<< HEAD
-    protected static class DatabaseList extends JList<String> {
-        protected DatabaseList(List<String> databaseList) {
-            super(new Vector<>(databaseList));
-            setSelectionMode(ListSelectionModel.SINGLE_SELECTION);
-        }
-
-    }
-
-    protected class ImportDatabaseDialog extends JDialog {
-        protected JButton importButton;
-        protected DatabaseImportConfigPanel configPanel;
-
-        public ImportDatabaseDialog() {
-            this(null);
-        }
-
-        public ImportDatabaseDialog(@Nullable CustomDatabase db) {
-            super(owner, db != null ? "Import into '" + db.name() + "' database" : "Create/Add custom database", false);
-
-            setPreferredSize(new Dimension(640, 480));
-            setLayout(new BorderLayout());
-
-            final JLabel explain = new JLabel("<html>You can inherit compounds from PubChem or our biological databases. If you do so, all compounds in these databases are implicitly added to your custom database.");
-            final Box hbox = Box.createHorizontalBox();
-            hbox.add(explain);
-            final Box vbox = Box.createVerticalBox();
-            vbox.add(hbox);
-            vbox.add(Box.createVerticalStrut(4));
-
-            final Box box = Box.createVerticalBox();
-            box.setAlignmentX(Component.LEFT_ALIGNMENT);
-            final JLabel label = new JLabel(
-                    "<html>Please insert the compounds of your custom database as SMILES here (one compound per line). It is also possible to drag and drop files with SMILES and reference spectrum files into this text field.");
-            label.setAlignmentX(Component.LEFT_ALIGNMENT);
-            box.add(label);
-            final JTextArea textArea = new JTextAreaDropImage();
-            textArea.setAlignmentX(Component.LEFT_ALIGNMENT);
-            final JScrollPane pane = new JScrollPane(textArea, ScrollPaneConstants.VERTICAL_SCROLLBAR_ALWAYS, ScrollPaneConstants.HORIZONTAL_SCROLLBAR_AS_NEEDED);
-            pane.setAlignmentX(Component.LEFT_ALIGNMENT);
-            box.add(pane);
-            box.setBorder(BorderFactory.createTitledBorder(BorderFactory.createEtchedBorder(), "Import compounds"));
-
-            importButton = new JButton("Create/Open database and import compounds");
-            importButton.setAlignmentX(Component.RIGHT_ALIGNMENT);
-
-            configPanel = new DatabaseImportConfigPanel(db);
-            importButton.setEnabled(db != null && !configPanel.dbLocationField.getFilePath().isBlank());
-            configPanel.dbLocationField.field.getDocument().addDocumentListener(new DocumentListener() {
-                @Override
-                public void insertUpdate(DocumentEvent e) {
-                    onTextChanged();
-                }
-
-                @Override
-                public void removeUpdate(DocumentEvent e) {
-                    onTextChanged();
-                }
-
-                @Override
-                public void changedUpdate(DocumentEvent e) {
-                    onTextChanged();
-                }
-
-                public void onTextChanged() {
-                    if (configPanel.dbLocationField.getFilePath() == null) return;
-                    importButton.setEnabled(configPanel.dbLocationField.getFilePath().length() > 0 && configPanel.dbLocationField.getFilePath().replaceAll("\\s", "").equals(configPanel.dbLocationField.getFilePath()) && customDatabases.keySet().stream().noneMatch(k -> k.equalsIgnoreCase(configPanel.dbLocationField.getFilePath())));
-                }
-            });
-
-            add(configPanel, BorderLayout.NORTH);
-            add(box, BorderLayout.CENTER);
-            add(importButton, BorderLayout.SOUTH);
-
-            importButton.addActionListener(e -> {
-                dispose();
-                String t = textArea.getText();
-                runImportJob(null,
-                        t != null && !t.isBlank()
-                                ? Arrays.asList(t.split("\n"))
-                                : null
-                );
-            });
-
-            final DropTarget dropTarget = new DropTarget() {
-                @Override
-                public synchronized void drop(DropTargetDropEvent evt) {
-                    dispose();
-                    String t = textArea.getText();
-                    runImportJob(
-                            DragAndDrop.getFileListFromDrop(((Frame) DatabaseDialog.this.getOwner()), evt).stream().map(File::toPath).collect(Collectors.toList()),
-                            t != null && !t.isBlank()
-                                    ? Arrays.asList(t.split("\n"))
-                                    : null
-                    );
-                }
-            };
-
-            setDropTarget(dropTarget);
-            textArea.setDropTarget(dropTarget);
-            pack();
-            setLocationRelativeTo(getOwner());
-            setVisible(true);
-=======
     public static class CustomDbFileFilter extends FileFilter {
->>>>>>> df948ea8
 
         @Override
         public boolean accept(File f) {
             return f.isDirectory() || f.getName().endsWith(CustomDatabaseFactory.NOSQL_SUFFIX);
         }
 
-<<<<<<< HEAD
-        protected void runImportJob(@Nullable List<Path> sources, @Nullable List<String> stringSources) {
-            if (sources == null)
-                sources = new ArrayList<>();
-            try {
-                Jobs.runInBackgroundAndLoad(this, "Checking output location...", () -> {
-                    Path p = Path.of(configPanel.dbLocationField.getFilePath());
-                    if (Files.exists(p)) {
-                        if (Files.isRegularFile(p)) {
-                            try {
-                                return SearchableDatabases.loadCustomDatabaseFromLocation(p.toAbsolutePath().toString(), true);
-                            } catch (IOException ex) {
-                                throw new IOException("Illegal DB location: Found a file but DB location must either not exist, be an empty directory or an existing custom db.", ex);
-                            }
-                        } else if (FileUtils.listAndClose(p, s -> s.findAny().isPresent())) {
-                            try {
-                                return SearchableDatabases.loadCustomDatabaseFromLocation(p.toAbsolutePath().toString(), true);
-                            } catch (IOException ex) {
-                                throw new IOException("Illegal DB location: Found non empty directory that is not a valid custom db. To create a new DB, location must not exist or be an empty directory.", ex);
-                            }
-                        }
-                    }
-                    return null;
-                }).awaitResult();
-
-                if (stringSources != null && !stringSources.isEmpty()) {
-                    sources.add(Jobs.runInBackgroundAndLoad(this, "Processing string input Data...", () -> {
-                        Path f = FileUtils.newTempFile("custom-db-import", ".csv");
-                        try {
-                            Files.write(f, stringSources);
-                            return f;
-                        } catch (IOException ioException) {
-                            throw new IOException("Could not write input data to temp location '" + f + "'.", ioException);
-                        }
-                    }).awaitResult());
-                }
-
-                final CommandSubmission sub = new CommandSubmission();
-                sub.addCommandItem(configPanel.toolCommand());
-                configPanel.asParameterList().forEach(sub::addCommandItem);
-                sub.inputPaths(sources.stream().map(Path::toString).toList());
-
-                gui.applySiriusClient((c, pid) -> {
-                    final Job j = c.jobs().startCommand(pid, sub, List.of(JobOptField.PROGRESS));
-                    return LoadingBackroundTask.runInBackground(gui.getMainFrame(),
-                            "Importing into '" + configPanel.dbLocationField.getFilePath() + "'...", null,
-                            new SseProgressJJob(gui.getSiriusClient(), pid, j)
-                    );
-                }).awaitResult();
-
-                whenCustomDbIsAdded(configPanel.dbLocationField.getFilePath());
-            } catch (ExecutionException ex) {
-                LoggerFactory.getLogger(getClass()).error("Error during Custom DB import.", ex);
-
-                if (ex.getCause() != null)
-                    new StacktraceDialog(this, ex.getCause().getMessage(), ex.getCause());
-                else
-                    new StacktraceDialog(this, "Unexpected error when importing custom DB!", ex);
-            } catch (Exception e) {
-                LoggerFactory.getLogger(getClass()).error("Fatal Error during Custom DB import.", e);
-                if (getOwner() instanceof Frame)
-                    new StacktraceDialog((Frame) getOwner(), "Fatal Error during Custom DB import.", e);
-                else
-                    new StacktraceDialog((Dialog) getOwner(), "Fatal Error during Custom DB import.", e);
-            }
-=======
         @Override
         public String getDescription() {
             return "SIRIUS custom database files";
->>>>>>> df948ea8
         }
     }
 }