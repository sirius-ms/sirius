/*
 *  This file is part of the SIRIUS Software for analyzing MS and MS/MS data
 *
 *  Copyright (C) 2013-2020 Kai Dührkop, Markus Fleischauer, Marcus Ludwig, Martin A. Hoffman, Fleming Kretschmer, Marvin Meusel and Sebastian Böcker,
 *  Chair of Bioinformatics, Friedrich-Schiller University.
 *
 *  This program is free software; you can redistribute it and/or
 *  modify it under the terms of the GNU Affero General Public License
 *  as published by the Free Software Foundation; either
 *  version 3 of the License, or (at your option) any later version.
 *
 *  This program is distributed in the hope that it will be useful,
 *  but WITHOUT ANY WARRANTY; without even the implied warranty of
 *  MERCHANTABILITY or FITNESS FOR A PARTICULAR PURPOSE.  See the GNU
 *  Affero General Public License for more details.
 *
 *  You should have received a copy of the GNU Affero General Public License along with SIRIUS.  If not, see <https://www.gnu.org/licenses/agpl-3.0.txt>
 */

package de.unijena.bioinf.ms.gui.actions;

import de.unijena.bioinf.auth.UserPortal;

import javax.swing.*;
<<<<<<< HEAD
=======
import java.awt.*;
>>>>>>> b0198ded
import java.net.URI;

/**
 * @author Markus Fleischauer (markus.fleischauer@gmail.com)
 */
public class SignUpAction extends AbstractUserPortalAction {
<<<<<<< HEAD
    public SignUpAction() {
        super("Create Account");
=======
    public SignUpAction(Frame popupOwner) {
        super("Create Account", popupOwner);
>>>>>>> b0198ded
        putValue(Action.SHORT_DESCRIPTION, "Create a new SIRIUS user account.");
    }

    @Override
    URI path() {
        return UserPortal.signUpURL();
    }
}<|MERGE_RESOLUTION|>--- conflicted
+++ resolved
@@ -22,23 +22,15 @@
 import de.unijena.bioinf.auth.UserPortal;
 
 import javax.swing.*;
-<<<<<<< HEAD
-=======
 import java.awt.*;
->>>>>>> b0198ded
 import java.net.URI;
 
 /**
  * @author Markus Fleischauer (markus.fleischauer@gmail.com)
  */
 public class SignUpAction extends AbstractUserPortalAction {
-<<<<<<< HEAD
-    public SignUpAction() {
-        super("Create Account");
-=======
     public SignUpAction(Frame popupOwner) {
         super("Create Account", popupOwner);
->>>>>>> b0198ded
         putValue(Action.SHORT_DESCRIPTION, "Create a new SIRIUS user account.");
     }
 
