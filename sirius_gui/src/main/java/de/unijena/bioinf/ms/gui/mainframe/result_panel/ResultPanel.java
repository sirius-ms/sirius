/*
 *  This file is part of the SIRIUS Software for analyzing MS and MS/MS data
 *
 *  Copyright (C) 2013-2020 Kai Dührkop, Markus Fleischauer, Marcus Ludwig, Martin A. Hoffman, Fleming Kretschmer, Marvin Meusel and Sebastian Böcker,
 *  Chair of Bioinformatics, Friedrich-Schiller University.
 *
 *  This program is free software; you can redistribute it and/or
 *  modify it under the terms of the GNU Affero General Public License
 *  as published by the Free Software Foundation; either
 *  version 3 of the License, or (at your option) any later version.
 *
 *  This program is distributed in the hope that it will be useful,
 *  but WITHOUT ANY WARRANTY; without even the implied warranty of
 *  MERCHANTABILITY or FITNESS FOR A PARTICULAR PURPOSE.  See the GNU
 *  Affero General Public License for more details.
 *
 *  You should have received a copy of the GNU Affero General Public License along with SIRIUS.  If not, see <https://www.gnu.org/licenses/agpl-3.0.txt>
 */

package de.unijena.bioinf.ms.gui.mainframe.result_panel;

import de.unijena.bioinf.ms.gui.SiriusGui;
import de.unijena.bioinf.ms.gui.actions.SiriusActions;
import de.unijena.bioinf.ms.gui.canopus.compound_classes.CompoundClassBean;
import de.unijena.bioinf.ms.gui.canopus.compound_classes.CompoundClassList;
import de.unijena.bioinf.ms.gui.compute.jjobs.Jobs;
import de.unijena.bioinf.ms.gui.fingerid.StructureList;
import de.unijena.bioinf.ms.gui.fingerid.fingerprints.FingerprintList;
import de.unijena.bioinf.ms.gui.lcms_viewer.LCMSViewerPanel;
import de.unijena.bioinf.ms.gui.mainframe.instance_panel.CompoundList;
import de.unijena.bioinf.ms.gui.mainframe.result_panel.tabs.*;
import de.unijena.bioinf.ms.gui.molecular_formular.FormulaList;
import de.unijena.bioinf.ms.gui.molecular_formular.FormulaListHeaderPanel;
import de.unijena.bioinf.ms.gui.spectral_matching.SpectralMatchList;
<<<<<<< HEAD
=======
import de.unijena.bioinf.ms.gui.utils.softwaretour.SoftwareTourInfoStore;
import de.unijena.bioinf.ms.gui.utils.softwaretour.SoftwareTourUtils;
import de.unijena.bioinf.projectspace.FormulaResultBean;
>>>>>>> b7134e73
import io.sirius.ms.sdk.model.CanopusPrediction;
import io.sirius.ms.sdk.model.ProjectInfoOptField;
import io.sirius.ms.sdk.model.ProjectType;
import lombok.Getter;
import org.jetbrains.annotations.NotNull;
import org.slf4j.Logger;
import org.slf4j.LoggerFactory;

import javax.swing.*;
import java.awt.*;
import java.io.IOException;
import java.util.EnumSet;
import java.util.List;
import java.util.Objects;
import java.util.Optional;

public class ResultPanel extends JTabbedPane {

    protected static final Logger logger = LoggerFactory.getLogger(ResultPanel.class);

    private final CompoundList compoundList;
    private final SiriusGui gui;

    private final FormulaOverviewPanel formulasTab;

    private LCMSViewerPanel lcmsTab;
    private final CandidateListDetailViewPanel structuresTab;
    private final DeNovoStructureListDetailViewPanel deNovoStructuresTab;
    @Getter
    private final EpimetheusPanel structureAnnoTab;
    private final FingerprintPanel fingerprintTab;
    private final CompoundClassPanel canopusTab;
    private SpectralMatchingPanel spectralMatchingTab;
    private final KendrickMassDefectPanel massDefectTab;

    private StructureList databaseStructureList;
    private StructureList combinedStructureListSubstructureView;
    private StructureList combinedStructureListDeNovoView;
    private FormulaList siriusResultElements;
    private SpectralMatchList spectralMatchList;
    private CompoundClassList compoundClassList;
    private FingerprintList fingerprintList;

    private ProjectType type;

    public ResultPanel(@NotNull CompoundList compoundList, @NotNull SiriusGui gui) {
        super();
        this.gui = gui;
        //these are the two base lists for all views.
        this.compoundList = compoundList; //feature level list (InstanceBean)
        this.siriusResultElements = new FormulaList(compoundList); // formula result level list.

        //lcms tab
        //Not need to clean up the listener since compoundlist will be invalidated together with ResultPanel
        compoundList.getSortedSource().addListEventListener(evt -> {
            if (type == null && !evt.getSourceList().isEmpty()) {
                type = gui.applySiriusClient((c, pid) ->
                        c.projects().getProject(pid, List.of(ProjectInfoOptField.NONE))).getType();
                showLcmsTab(EnumSet.of(ProjectType.ALIGNED_RUNS, ProjectType.UNALIGNED_RUNS).contains(type));
            }
        });
        //Check for first time if project has already a type.
        this.type = gui.applySiriusClient((c, pid) ->
                c.projects().getProject(pid, List.of(ProjectInfoOptField.NONE))).getType();
        showLcmsTab(EnumSet.of(ProjectType.ALIGNED_RUNS, ProjectType.UNALIGNED_RUNS).contains(type));


        // formulas tabs
        formulasTab = new FormulaOverviewPanel(siriusResultElements, gui);
        addTab("Formulas", null, formulasTab, formulasTab.getDescription());

        // fingerprint tab
        fingerprintList = null;
        try {
            fingerprintList = new FingerprintList(siriusResultElements, gui);
        } catch (IOException e) {
            logger.error("Error when loading FingerprintList. Fingerprint tab will not be available.", e);
        }
        fingerprintTab = fingerprintList == null ? null : new FingerprintPanel(fingerprintList);
        FormulaListHeaderPanel formulaHeaderFingerprint;
        if (fingerprintList != null) {
            formulaHeaderFingerprint = new FormulaListHeaderPanel(siriusResultElements, fingerprintTab);
            formulaHeaderFingerprint.addTutorialInformationToCompactView(SoftwareTourInfoStore.Fingerprint_Formulas);
            addTab("Predicted Fingerprints", null, formulaHeaderFingerprint, fingerprintTab.getDescription());
            fingerprintList.addActiveResultChangedListener((instanceBean, sre, resultElements, selections) -> {
                checkAndInitFingerprintSoftwareTour(formulaHeaderFingerprint, instanceBean, gui);
            });
        } else {
            formulaHeaderFingerprint = null;
        }


        // canopus tab
        compoundClassList = new CompoundClassList(siriusResultElements,
                sre -> sre.getCanopusPrediction()
                        .stream().map(CanopusPrediction::getClassyFireClasses).filter(Objects::nonNull)
                        .flatMap(List::stream).map(CompoundClassBean::new).toList());
<<<<<<< HEAD
        canopusTab = new CompoundClassPanel(compoundClassList, siriusResultElements, gui);
        addTab("Compound Classes", null, new FormulaListHeaderPanel(siriusResultElements, canopusTab), canopusTab.getDescription());
=======
        canopusTab = new CompoundClassPanel(compoundClassList, siriusResultElements);
        FormulaListHeaderPanel formulaHeaderCanopus = new FormulaListHeaderPanel(siriusResultElements, canopusTab);
        formulaHeaderCanopus.addTutorialInformationToCompactView(SoftwareTourInfoStore.Canopus_Formulas);
        compoundClassList.addActiveResultChangedListener((instanceBean, sre, resultElements, selections) -> {
            checkAndInitCanopusSoftwareTour(formulaHeaderCanopus, instanceBean, gui);
        });
        addTab("Compound Classes", null, formulaHeaderCanopus, canopusTab.getDescription());
>>>>>>> b7134e73

        // structure db search tab
        databaseStructureList = new StructureList(compoundList, (inst, k, loadDatabaseHits, loadDenovo) -> inst.getStructureCandidates(k, true), false);
        structuresTab = new CandidateListDetailViewPanel(this, databaseStructureList, gui);
        addTab("Structures", null, structuresTab, structuresTab.getDescription());

        // combined denovo structure db search tabs
        combinedStructureListDeNovoView = new StructureList(compoundList, (inst, k, loadDatabaseHits, loadDenovo) -> inst.getBothStructureCandidates(k, true, loadDatabaseHits, loadDenovo), true);
        deNovoStructuresTab = new DeNovoStructureListDetailViewPanel(this, combinedStructureListDeNovoView, gui);
        addTab("De Novo Structures", null, deNovoStructuresTab, deNovoStructuresTab.getDescription());


        // substructure annotation tab
        combinedStructureListSubstructureView = new StructureList(compoundList, (inst, k, loadDatabaseHits, loadDenovo) -> inst.getBothStructureCandidates(k, true, loadDatabaseHits, loadDenovo), true);
        structureAnnoTab = new EpimetheusPanel(combinedStructureListSubstructureView, gui);
        addTab("Substructure Annotations", null, structureAnnoTab, structureAnnoTab.getDescription());

        massDefectTab = new KendrickMassDefectPanel(compoundList, gui);
        addTab("Homologue Series", null, massDefectTab, massDefectTab.getDescription());

        //software tour listener
        addChangeListener(e -> {
            Component selectedComponent = getSelectedComponent();

            if (selectedComponent == formulasTab &&  siriusResultElements.getSelectedElement() != null) {
                //formulas tab
                formulasTab.initSoftwareTour(gui.getProperties());
            } else if (selectedComponent == formulaHeaderFingerprint &&  siriusResultElements.getSelectedElement() != null) {
                //fingerprint tab
                checkAndInitFingerprintSoftwareTour(formulaHeaderFingerprint, siriusResultElements.getSelectedElement(), gui);
            } else if (selectedComponent == formulaHeaderCanopus &&  siriusResultElements.getSelectedElement() != null) {
                //canopus tab
                checkAndInitCanopusSoftwareTour(formulaHeaderCanopus, siriusResultElements.getSelectedElement(), gui);
            } else if (selectedComponent == structureAnnoTab && structureAnnoTab.hasData()) {
                //epimetheus tab
                structureAnnoTab.initSoftwareTour(gui.getProperties());
            } else if (selectedComponent == structuresTab && !databaseStructureList.getElementList().isEmpty()) {
                //database search tab
                structuresTab.initSoftwareTour(gui.getProperties());
            } else if (selectedComponent == deNovoStructuresTab && !combinedStructureListDeNovoView.getElementList().isEmpty()) {
                //de novo structures tab
                deNovoStructuresTab.initSoftwareTour(gui.getProperties());
            }
        });


        // global spectra match search list
        gui.getProperties().addPropertyChangeListener("showSpectraMatchPanel", evt ->
                showSpectralMatchingTab((Boolean) evt.getNewValue()));
        showSpectralMatchingTab(gui.getProperties().isShowSpectraMatchPanel());
    }

    private void checkAndInitCanopusSoftwareTour(FormulaListHeaderPanel formulaHeaderCanopus, FormulaResultBean instanceBean, @NotNull SiriusGui gui) {
        if (instanceBean != null) {
            checkAndInitSoftwareTour(formulaHeaderCanopus, instanceBean.getCanopusPrediction(), SoftwareTourInfoStore.CanopusTabTourKey, gui);
        }
    }

    private void checkAndInitFingerprintSoftwareTour(FormulaListHeaderPanel formulaHeaderCanopus, FormulaResultBean instanceBean, @NotNull SiriusGui gui) {
        if (instanceBean != null) {
            checkAndInitSoftwareTour(formulaHeaderCanopus, instanceBean.getPredictedFingerprint(), SoftwareTourInfoStore.FingerprintTabTourKey, gui);
        }
    }

    private void checkAndInitSoftwareTour(FormulaListHeaderPanel formulaHeader, Optional data, String tourKey, @NotNull SiriusGui gui) {
        if (data.isPresent() && Objects.nonNull(data.get())) {
            Jobs.runEDTLater(() -> SoftwareTourUtils.checkAndInitTour(formulaHeader, tourKey, gui.getProperties()));
        }
    }

    private void showSpectralMatchingTab(boolean show) {
        String name = "Library Matches";
        int idx = indexOfTab(name);
        if (show && idx < 0) {
            if (spectralMatchList == null) {
                spectralMatchList = new SpectralMatchList(compoundList);
                spectralMatchingTab = new SpectralMatchingPanel(spectralMatchList);
            }
            // add to last position
            addTab(name, null, spectralMatchingTab, spectralMatchingTab.getDescription());
            return;
        }

        if (!show && idx >= 0) {
            removeTabAt(idx);
        }
    }


    private void addLcmsTab() {
        if (lcmsTab == null)
            lcmsTab = new LCMSViewerPanel(gui, siriusResultElements);

        insertTab("LC-MS", null, lcmsTab, lcmsTab.getDescription(), 0);
    }

    public void showLcmsTab(boolean show) {
        int idx = indexOfTab("LC-MS");
        SiriusActions.ORDER_BY_QUALITY.getInstance(gui, true).setEnabled(show);

        if (show && idx < 0) {
            addLcmsTab();
            setSelectedIndex(0);
            return;
        }
        if (!show && idx >= 0) {
            removeTabAt(idx);
        }
    }
}<|MERGE_RESOLUTION|>--- conflicted
+++ resolved
@@ -32,12 +32,9 @@
 import de.unijena.bioinf.ms.gui.molecular_formular.FormulaList;
 import de.unijena.bioinf.ms.gui.molecular_formular.FormulaListHeaderPanel;
 import de.unijena.bioinf.ms.gui.spectral_matching.SpectralMatchList;
-<<<<<<< HEAD
-=======
 import de.unijena.bioinf.ms.gui.utils.softwaretour.SoftwareTourInfoStore;
 import de.unijena.bioinf.ms.gui.utils.softwaretour.SoftwareTourUtils;
 import de.unijena.bioinf.projectspace.FormulaResultBean;
->>>>>>> b7134e73
 import io.sirius.ms.sdk.model.CanopusPrediction;
 import io.sirius.ms.sdk.model.ProjectInfoOptField;
 import io.sirius.ms.sdk.model.ProjectType;
@@ -135,18 +132,13 @@
                 sre -> sre.getCanopusPrediction()
                         .stream().map(CanopusPrediction::getClassyFireClasses).filter(Objects::nonNull)
                         .flatMap(List::stream).map(CompoundClassBean::new).toList());
-<<<<<<< HEAD
         canopusTab = new CompoundClassPanel(compoundClassList, siriusResultElements, gui);
-        addTab("Compound Classes", null, new FormulaListHeaderPanel(siriusResultElements, canopusTab), canopusTab.getDescription());
-=======
-        canopusTab = new CompoundClassPanel(compoundClassList, siriusResultElements);
         FormulaListHeaderPanel formulaHeaderCanopus = new FormulaListHeaderPanel(siriusResultElements, canopusTab);
         formulaHeaderCanopus.addTutorialInformationToCompactView(SoftwareTourInfoStore.Canopus_Formulas);
         compoundClassList.addActiveResultChangedListener((instanceBean, sre, resultElements, selections) -> {
             checkAndInitCanopusSoftwareTour(formulaHeaderCanopus, instanceBean, gui);
         });
         addTab("Compound Classes", null, formulaHeaderCanopus, canopusTab.getDescription());
->>>>>>> b7134e73
 
         // structure db search tab
         databaseStructureList = new StructureList(compoundList, (inst, k, loadDatabaseHits, loadDenovo) -> inst.getStructureCandidates(k, true), false);
