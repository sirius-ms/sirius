--- conflicted
+++ resolved
@@ -54,11 +54,7 @@
     public final FingerprintPanel fpTab;
     public final CompoundClassPanel canopusTab;
 
-<<<<<<< HEAD
-    public ResultPanel(final StructureList deNovoStructureList, final StructureList structureList, final StructureList combinedStructureList, final FormulaList siriusResultElements, final SpectralMatchList spectralMatchList, SiriusGui gui) {
-=======
     public ResultPanel(final StructureList databaseStructureList, final StructureList combinedStructureListSubstructureView, final StructureList combinedStructureListDeNovoView, final FormulaList siriusResultElements, final SpectralMatchList spectralMatchList, SiriusGui gui) {
->>>>>>> 51313700
         super();
         this.setToolTipText("Results");
 
@@ -67,15 +63,9 @@
 
 //        this.lcmsTab = new LCMSViewerPanel(siriusResultElements); //todo LCMS: reactivate if LCMS Data structures are done!
 
-<<<<<<< HEAD
-        structureAnnoTab = new EpimetheusPanel(combinedStructureList);
-        structuresTab = new CandidateListDetailViewPanel(this, structureList, gui);
-        deNovoStructuresTab = new DeNovoStructureListDetailViewPanel(this, combinedStructureList, gui);
-=======
         structureAnnoTab = new EpimetheusPanel(combinedStructureListSubstructureView);
         structuresTab = new CandidateListDetailViewPanel(this, databaseStructureList, gui);
         deNovoStructuresTab = new DeNovoStructureListDetailViewPanel(this, combinedStructureListDeNovoView, gui);
->>>>>>> 51313700
         FingerprintPanel fpTabTmp;
         try {
             fpTabTmp = new FingerprintPanel(new FingerprintList(siriusResultElements, gui));
