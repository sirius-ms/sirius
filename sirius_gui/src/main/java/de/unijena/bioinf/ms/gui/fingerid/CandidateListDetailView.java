--- conflicted
+++ resolved
@@ -314,11 +314,7 @@
                             try {
                                 //todo nightsky: remove if lipid maps is added to our pubchem copy
                                 List<String> lmIds = ProxyManager.applyClient(client -> {
-<<<<<<< HEAD
-                                    URI uri = URI.create(String.format(Locale.US, "https://www.lipidmaps.org/rest/compound/inchi_key/%s/lm_id", URLEncoder.encode(InChISMILESUtils.inchi2inchiKey(candidate.candidate.getInchi().in3D), StandardCharsets.UTF_8)));
-=======
                                     URI uri = URI.create(String.format(Locale.US, "https://www.lipidmaps.org/rest/compound/inchi_key/%s/lm_id", URLEncoder.encode(InChISMILESUtils.inchi2inchiKey(candidate.getInChI().in3D, true), StandardCharsets.UTF_8)));
->>>>>>> b0198ded
                                     Response r = client.newCall(new Request.Builder().url(uri.toURL()).build()).execute();
                                     List<String> ids = new ArrayList<>();
                                     try (ResponseBody body = r.body()) {
