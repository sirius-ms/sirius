

/*
 *  This file is part of the SIRIUS Software for analyzing MS and MS/MS data
 *
 *  Copyright (C) 2013-2020 Kai Dührkop, Markus Fleischauer, Marcus Ludwig, Martin A. Hoffman, Fleming Kretschmer, Marvin Meusel and Sebastian Böcker,
 *  Chair of Bioinformatics, Friedrich-Schilller University.
 *
 *  This program is free software; you can redistribute it and/or
 *  modify it under the terms of the GNU Affero General Public License
 *  as published by the Free Software Foundation; either
 *  version 3 of the License, or (at your option) any later version.
 *
 *  This program is distributed in the hope that it will be useful,
 *  but WITHOUT ANY WARRANTY; without even the implied warranty of
 *  MERCHANTABILITY or FITNESS FOR A PARTICULAR PURPOSE.  See the GNU
 *  Lesser General Public License for more details.
 *
 *  You should have received a copy of the GNU General Public License along with SIRIUS.  If not, see <https://www.gnu.org/licenses/agpl-3.0.txt>
 */

package de.unijena.bioinf.ms.gui.fingerid;

import ca.odell.glazedlists.EventList;
import ca.odell.glazedlists.matchers.MatcherEditor;
import ca.odell.glazedlists.swing.DefaultEventListModel;
import de.unijena.bioinf.chemdb.DataSources;
import de.unijena.bioinf.ms.gui.configs.Icons;
import de.unijena.bioinf.ms.gui.fingerid.candidate_filters.MolecularPropertyMatcherEditor;
import de.unijena.bioinf.ms.gui.fingerid.candidate_filters.SmartFilterMatcherEditor;
import de.unijena.bioinf.ms.gui.table.ActionList;
import de.unijena.bioinf.ms.gui.utils.ToolbarToggleButton;
import de.unijena.bioinf.ms.gui.utils.TwoColumnPanel;
import org.slf4j.LoggerFactory;

import javax.swing.*;
import javax.swing.border.EmptyBorder;
import java.awt.*;
import java.awt.datatransfer.Clipboard;
import java.awt.datatransfer.StringSelection;
import java.awt.event.ActionEvent;
import java.awt.event.ActionListener;
import java.awt.event.MouseEvent;
import java.awt.event.MouseListener;
import java.io.IOException;
import java.net.URI;
import java.net.URISyntaxException;
import java.net.URLEncoder;
import java.text.DecimalFormat;
import java.text.NumberFormat;
import java.util.Locale;
import java.util.Map;
import java.util.OptionalInt;

<<<<<<< HEAD
public class CandidateListDetailView extends CandidateListView implements /*ActiveElementChangedListener<FingerprintCandidateBean, InstanceBean>,*/ MouseListener, ActionListener {
=======
public class CandidateListDetailView extends CandidateListView implements MouseListener, ActionListener {
>>>>>>> 47718e77
    public static final Color INVERT_HIGHLIGHTED_COLOR = new Color(255, 30, 0, 192);
    public static final Color INVERT_HIGHLIGHTED_COLOR2 = new Color(255, 197, 0, 192);
    public static final Color PRIMARY_HIGHLIGHTED_COLOR = new Color(0, 100, 255, 128);
    public static final Color SECONDARY_HIGHLIGHTED_COLOR = new Color(100, 100, 255, 64).brighter();
    protected JList<FingerprintCandidateBean> candidateList;
    protected StructureSearcher structureSearcher;
    protected Thread structureSearcherThread;


    protected JMenuItem CopyInchiKey, CopyInchi, OpenInBrowser1, OpenInBrowser2, highlight;
    protected JPopupMenu popupMenu;

    protected int highlightAgree = -1;
    protected int highlightedCandidate = -1;
    protected int selectedCompoundId;

    private ToolbarToggleButton filterByMolecularPropertyButton;
    private JTextField smartFilterTextField;
    private MolecularPropertyMatcherEditor molecularPropertyMatcherEditor;

    public CandidateListDetailView(StructureList sourceList) {
        super(sourceList);
        getSource().addActiveResultChangedListener((experiment, sre, resultElements, selections) -> {
            if (experiment == null || experiment.stream().noneMatch(e -> e.getFingerprintResult().isPresent()))
                showCenterCard(ActionList.ViewState.NOT_COMPUTED);
            else if (resultElements.isEmpty())
                showCenterCard(ActionList.ViewState.EMPTY);
            else
                showCenterCard(ActionList.ViewState.DATA);
        });

        candidateList = new CandidateInnerList(new DefaultEventListModel<>(filteredSource));

        ToolTipManager.sharedInstance().registerComponent(candidateList);
        candidateList.setCellRenderer(new CandidateCellRenderer(sourceList.csiScoreStats, this));
        candidateList.setFixedCellHeight(-1);
        candidateList.setPrototypeCellValue(FingerprintCandidateBean.PROTOTYPE);
        final JScrollPane scrollPane = new JScrollPane(candidateList, ScrollPaneConstants.VERTICAL_SCROLLBAR_ALWAYS, ScrollPaneConstants.HORIZONTAL_SCROLLBAR_AS_NEEDED);
        addToCenterCard(ActionList.ViewState.DATA, scrollPane);
<<<<<<< HEAD

        getSource().getElementList().addListEventListener(listChanges -> {
            if (getSource() == null || getSource().getData().stream().noneMatch(e -> e.getFingerprintResult().isPresent()))
                showCenterCard(ActionList.ViewState.NOT_COMPUTED);
            else if (listChanges.getSourceList().isEmpty())
                showCenterCard(ActionList.ViewState.EMPTY);
            else
                showCenterCard(ActionList.ViewState.DATA);
        });
=======
>>>>>>> 47718e77
        showCenterCard(ActionList.ViewState.NOT_COMPUTED);

        candidateList.addMouseListener(this);
        this.structureSearcher = new StructureSearcher(sourceList.getElementList().size()); //todo does this work
        this.structureSearcherThread = new Thread(structureSearcher);
        structureSearcherThread.start();
        this.structureSearcher.reloadList(sourceList);
        this.molecularPropertyMatcherEditor.setStructureSearcher(structureSearcher);

        ///// add popup menu
        popupMenu = new JPopupMenu();
        CopyInchiKey = new JMenuItem("Copy 2D InChIKey");
        CopyInchi = new JMenuItem("Copy 2D InChI");
        OpenInBrowser1 = new JMenuItem("Open in PubChem");
        OpenInBrowser2 = new JMenuItem("Open in all databases");
        highlight = new JMenuItem("Highlight matching substructures");
        CopyInchi.addActionListener(this);
        CopyInchiKey.addActionListener(this);
        OpenInBrowser1.addActionListener(this);
        OpenInBrowser2.addActionListener(this);
        highlight.addActionListener(this);
        popupMenu.add(CopyInchiKey);
        popupMenu.add(CopyInchi);
        popupMenu.add(OpenInBrowser1);
        popupMenu.add(OpenInBrowser2);
        popupMenu.add(highlight);
        setVisible(true);
    }


    @Override
    protected JToolBar getToolBar() {
        JToolBar tb = super.getToolBar();

        filterByMolecularPropertyButton = new ToolbarToggleButton(null, Icons.MolecularProperty_24, "filter by highlighted molecular property");

        smartFilterTextField = new JTextField();
        TwoColumnPanel panel2 = new TwoColumnPanel();
        panel2.setBorder(new EmptyBorder(0, 0, 0, 0));
        smartFilterTextField.setPreferredSize(new Dimension(100, smartFilterTextField.getPreferredSize().height));
        panel2.add(new JLabel("SMARTS Filter"), smartFilterTextField);

        tb.add(filterByMolecularPropertyButton);
        tb.add(panel2);

        return tb;
    }

    @Override
    protected EventList<MatcherEditor<FingerprintCandidateBean>> getSearchFieldMatchers() {
        EventList<MatcherEditor<FingerprintCandidateBean>> list = super.getSearchFieldMatchers();
        list.add(new SmartFilterMatcherEditor(smartFilterTextField));

        molecularPropertyMatcherEditor = new MolecularPropertyMatcherEditor(filterByMolecularPropertyButton);
        list.add(molecularPropertyMatcherEditor);
        return list;
    }

    @Override
    public void actionPerformed(ActionEvent e) {
        if (selectedCompoundId < 0) return;
        final FingerprintCandidateBean c = candidateList.getModel().getElementAt(selectedCompoundId);
        Clipboard clipboard = Toolkit.getDefaultToolkit().getSystemClipboard();
        if (e.getSource() == CopyInchiKey) {
            clipboard.setContents(new StringSelection(c.candidate.getInchi().key2D()), null);
        } else if (e.getSource() == CopyInchi) {
            clipboard.setContents(new StringSelection(c.candidate.getInchi().in2D), null);
        } else if (e.getSource() == OpenInBrowser1) {
            try {
                Desktop.getDesktop().browse(new URI("https://www.ncbi.nlm.nih.gov/pccompound?term=%22" + c.candidate.getInchi().key2D() + "%22[InChIKey]"));
            } catch (IOException | URISyntaxException e1) {
                LoggerFactory.getLogger(this.getClass()).error(e1.getMessage(), e1);
            }
        } else if (e.getSource() == OpenInBrowser2) {
            for (Map.Entry<String, String> entry : c.candidate.getLinkedDatabases().entries()) {
                DataSources.getSourceFromName(entry.getKey()).ifPresent(s -> {
                    if (entry.getValue() == null || s.URI == null)
                        return;
                    try {
                        if (s.URI.contains("%s")) {
                            Desktop.getDesktop().browse(new URI(String.format(Locale.US, s.URI, URLEncoder.encode(entry.getValue(), "UTF-8"))));
                        } else {
                            Desktop.getDesktop().browse(new URI(String.format(Locale.US, s.URI, Integer.parseInt(entry.getValue()))));
                        }
                    } catch (IOException | URISyntaxException e1) {
                        LoggerFactory.getLogger(this.getClass()).error(e1.getMessage(), e1);
                    }
                });
            }
        } else if (c!=null && e.getSource() == this.highlight) {
            SwingWorker w = new SwingWorker<>() {

                @Override
                protected Object doInBackground() throws Exception {
                    try {
                        c.highlightInBackground();
                    } catch (Exception e) {
                        e.printStackTrace();
                    }
                    return c;
                }

                @Override
                protected void done() {
                    super.done();
                    if (getState() == StateValue.DONE) {
                        final CompoundMatchHighlighter h;
                        synchronized (c) {
                            h = c.highlighter;
                        }
                        h.hightlight(c);
                        source.getElementList().elementChanged(c);
                    }
                }
            };
            w.execute();
        }
    }

    public void dispose() {
        structureSearcher.stop();
    }

    @Override
    public void mouseClicked(MouseEvent e) {
        if (e.isPopupTrigger()) return;
        highlightedCandidate = -1;
        highlightAgree = -1;
        final Point point = e.getPoint();
        final int index = candidateList.locationToIndex(point);
        selectedCompoundId = index;
        if (index < 0) return;
        final FingerprintCandidateBean candidate = candidateList.getModel().getElementAt(index);
        highlightedCandidate = candidate.index();
        final Rectangle relativeRect = candidateList.getCellBounds(index, index);

        final FingerprintAgreement ag = candidate.substructures;
        int[] rowcol = null;
        if (ag != null)
            rowcol = calculateAgreementIndex(ag, relativeRect, point);

        if (rowcol == null || candidate.substructures.indexAt(rowcol[0], rowcol[1]).isEmpty()) {
            if (highlightAgree >= 0) {
                highlightAgree = -1;
                structureSearcher.reloadList(source, highlightAgree, highlightedCandidate);
                molecularPropertyMatcherEditor.highlightChanged(filterByMolecularPropertyButton.isSelected());
            }

            for (DatabaseLabel l : candidate.labels) {
                if (l.rect.contains(point.x, point.y)) {
                    clickOnDBLabel(l);
                    break;
                }
            }
        } else {
            highlightAgree = candidate.substructures.indexAt(rowcol[0], rowcol[1]).getAsInt();
            structureSearcher.reloadList(source, highlightAgree, highlightedCandidate);
            molecularPropertyMatcherEditor.highlightChanged(filterByMolecularPropertyButton.isSelected());
        }
    }

    private void clickOnDBLabel(DatabaseLabel label) {
        DataSources.getSourceFromName(label.name).ifPresent(s -> {
            if (label.values == null || label.values.length == 0 || s.URI == null)
                return;
            try {
                for (String id : label.values) {
                    if (id == null) continue;
                    if (s.URI.contains("%s")) {
                        Desktop.getDesktop().browse(new URI(String.format(Locale.US, s.URI, URLEncoder.encode(id, "UTF-8"))));
                    } else {
                        Desktop.getDesktop().browse(new URI(String.format(Locale.US, s.URI, Integer.parseInt(id))));
                    }
                }
            } catch (IOException | URISyntaxException e1) {
                LoggerFactory.getLogger(this.getClass()).error(e1.getMessage(), e1);
            }
        });
    }


    private void popup(MouseEvent e) {
        popupMenu.setVisible(false);
        popupMenu.show(candidateList, e.getX(), e.getY());
    }

    @Override
    public void mousePressed(MouseEvent e) {
        highlightedCandidate = -1;
        highlightAgree = -1;
        final Point point = e.getPoint();
        final int index = candidateList.locationToIndex(point);
        selectedCompoundId = index;
        if (index < 0) return;
        final FingerprintCandidateBean candidate = candidateList.getModel().getElementAt(index);
        highlightedCandidate = candidate.index();

        if (e.isPopupTrigger()) popup(e);
    }

    @Override
    public void mouseReleased(MouseEvent e) {
        if (e.isPopupTrigger()) popup(e);
    }

    @Override
    public void mouseEntered(MouseEvent e) {

    }

    @Override
    public void mouseExited(MouseEvent e) {

    }

    private int[] calculateAgreementIndex(FingerprintAgreement ag, Rectangle relativeRect, Point clickPoint) {
        final Rectangle box = ag.getBounds();
        final int absX = box.x + relativeRect.x;
        final int absY = box.y + relativeRect.y;
        final int absX2 = box.width + absX;
        final int absY2 = box.height + absY;
        final boolean in = clickPoint.x >= absX && clickPoint.y >= absY && clickPoint.x < absX2 && clickPoint.y < absY2;

        if (in) {
            int rx = clickPoint.x - absX;
            int ry = clickPoint.y - absY;

            return new int[]{
                    ry / CandidateCellRenderer.CELL_SIZE, //row
                    rx / CandidateCellRenderer.CELL_SIZE //col
            };
        }
        return null;
    }


    public class CandidateInnerList extends JList<FingerprintCandidateBean> {
        private final NumberFormat prob = new DecimalFormat("%");

        public CandidateInnerList(ListModel<FingerprintCandidateBean> dataModel) {
            super(dataModel);
        }

        @Override
        public String getToolTipText(MouseEvent e) {
            final Point point = e.getPoint();
            final int index = locationToIndex(point);
            if (index < 0) return null;
            final FingerprintCandidateBean candidate = getModel().getElementAt(index);
            final Rectangle relativeRect = getCellBounds(index, index);

            final FingerprintAgreement ag = candidate.substructures;
            if (ag != null) {
                int[] rowcol = calculateAgreementIndex(ag, relativeRect, point);
                if (rowcol != null) {
                    OptionalInt in = candidate.substructures.indexAt(rowcol[0], rowcol[1]);
                    if (in.isPresent())
                        return candidate.candidate.getFingerprint().getFingerprintVersion().getMolecularProperty(in.getAsInt()).getDescription() + "  (" + prob.format(candidate.getPlatts().getProbability(in.getAsInt())) + " %)";
                }
            }
            return null;
        }
    }
}<|MERGE_RESOLUTION|>--- conflicted
+++ resolved
@@ -52,11 +52,7 @@
 import java.util.Map;
 import java.util.OptionalInt;
 
-<<<<<<< HEAD
-public class CandidateListDetailView extends CandidateListView implements /*ActiveElementChangedListener<FingerprintCandidateBean, InstanceBean>,*/ MouseListener, ActionListener {
-=======
 public class CandidateListDetailView extends CandidateListView implements MouseListener, ActionListener {
->>>>>>> 47718e77
     public static final Color INVERT_HIGHLIGHTED_COLOR = new Color(255, 30, 0, 192);
     public static final Color INVERT_HIGHLIGHTED_COLOR2 = new Color(255, 197, 0, 192);
     public static final Color PRIMARY_HIGHLIGHTED_COLOR = new Color(0, 100, 255, 128);
@@ -96,18 +92,6 @@
         candidateList.setPrototypeCellValue(FingerprintCandidateBean.PROTOTYPE);
         final JScrollPane scrollPane = new JScrollPane(candidateList, ScrollPaneConstants.VERTICAL_SCROLLBAR_ALWAYS, ScrollPaneConstants.HORIZONTAL_SCROLLBAR_AS_NEEDED);
         addToCenterCard(ActionList.ViewState.DATA, scrollPane);
-<<<<<<< HEAD
-
-        getSource().getElementList().addListEventListener(listChanges -> {
-            if (getSource() == null || getSource().getData().stream().noneMatch(e -> e.getFingerprintResult().isPresent()))
-                showCenterCard(ActionList.ViewState.NOT_COMPUTED);
-            else if (listChanges.getSourceList().isEmpty())
-                showCenterCard(ActionList.ViewState.EMPTY);
-            else
-                showCenterCard(ActionList.ViewState.DATA);
-        });
-=======
->>>>>>> 47718e77
         showCenterCard(ActionList.ViewState.NOT_COMPUTED);
 
         candidateList.addMouseListener(this);
