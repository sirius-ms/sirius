--- conflicted
+++ resolved
@@ -118,11 +118,7 @@
                         Jobs.runEDTAndWait(() -> {
                             if (!elementList.isEmpty()) {
                                 elementList.forEach(FormulaResultBean::unregisterProjectSpaceListeners);
-<<<<<<< HEAD
-                                selectionModel.clearSelection();
-=======
                                 elementListSelectionModel.clearSelection();
->>>>>>> 47718e77
                                 refillElements(null);
                             } else {
                                 // to have notification even if the list is already empty
@@ -166,11 +162,7 @@
 
     private void intiResultList() {
         elementList.forEach(FormulaResultBean::unregisterProjectSpaceListeners);
-<<<<<<< HEAD
-        selectionModel.clearSelection();
-=======
         elementListSelectionModel.clearSelection();
->>>>>>> 47718e77
 //        elementList.clear();
 
         final List<FormulaResultBean> r = data.getResults();
