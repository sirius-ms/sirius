--- conflicted
+++ resolved
@@ -57,8 +57,6 @@
 public class SiriusGUIApplication extends SiriusCLIApplication {
 
     public static void main(String[] args) {
-<<<<<<< HEAD
-=======
         //run gui if not parameter ist given, to get rid of a second launcher
         if (args == null || args.length == 0)
             args = new String[]{"gui"};
@@ -82,7 +80,6 @@
         }
 
 
->>>>>>> 7dc202ab
         final Splash splash = Arrays.stream(args).anyMatch(it -> it.equalsIgnoreCase("gui")) ? new Splash() : null;
         if (splash == null) {
             SiriusCLIApplication.main(args);
@@ -94,31 +91,6 @@
                 config.registerComponent(FormulaResult.class, FBCandidateFingerprintsGUI.class, new FBCandidateFingerprintSerializerGUI());
                 return config;
             };
-<<<<<<< HEAD
-
-            if (TIME)
-                t1 = System.currentTimeMillis();
-
-            try {
-                TinyBackgroundJJob<Object> j = new TinyBackgroundJJob<>() {
-                    @Override
-                    protected Object compute() throws Exception {
-                        ApplicationCore.DEFAULT_LOGGER.info("Starting Application Core");
-                        updateProgress(0, 7, 1, "Starting Application Core...");
-                        measureTime("Init Swing Job Manager");
-                        SiriusJobs.setJobManagerFactory((cpuThreads) -> new SwingJobManager(Math.min(defaultThreadNumber(), cpuThreads), 1));
-                        ApplicationCore.DEFAULT_LOGGER.info("Swing Job MANAGER initialized! " + SiriusJobs.getGlobalJobManager().getCPUThreads() + " : " + SiriusJobs.getGlobalJobManager().getIOThreads());
-                        updateProgress(0, 7, 2, "Configure shutdown hooks...");
-
-                        configureShutDownHook(() -> {
-                            Jobs.cancelALL();
-                            shutdownWebservice();
-                        });
-
-                        measureTime("Start Run method");
-                        updateProgress(0, 7, 3, "Configure Workflows... ");
-                        run(args, () -> {
-=======
 
             if (TIME)
                 t1 = System.currentTimeMillis();
@@ -143,7 +115,6 @@
                         measureTime("Start Run method");
                         updateProgress(0, 7, 3, "Configure Workflows... ");
                         run(finalArgs, () -> {
->>>>>>> 7dc202ab
                             final DefaultParameterConfigLoader configOptionLoader = new DefaultParameterConfigLoader();
                             CLIRootOptions rootOptions = new CLIRootOptions<>(configOptionLoader, new GuiProjectSpaceManagerFactory());
                             updateProgress(0, 7, 4, "Firing up SIRIUS... ");
