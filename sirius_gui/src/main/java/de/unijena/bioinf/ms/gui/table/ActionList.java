/*
 *  This file is part of the SIRIUS Software for analyzing MS and MS/MS data
 *
 *  Copyright (C) 2013-2020 Kai Dührkop, Markus Fleischauer, Marcus Ludwig, Martin A. Hoffman, Fleming Kretschmer, Marvin Meusel and Sebastian Böcker,
 *  Chair of Bioinformatics, Friedrich-Schilller University.
 *
 *  This program is free software; you can redistribute it and/or
 *  modify it under the terms of the GNU Affero General Public License
 *  as published by the Free Software Foundation; either
 *  version 3 of the License, or (at your option) any later version.
 *
 *  This program is distributed in the hope that it will be useful,
 *  but WITHOUT ANY WARRANTY; without even the implied warranty of
 *  MERCHANTABILITY or FITNESS FOR A PARTICULAR PURPOSE.  See the GNU
 *  Lesser General Public License for more details.
 *
 *  You should have received a copy of the GNU General Public License along with SIRIUS.  If not, see <https://www.gnu.org/licenses/agpl-3.0.txt>
 */

package de.unijena.bioinf.ms.gui.table;

import ca.odell.glazedlists.BasicEventList;
import ca.odell.glazedlists.GlazedLists;
import ca.odell.glazedlists.ObservableElementList;
import ca.odell.glazedlists.swing.DefaultEventSelectionModel;
import de.unijena.bioinf.ms.frontend.core.SiriusPCS;
import de.unijena.bioinf.ms.gui.compute.jjobs.Jobs;
<<<<<<< HEAD
=======
import org.jetbrains.annotations.NotNull;
import org.jetbrains.annotations.Nullable;
>>>>>>> 47718e77

import javax.swing.*;
import java.lang.reflect.InvocationTargetException;
import java.util.ArrayList;
import java.util.Collection;
import java.util.List;
import java.util.Queue;
import java.util.concurrent.ConcurrentLinkedQueue;
import java.util.concurrent.atomic.AtomicBoolean;

/**
 * Created by fleisch on 15.05.17.
 */
public abstract class ActionList<E extends SiriusPCS, D> implements ActiveElements<E, D> {
    public enum DataSelectionStrategy {ALL, FIRST_SELECTED, ALL_SELECTED}

    public enum ViewState {NOT_COMPUTED, EMPTY, DATA}

    private final Queue<ActiveElementChangedListener<E, D>> listeners = new ConcurrentLinkedQueue<>();

    protected ObservableElementList<E> elementList;
    protected DefaultEventSelectionModel<E> elementListSelectionModel;

    private final ArrayList<E> elementData = new ArrayList<>();
    private final BasicEventList<E> basicElementList = new BasicEventList<>(elementData);

    private final ArrayList<E> elementData = new ArrayList<>();
    private final BasicEventList<E> basicElementList = new BasicEventList<>(elementData);

    protected D data = null;
    public final DataSelectionStrategy selectionType;

    public ActionList(Class<E> cls) {
        this(cls, DataSelectionStrategy.FIRST_SELECTED);
    }

    public ActionList(Class<E> cls, DataSelectionStrategy strategy) {
        selectionType = strategy;
        elementList = new ObservableElementList<>(basicElementList, GlazedLists.beanConnector(cls));
<<<<<<< HEAD
        selectionModel = new DefaultEventSelectionModel<>(elementList);
        selectionModel.setSelectionMode(ListSelectionModel.MULTIPLE_INTERVAL_SELECTION);
=======
        elementListSelectionModel = new DefaultEventSelectionModel<>(elementList);
        elementListSelectionModel.setSelectionMode(ListSelectionModel.MULTIPLE_INTERVAL_SELECTION);
>>>>>>> 47718e77


        elementListSelectionModel.addListSelectionListener(e -> {
            if (!elementListSelectionModel.getValueIsAdjusting()) {
                if (elementListSelectionModel.isSelectionEmpty() || elementList == null || elementList.isEmpty())
                    notifyListeners(data, null, elementList, elementListSelectionModel);
                else
                    notifyListeners(data, elementList.get(elementListSelectionModel.getMinSelectionIndex()), elementList, elementListSelectionModel);
            }
        });

        elementList.addListEventListener(listChanges -> {
            if (!elementListSelectionModel.getValueIsAdjusting()) {
                if (!elementListSelectionModel.isSelectionEmpty() && elementList != null && !elementList.isEmpty()) {
                    while (listChanges.next()) {
                        if (elementListSelectionModel.getMinSelectionIndex() == listChanges.getIndex()) {
                            notifyListeners(data, elementList.get(listChanges.getIndex()), elementList, elementListSelectionModel);
                            return;
                        }
                    }
                }
            }
        });
    }

    protected boolean refillElementsEDT(final Collection<E> toFillIn) throws InvocationTargetException, InterruptedException {
        AtomicBoolean ret = new AtomicBoolean();
        Jobs.runEDTAndWait(() -> ret.set(refillElements(toFillIn)));
        return ret.get();
    }

    protected boolean refillElements(final Collection<E> toFillIn) {
        if (SiriusGlazedLists.refill(basicElementList, elementData, toFillIn)) {
<<<<<<< HEAD
            notifyListeners(data, null, elementList, getResultListSelectionModel());
            return true;
        }
        return false;
=======
            notifyListeners(data, getSelectedElement(), elementList, elementListSelectionModel); //todo I do really don get wgy we need this to refresh the filter gui stuff
            return true;
        }
        return false;
//        return SiriusGlazedLists.refill(basicElementList, elementData, toFillIn);
    }

    @NotNull
    public List<E> getSelectedElements() {
        return elementListSelectionModel.isSelectionEmpty() ? List.of() : elementListSelectionModel.getSelected();
    }

    @Nullable
    public E getSelectedElement() {
        return elementListSelectionModel.isSelectionEmpty() ? null : elementList.get(elementListSelectionModel.getMinSelectionIndex());
>>>>>>> 47718e77
    }

    public D getData() {
        return data;
    }

    public ObservableElementList<E> getElementList() {
        return elementList;
    }

    public DefaultEventSelectionModel<E> getElementListSelectionModel() {
        return elementListSelectionModel;
    }

    public void addActiveResultChangedListener(ActiveElementChangedListener<E, D> listener) {
        listeners.add(listener);
    }

    public void removeActiveResultChangedListener(ActiveElementChangedListener<E, D> listener) {
        listeners.remove(listener);
    }

    protected void notifyListeners(D data, E element, List<E> sre, ListSelectionModel selections) {
        for (ActiveElementChangedListener<E, D> listener : listeners) {
            listener.resultsChanged(data, element, sre, selections);
        }
    }
}<|MERGE_RESOLUTION|>--- conflicted
+++ resolved
@@ -25,11 +25,8 @@
 import ca.odell.glazedlists.swing.DefaultEventSelectionModel;
 import de.unijena.bioinf.ms.frontend.core.SiriusPCS;
 import de.unijena.bioinf.ms.gui.compute.jjobs.Jobs;
-<<<<<<< HEAD
-=======
 import org.jetbrains.annotations.NotNull;
 import org.jetbrains.annotations.Nullable;
->>>>>>> 47718e77
 
 import javax.swing.*;
 import java.lang.reflect.InvocationTargetException;
@@ -56,9 +53,6 @@
     private final ArrayList<E> elementData = new ArrayList<>();
     private final BasicEventList<E> basicElementList = new BasicEventList<>(elementData);
 
-    private final ArrayList<E> elementData = new ArrayList<>();
-    private final BasicEventList<E> basicElementList = new BasicEventList<>(elementData);
-
     protected D data = null;
     public final DataSelectionStrategy selectionType;
 
@@ -69,13 +63,8 @@
     public ActionList(Class<E> cls, DataSelectionStrategy strategy) {
         selectionType = strategy;
         elementList = new ObservableElementList<>(basicElementList, GlazedLists.beanConnector(cls));
-<<<<<<< HEAD
-        selectionModel = new DefaultEventSelectionModel<>(elementList);
-        selectionModel.setSelectionMode(ListSelectionModel.MULTIPLE_INTERVAL_SELECTION);
-=======
         elementListSelectionModel = new DefaultEventSelectionModel<>(elementList);
         elementListSelectionModel.setSelectionMode(ListSelectionModel.MULTIPLE_INTERVAL_SELECTION);
->>>>>>> 47718e77
 
 
         elementListSelectionModel.addListSelectionListener(e -> {
@@ -109,12 +98,6 @@
 
     protected boolean refillElements(final Collection<E> toFillIn) {
         if (SiriusGlazedLists.refill(basicElementList, elementData, toFillIn)) {
-<<<<<<< HEAD
-            notifyListeners(data, null, elementList, getResultListSelectionModel());
-            return true;
-        }
-        return false;
-=======
             notifyListeners(data, getSelectedElement(), elementList, elementListSelectionModel); //todo I do really don get wgy we need this to refresh the filter gui stuff
             return true;
         }
@@ -130,7 +113,6 @@
     @Nullable
     public E getSelectedElement() {
         return elementListSelectionModel.isSelectionEmpty() ? null : elementList.get(elementListSelectionModel.getMinSelectionIndex());
->>>>>>> 47718e77
     }
 
     public D getData() {
