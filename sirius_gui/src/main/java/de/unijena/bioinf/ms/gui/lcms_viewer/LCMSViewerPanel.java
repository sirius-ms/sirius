package de.unijena.bioinf.ms.gui.lcms_viewer;

import com.fasterxml.jackson.annotation.JsonInclude;
import com.fasterxml.jackson.annotation.JsonProperty;
import com.fasterxml.jackson.annotation.JsonPropertyOrder;
import de.unijena.bioinf.ms.frontend.core.SiriusProperties;
import de.unijena.bioinf.ms.gui.configs.Colors;
import de.unijena.bioinf.ms.gui.molecular_formular.FormulaList;
import de.unijena.bioinf.ms.gui.table.ActiveElementChangedListener;
import de.unijena.bioinf.ms.gui.utils.ToggableSidePanel;
import de.unijena.bioinf.ms.gui.utils.loading.Loadable;
import de.unijena.bioinf.ms.gui.utils.loading.LoadablePanel;
import de.unijena.bioinf.projectspace.FormulaResultBean;
import de.unijena.bioinf.projectspace.InstanceBean;
import io.sirius.ms.sdk.model.AlignedFeatureQualityExperimental;
import io.sirius.ms.sdk.model.TraceExperimental;
import io.sirius.ms.sdk.model.TraceSetExperimental;

import javax.swing.*;
import java.awt.*;
import java.awt.event.ActionEvent;
import java.util.Collections;
import java.util.List;
import java.util.concurrent.CompletableFuture;
import java.util.concurrent.ExecutionException;
import java.util.stream.Collectors;
import java.util.stream.IntStream;

public class LCMSViewerPanel extends JPanel implements ActiveElementChangedListener<FormulaResultBean, InstanceBean>, Loadable {

    private static final String SHOW_ADDUCT_NETWORK_VIEW_KEY = "de.unijena.bioinf.sirius.ui.showAdductNetworkView";
    private InstanceBean currentInstance;

    private LCMSWebview lcmsWebview;
    private JToolBar toolbar;
    private LCMSCompoundSummaryPanel summaryPanel;
    private int activeIndex;

    interface Order {
        public String name();
    }
    enum FeatureOrder implements Order {
        ALPHABETICALLY("alphabetically"), BY_INTENSITY("by intensity");
        private final String label;
        FeatureOrder(String label) {
            this.label = label;
        }
    }

    enum AdductOrder implements Order {
        ALPHABETICALLY_SELECTED_FIRST;
    }

    enum ViewType {
        ALIGNMENT("feature alignment"), COMPOUND("adduct/isotope assignment");
        private final String label;
        ViewType(String label) {
            this.label = label;
        }
    }

    private Order order = FeatureOrder.ALPHABETICALLY;
    private ViewType viewType = ViewType.ALIGNMENT;
    private final LoadablePanel loadable;

    private final ButtonGroup orderSelectionGroup;
    private final JLabel orderLabel;

    public LCMSViewerPanel(FormulaList siriusResultElements) {
        // set content
        this.toolbar = new JToolBar(JToolBar.HORIZONTAL);
        setLayout(new BorderLayout());
        add(toolbar, BorderLayout.NORTH);
        this.lcmsWebview = new LCMSWebview();
        this.loadable = new LoadablePanel(lcmsWebview);
        this.add(loadable, BorderLayout.CENTER);

        summaryPanel = new LCMSCompoundSummaryPanel();
        JScrollPane scrollpanel = new JScrollPane(summaryPanel, ScrollPaneConstants.VERTICAL_SCROLLBAR_AS_NEEDED, ScrollPaneConstants.HORIZONTAL_SCROLLBAR_NEVER);
        scrollpanel.setPreferredSize(new Dimension(400, 320));
        scrollpanel.setMaximumSize(new Dimension(400, Integer.MAX_VALUE));
        this.add(new ToggableSidePanel("quality report", scrollpanel), BorderLayout.EAST);

        if (SiriusProperties.getBoolean(SHOW_ADDUCT_NETWORK_VIEW_KEY, false)) {
            JLabel label = new JLabel("Show ");
            toolbar.add(label);
            ButtonGroup group = new ButtonGroup();
            for (ViewType o : ViewType.values()) {
                JRadioButton button = new JRadioButton(new SetViewType(o));
                if(o==viewType) button.setSelected(true);
                group.add(button);
                toolbar.add(button);
            }
        }
        toolbar.add(Box.createHorizontalStrut(18));
        {
            orderLabel = new JLabel("Order samples ");
            toolbar.add(orderLabel);
            orderSelectionGroup = new ButtonGroup();
            for (FeatureOrder o : FeatureOrder.values()) {
                JRadioButton button = new JRadioButton(new SetOrder(o));
                if(o==order) button.setSelected(true);
                orderSelectionGroup.add(button);
                toolbar.add(button);
            }
        }
        // add listeners
        siriusResultElements.addActiveResultChangedListener(this);
    }

    @Override
    public boolean setLoading(boolean loading, boolean absolute) {
        return loadable.setLoading(loading, absolute);
    }

    private class SetOrder extends AbstractAction {

        Order value;

        public SetOrder(FeatureOrder order) {
            super(order.label);
            this.value = order;
        }

        @Override
        public void actionPerformed(ActionEvent e) {
            if (order != value) {
                order = value;
                updateContent();
            }
        }
    }

    private class SetViewType extends AbstractAction {

        ViewType value;

        public SetViewType(ViewType order) {
            super(order.label);
            this.value = order;
        }

        @Override
        public void actionPerformed(ActionEvent e) {
            if (viewType != value) {
                viewType = value;
                orderLabel.setVisible(viewType != ViewType.COMPOUND);
                Collections.list(orderSelectionGroup.getElements()).forEach(b -> b.setVisible(viewType != ViewType.COMPOUND));
                updateContent();
            }
        }
    }

    public void reset() {
        lcmsWebview.reset();
        summaryPanel.reset();
    }

    public String getDescription() {
        return "<html>"
                +"<b>LC-MS and Data Quality Viewer</b>"
                +"<br>"
                + "Shows the chromatographic peak of the ion in LC-MS (left panel)"
                +"<br>"
                + "Shows data quality information (right panel)"
                +"<br>"
                + "Note: Only available if feature finding was performed by SIRIUS (mzml/mzXML)"
                + "</html>";
    }

    @Override
    public void resultsChanged(InstanceBean elementsParent, FormulaResultBean selectedElement, List<FormulaResultBean> resultElements, ListSelectionModel selections) {
        increaseLoading();
        try {
            // we are only interested in changes of the experiment
            if (currentInstance!= elementsParent) {
                currentInstance = elementsParent;
                activeIndex = 0;
                updateContent();
            }
        } finally {
            disableLoading();
        }
    }

    private void updateContent() {
        if (currentInstance==null) {
            reset();
            return;
        }

<<<<<<< HEAD
        CompletableFuture<AlignedFeatureQuality> future = currentInstance.getClient().features().getAlignedFeaturesQualityWithResponseSpec(currentInstance.getProjectManager().projectId, currentInstance.getFeatureId())
                .bodyToMono(AlignedFeatureQuality.class).onErrorComplete().toFuture();
=======
        CompletableFuture<AlignedFeatureQualityExperimental> future = currentInstance.getClient().features().getAlignedFeaturesQualityExperimentalWithResponseSpec(currentInstance.getProjectManager().projectId, currentInstance.getFeatureId())
                .bodyToMono(AlignedFeatureQualityExperimental.class).onErrorComplete().toFuture();
>>>>>>> 852c8b48

        TraceSetExperimental spec;
        if (viewType==ViewType.ALIGNMENT) {
            spec = currentInstance.getClient().features().getTracesExperimentalWithResponseSpec(currentInstance.getProjectManager().projectId, currentInstance.getFeatureId(), true).bodyToMono(TraceSetExperimental.class).onErrorComplete().block();
        } else {
            spec = currentInstance.getClient().features().getAdductNetworkWithMergedTracesExperimentalWithResponseSpec(currentInstance.getProjectManager().projectId, currentInstance.getFeatureId()).bodyToMono(TraceSetExperimental.class).onErrorComplete().block();
        }

        try {
            AlignedFeatureQualityExperimental alignedFeatureQuality = future.get();
            summaryPanel.setReport(alignedFeatureQuality);
        } catch (InterruptedException | ExecutionException e) {
            summaryPanel.setReport(null);
            throw new RuntimeException(e);
        }

        if (spec == null){
            reset();
            return;
        }

        spec = ColoredTraceSet.buildTrace(spec, viewType);
        lcmsWebview.setInstance(spec, viewType == ViewType.ALIGNMENT ? order : AdductOrder.ALPHABETICALLY_SELECTED_FIRST, viewType, currentInstance.getFeatureId());
    }

    public void setActiveIndex(int id) {
        if (id != activeIndex) {
            activeIndex = id;
            //lcmsWebview.setSampleIndex(activeIndex);
            invalidate();
        }
    }

    //-----------------------------------------------------------------------------------------------------------
    //-----------------------------------------------------------------------------------------------------------
    //-------- HELPER CLASSES TO ALLOW TRACE COLORING //todo coloring: this still gives colors on-the-fly and does not use stored colors.
    //-----------------------------------------------------------------------------------------------------------
    //-----------------------------------------------------------------------------------------------------------

    private static class ColoredTraceSet extends TraceSetExperimental {

        public static ColoredTraceSet buildTrace(TraceSetExperimental traceSet, ViewType viewType) {
            if (viewType == ViewType.ALIGNMENT) {
                return ((ColoredTraceSet)new ColoredTraceSet()
                        .sampleId(traceSet.getSampleId())
                        .sampleName(traceSet.getSampleName())
                        .axes(traceSet.getAxes())
                        .traces(IntStream.range(0, traceSet.getTraces().size()).mapToObj(i -> ColoredTrace.buildTrace(traceSet.getTraces().get(i), i)).collect(Collectors.toUnmodifiableList())));
            } else {
                return ((ColoredTraceSet)new ColoredTraceSet()
                        .sampleId(traceSet.getSampleId())
                        .sampleName(traceSet.getSampleName())
                        .axes(traceSet.getAxes())
                        .adductNetwork(traceSet.getAdductNetwork())
                        .traces(traceSet.getTraces().stream().map(t -> {
                            String label = t.getLabel().toUpperCase();
                            boolean isIsotope = label.contains("ISOTOPE");
                            boolean isCorrelated = label.contains("[CORRELATED]");
                            return ColoredTrace.buildTrace(t,
                                    isCorrelated ? Colors.LCMSVIEW.CORRELATED_FEATURE_TRACE_COLOR : Colors.LCMSVIEW.SELECTED_FEATURE_TRACE_COLOR,
                                    isIsotope ? Colors.LCMSVIEW.ISOTOPE_DASH_STYLE : null);
                        }).collect(Collectors.toUnmodifiableList())));
            }

        }
    }

    @JsonPropertyOrder({
            ColoredTrace.JSON_PROPERTY_ID,
            ColoredTrace.JSON_PROPERTY_SAMPLE_ID,
            ColoredTrace.JSON_PROPERTY_SAMPLE_NAME,
            ColoredTrace.JSON_PROPERTY_LABEL,
            ColoredTrace.JSON_PROPERTY_COLOR,
            ColoredTrace.JSON_PROPERTY_DASH_STYLE,
            ColoredTrace.JSON_PROPERTY_INTENSITIES,
            ColoredTrace.JSON_PROPERTY_ANNOTATIONS,
            ColoredTrace.JSON_PROPERTY_MZ,
            ColoredTrace.JSON_PROPERTY_MERGED,
            ColoredTrace.JSON_PROPERTY_NORMALIZATION_FACTOR,
            ColoredTrace.JSON_PROPERTY_NOISE_LEVEL
    })

    private static class ColoredTrace extends TraceExperimental {
        public static final String JSON_PROPERTY_COLOR = "color";
        private String color;

        public static final String JSON_PROPERTY_DASH_STYLE = "dashStyle";
        private String dashStyle;

        public static ColoredTrace buildTrace(TraceExperimental trace, int index) {
            return buildTrace(trace, Colors.LCMSVIEW.getFeatureTraceColor(index), "none");
        }

        public static ColoredTrace buildTrace(TraceExperimental trace, Color color, String dashStyle) {
            return ((ColoredTrace) new ColoredTrace()
                    .id(trace.getId())
                    .sampleId(trace.getSampleId())
                    .sampleName(trace.getSampleName())
                    .label(trace.getLabel())
                    .intensities(trace.getIntensities())
                    .annotations(trace.getAnnotations())
                    .mz(trace.getMz())
                    .merged(trace.isMerged())
                    .normalizationFactor(trace.getNormalizationFactor())
                    .noiseLevel(trace.getNoiseLevel()))
                    .color(color)
                    .dashStyle(dashStyle != null ? dashStyle : "none");
        }

        public ColoredTrace color(Color color) {
            this.color = Colors.asHex(color);
            return this;
        }

        public ColoredTrace dashStyle(String dashStyle) {
            this.dashStyle = dashStyle;
            return this;
        }

        /**
         * Get color
         * @return color
         **/
        @jakarta.annotation.Nullable
        @JsonProperty(JSON_PROPERTY_COLOR)
        @JsonInclude(value = JsonInclude.Include.USE_DEFAULTS)

        public String getColor() {
            return color;
        }

        /**
         * Get dash style
         * @return dash style
         **/
        @jakarta.annotation.Nullable
        @JsonProperty(JSON_PROPERTY_DASH_STYLE)
        @JsonInclude(value = JsonInclude.Include.USE_DEFAULTS)

        public String getDashStyle() {
            return dashStyle;
        }

        @Override
        public String toString() {
            StringBuilder sb = new StringBuilder();
            sb.append("class Trace {\n");
            sb.append("    id: ").append(toIndentedString(getId())).append("\n");
            sb.append("    sampleId: ").append(toIndentedString(getSampleId())).append("\n");
            sb.append("    sampleName: ").append(toIndentedString(getSampleName())).append("\n");
            sb.append("    label: ").append(toIndentedString(getLabel())).append("\n");
            sb.append("    color: ").append(toIndentedString(getColor())).append("\n");
            sb.append("    dashStyle: ").append(toIndentedString(getDashStyle())).append("\n");
            sb.append("    intensities: ").append(toIndentedString(getIntensities())).append("\n");
            sb.append("    annotations: ").append(toIndentedString(getAnnotations())).append("\n");
            sb.append("    mz: ").append(toIndentedString(getMz())).append("\n");
            sb.append("    merged: ").append(toIndentedString(isMerged())).append("\n");
            sb.append("    normalizationFactor: ").append(toIndentedString(getNormalizationFactor())).append("\n");
            sb.append("    noiseLevel: ").append(toIndentedString(getNoiseLevel())).append("\n");
            sb.append("}");
            return sb.toString();
        }
    }

}<|MERGE_RESOLUTION|>--- conflicted
+++ resolved
@@ -189,13 +189,8 @@
             return;
         }
 
-<<<<<<< HEAD
-        CompletableFuture<AlignedFeatureQuality> future = currentInstance.getClient().features().getAlignedFeaturesQualityWithResponseSpec(currentInstance.getProjectManager().projectId, currentInstance.getFeatureId())
-                .bodyToMono(AlignedFeatureQuality.class).onErrorComplete().toFuture();
-=======
         CompletableFuture<AlignedFeatureQualityExperimental> future = currentInstance.getClient().features().getAlignedFeaturesQualityExperimentalWithResponseSpec(currentInstance.getProjectManager().projectId, currentInstance.getFeatureId())
                 .bodyToMono(AlignedFeatureQualityExperimental.class).onErrorComplete().toFuture();
->>>>>>> 852c8b48
 
         TraceSetExperimental spec;
         if (viewType==ViewType.ALIGNMENT) {
