--- conflicted
+++ resolved
@@ -40,11 +40,7 @@
             "Adduct",
             "CSI:FingerID Score",
             "Tanimoto Similarity",
-<<<<<<< HEAD
-            "#PubMed IDs",
-=======
 //            "#PubMed IDs",
->>>>>>> b0198ded
             "XLogP",
             "InChIKey",
             "Lipid Class",
