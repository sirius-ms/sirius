--- conflicted
+++ resolved
@@ -39,11 +39,7 @@
         return "<html>"
                 +"<b>EPIMETHEUS - Substructure annotations</b>"
                 +"<br>"
-<<<<<<< HEAD
-                + "CSI:FingerID db search results Epimetheus with substructure annotations from combinatorial fragmentation for all molecular formulas that had been searched."
-=======
                 + "Structure search results annotated with substructures from combinatorial fragmentation for all molecular formulas that had been searched."
->>>>>>> b0198ded
                 + "<br>"
                 + "For the selected candidate structure in the upper panel, the bottom panel shows the source spectrum annotated with substructures computed by combinatorial fragmentation (Epimetheus)."
                 + "</html>";
