--- conflicted
+++ resolved
@@ -19,12 +19,6 @@
 
 package de.unijena.bioinf.ms.gui.mainframe.result_panel.tabs;
 
-<<<<<<< HEAD
-=======
-import ca.odell.glazedlists.swing.DefaultEventSelectionModel;
-import de.unijena.bioinf.ms.gui.SiriusGui;
-import de.unijena.bioinf.ms.gui.compute.jjobs.Jobs;
->>>>>>> b7134e73
 import de.unijena.bioinf.ms.gui.configs.Icons;
 import de.unijena.bioinf.ms.gui.fingerid.CandidateListTableView;
 import de.unijena.bioinf.ms.gui.fingerid.StructureList;
@@ -56,36 +50,16 @@
     protected final StructureList structureList;
     protected final EpimetheusPanelCandidateListTableView candidateTable;
     private final LoadablePanel loadablePanel;
-    private final SpectraVisualizationPanel overviewSVP;
 
-    public EpimetheusPanel(final StructureList structureList, @NotNull SiriusGui gui) {
+    public EpimetheusPanel(final StructureList structureList) {
         super(new BorderLayout());
         this.structureList = structureList;
-<<<<<<< HEAD
         this.candidateTable = new EpimetheusPanelCandidateListTableView(structureList);
 
         SubstructurePanel substructurePanel = new SubstructurePanel(structureList.getGui());
         candidateTable.getFilteredSelectionModel().addListSelectionListener(substructurePanel);
 
         JSplitPane major = new JSplitPane(JSplitPane.VERTICAL_SPLIT, candidateTable, substructurePanel);
-=======
-        candidateTable = new EpimetheusPanelCandidateListTableView(structureList);
-        overviewSVP = new SpectraVisualizationPanel(SpectraVisualizationPanel.MS2_DISPLAY, false);
-        overviewSVP.putClientProperty(SoftwareTourInfoStore.TOUR_ELEMENT_PROPERTY_KEY, SoftwareTourInfoStore.Epimetheus_SpectralVisualization);
-
-        candidateTable.getFilteredSelectionModel().addListSelectionListener(e -> {
-            DefaultEventSelectionModel<FingerprintCandidateBean> selections = (DefaultEventSelectionModel<FingerprintCandidateBean>) e.getSource();
-            Optional<FingerprintCandidateBean> sre = selections.getSelected().stream().findFirst();
-            sre.ifPresentOrElse(bean -> {
-                    structureList.readDataByConsumer(d ->
-                            overviewSVP.resultsChanged(d, bean.getCandidate().getFormulaId(), bean.getCandidate().getSmiles()));
-                    Jobs.runEDTLater(() -> initSoftwareTour(gui.getProperties()));
-                    },
-                    overviewSVP::clear);
-        });
-
-        JSplitPane major = new JSplitPane(JSplitPane.VERTICAL_SPLIT, candidateTable, overviewSVP);
->>>>>>> b7134e73
         major.setDividerLocation(250);
         loadablePanel = new LoadablePanel(major);
         add(loadablePanel, BorderLayout.CENTER);
@@ -99,10 +73,6 @@
 
     public CandidateListTableView getCandidateTable() {
         return candidateTable;
-    }
-
-    public boolean hasData() {
-        return overviewSVP.msData != null;
     }
 
     protected class EpimetheusPanelCandidateListTableView extends CandidateListTableView {
