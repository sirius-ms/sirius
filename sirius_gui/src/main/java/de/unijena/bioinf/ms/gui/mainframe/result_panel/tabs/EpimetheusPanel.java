/*
 *  This file is part of the SIRIUS Software for analyzing MS and MS/MS data
 *
 *  Copyright (C) 2013-2020 Kai Dührkop, Markus Fleischauer, Marcus Ludwig, Martin A. Hoffman, Fleming Kretschmer, Marvin Meusel and Sebastian Böcker,
 *  Chair of Bioinformatics, Friedrich-Schiller University.
 *
 *  This program is free software; you can redistribute it and/or
 *  modify it under the terms of the GNU Affero General Public License
 *  as published by the Free Software Foundation; either
 *  version 3 of the License, or (at your option) any later version.
 *
 *  This program is distributed in the hope that it will be useful,
 *  but WITHOUT ANY WARRANTY; without even the implied warranty of
 *  MERCHANTABILITY or FITNESS FOR A PARTICULAR PURPOSE.  See the GNU
 *  Affero General Public License for more details.
 *
 *  You should have received a copy of the GNU Affero General Public License along with SIRIUS.  If not, see <https://www.gnu.org/licenses/agpl-3.0.txt>
 */

package de.unijena.bioinf.ms.gui.mainframe.result_panel.tabs;

import ca.odell.glazedlists.swing.DefaultEventSelectionModel;
import de.unijena.bioinf.ms.gui.fingerid.CandidateListTableView;
import de.unijena.bioinf.ms.gui.fingerid.FingerprintCandidateBean;
import de.unijena.bioinf.ms.gui.fingerid.StructureList;
import de.unijena.bioinf.ms.gui.mainframe.result_panel.PanelDescription;
import de.unijena.bioinf.ms.gui.utils.ToolbarToggleButton;
import de.unijena.bioinf.ms.nightsky.sdk.model.StructureCandidateFormula;

import javax.swing.*;
import java.awt.*;
import java.util.Optional;


public class EpimetheusPanel extends JPanel implements PanelDescription {
    @Override
    public String getDescription() {
        return "<html>"
                +"<b>EPIMETHEUS - Substructure annotations</b>"
                +"<br>"
                + "CSI:FingerID db search results Epimetheus with substructure annotations from combinatorial fragmentation for all molecular formulas that had been searched."
                + "<br>"
                + "For the selected candidate structure in the upper panel, the bottom panel shows the source spectrum annotated with substructures computed by combinatorial fragmentation (Epimetheus)."
                + "</html>";
    }

    protected final StructureList structureList;
    protected final EpimetheusPanelCandidateListTableView candidateTable;
    public EpimetheusPanel(final StructureList structureList) {
        super(new BorderLayout());
        this.structureList = structureList;
        this.candidateTable = new EpimetheusPanelCandidateListTableView(structureList);
        final SpectraVisualizationPanel overviewSVP = new SpectraVisualizationPanel(SpectraVisualizationPanel.MS2_DISPLAY);

        candidateTable.getFilteredSelectionModel().addListSelectionListener(e -> {
            DefaultEventSelectionModel<FingerprintCandidateBean> selections = (DefaultEventSelectionModel<FingerprintCandidateBean>) e.getSource();
            Optional<FingerprintCandidateBean> sre = selections.getSelected().stream().findFirst();
            structureList.readDataByConsumer(d -> overviewSVP.resultsChanged(d,
                    sre.map(FingerprintCandidateBean::getCandidate).map(StructureCandidateFormula::getFormulaId).orElse(null),
                    sre.map(FingerprintCandidateBean::getSmiles).orElse(null)));
        });

        JSplitPane major = new JSplitPane(JSplitPane.VERTICAL_SPLIT, candidateTable, overviewSVP);
        major.setDividerLocation(250);
        add(major, BorderLayout.CENTER);
    }

    public StructureList getStructureList() {
        return structureList;
    }

    public CandidateListTableView getCandidateTable() {
        return candidateTable;
    }

    protected class EpimetheusPanelCandidateListTableView extends CandidateListTableView {
<<<<<<< HEAD
        ToolbarToggleButton showMSNovelist;
=======
        JCheckBox showMSNovelist;
>>>>>>> 51313700

        public EpimetheusPanelCandidateListTableView(StructureList list) {
            super(list);
        }

        @Override
        protected JToolBar getToolBar() {
            JToolBar tb = super.getToolBar();
<<<<<<< HEAD

            ToolbarToggleButton showMSNovelist = new ToolbarToggleButton("Include MSNovelist", null, "include MSNovelist structure candidates.");

            tb.add(showMSNovelist, 0);

            showMSNovelist.addActionListener(e -> structureList.reloadData(loadAll.isSelected(), true, showMSNovelist.isSelected()));
            showMSNovelist.setSelected(true);
=======
            JCheckBox showMSNovelist = new JCheckBox("Include de novo structures", true);
            tb.add(showMSNovelist, 0);

            showMSNovelist.addActionListener(e -> structureList.reloadData(loadAll.isSelected(), true, showMSNovelist.isSelected()));
            structureList.reloadData(loadAll.isSelected(), true, showMSNovelist.isSelected());

>>>>>>> 51313700
            return tb;
        }
    }
}<|MERGE_RESOLUTION|>--- conflicted
+++ resolved
@@ -74,11 +74,7 @@
     }
 
     protected class EpimetheusPanelCandidateListTableView extends CandidateListTableView {
-<<<<<<< HEAD
-        ToolbarToggleButton showMSNovelist;
-=======
         JCheckBox showMSNovelist;
->>>>>>> 51313700
 
         public EpimetheusPanelCandidateListTableView(StructureList list) {
             super(list);
@@ -87,22 +83,12 @@
         @Override
         protected JToolBar getToolBar() {
             JToolBar tb = super.getToolBar();
-<<<<<<< HEAD
-
-            ToolbarToggleButton showMSNovelist = new ToolbarToggleButton("Include MSNovelist", null, "include MSNovelist structure candidates.");
-
-            tb.add(showMSNovelist, 0);
-
-            showMSNovelist.addActionListener(e -> structureList.reloadData(loadAll.isSelected(), true, showMSNovelist.isSelected()));
-            showMSNovelist.setSelected(true);
-=======
             JCheckBox showMSNovelist = new JCheckBox("Include de novo structures", true);
             tb.add(showMSNovelist, 0);
 
             showMSNovelist.addActionListener(e -> structureList.reloadData(loadAll.isSelected(), true, showMSNovelist.isSelected()));
             structureList.reloadData(loadAll.isSelected(), true, showMSNovelist.isSelected());
 
->>>>>>> 51313700
             return tb;
         }
     }
