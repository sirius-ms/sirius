--- conflicted
+++ resolved
@@ -546,7 +546,6 @@
     private boolean isAnyAdductSelected(ActFormulaIDConfigPanel configPanel) {
         return !configPanel.getContent().getSelectedAdducts().isEmpty();
     }
-<<<<<<< HEAD
 
     private JPanel makePresetPanel() {
         JPanel panel = new JPanel();
@@ -595,45 +594,4 @@
         recomputeBox.setEnabled(preset.isRecompute());
     }
 
-    //todo reenable in the future?
-//    private void checkConnection(ConnectionCheck checkResult) {
-//       if (checkResult != null) {
-//            if (isConnected(checkResult)) {
-//                if ((fingerprintAndCanopusConfigPanel.isToolSelected() || csiSearchConfigs.isToolSelected() || msNovelistConfigs.isToolSelected()) && isWorkerWarning(checkResult)) {
-//                    if (checkResult.getWorkerInfo() == null ||
-//                            (!checkResult.isSupportsNegPredictorTypes()
-//                                    && compoundsToProcess.stream().anyMatch(it -> it.getIonType().isNegative())) ||
-//
-//                            (!checkResult.isSupportsPosPredictorTypes()
-//                                    && compoundsToProcess.stream().anyMatch(it -> it.getIonType().isPositive()))
-//                    ) new WorkerWarningDialog(gui, checkResult.getWorkerInfo() == null);
-//                }
-//            } else {
-//                if (formulaIDConfigPanel.content.getFormulaSearchDBs() != null) {
-//                    new WarnFormulaSourceDialog(mf());
-//                    formulaIDConfigPanel.content.getSearchDBList().checkBoxList.uncheckAll();
-//                }
-//            }
-//        } else {
-//            if (formulaIDConfigPanel.content.getFormulaSearchDBs() != null) {
-//                new WarnFormulaSourceDialog(mf());
-//                formulaIDConfigPanel.content.getSearchDBList().checkBoxList.uncheckAll();
-//            }
-//        }
-//    }
-//
-//    private static class WarnFormulaSourceDialog extends WarningDialog {
-//        private final static String DONT_ASK_KEY = PropertyManager.PROPERTY_BASE + ".sirius.computeDialog.formulaSourceWarning.dontAskAgain";
-//        public static final String FORMULA_SOURCE_WARNING_MESSAGE =
-//                "<b>Warning:</b> No connection to webservice available! <br>" +
-//                        "Online databases cannot be used for formula identification.<br> " +
-//                        "If online databases are selected, the default option <br>" +
-//                        "(all molecular formulas) will be used instead. Spectral library matching will also not be performed.";
-//
-//        public WarnFormulaSourceDialog(Frame owner) {
-//            super(owner, FORMULA_SOURCE_WARNING_MESSAGE, DONT_ASK_KEY);
-//        }
-//    }
-=======
->>>>>>> 778d2a83
 }