

/*
 *  This file is part of the SIRIUS Software for analyzing MS and MS/MS data
 *
 *  Copyright (C) 2013-2020 Kai Dührkop, Markus Fleischauer, Marcus Ludwig, Martin A. Hoffman, Fleming Kretschmer, Marvin Meusel and Sebastian Böcker,
 *  Chair of Bioinformatics, Friedrich-Schiller University.
 *
 *  This program is free software; you can redistribute it and/or
 *  modify it under the terms of the GNU Affero General Public License
 *  as published by the Free Software Foundation; either
 *  version 3 of the License, or (at your option) any later version.
 *
 *  This program is distributed in the hope that it will be useful,
 *  but WITHOUT ANY WARRANTY; without even the implied warranty of
 *  MERCHANTABILITY or FITNESS FOR A PARTICULAR PURPOSE.  See the GNU
 *  Affero General Public License for more details.
 *
 *  You should have received a copy of the GNU Affero General Public License along with SIRIUS.  If not, see <https://www.gnu.org/licenses/agpl-3.0.txt>
 */

package de.unijena.bioinf.ms.gui.compute;

import de.unijena.bioinf.FragmentationTreeConstruction.computation.tree.TreeBuilderFactory;
import de.unijena.bioinf.jjobs.TinyBackgroundJJob;
import de.unijena.bioinf.ms.gui.SiriusGui;
import de.unijena.bioinf.ms.gui.actions.CheckConnectionAction;
import de.unijena.bioinf.ms.gui.compute.jjobs.Jobs;
import de.unijena.bioinf.ms.gui.dialogs.*;
import de.unijena.bioinf.ms.gui.mainframe.MainFrame;
import de.unijena.bioinf.ms.gui.utils.GuiUtils;
import de.unijena.bioinf.ms.nightsky.sdk.model.*;
import de.unijena.bioinf.ms.properties.PropertyManager;
import de.unijena.bioinf.projectspace.InstanceBean;
import org.jdesktop.swingx.JXTitledSeparator;
import org.slf4j.LoggerFactory;

import javax.swing.*;
import java.awt.*;
import java.awt.datatransfer.Clipboard;
import java.awt.datatransfer.StringSelection;
import java.awt.event.ActionEvent;
import java.lang.reflect.InvocationTargetException;
import java.util.ArrayList;
import java.util.Arrays;
import java.util.HashMap;
import java.util.List;
import java.util.concurrent.atomic.AtomicBoolean;
import java.util.stream.Collectors;

import static de.unijena.bioinf.ms.gui.net.ConnectionChecks.isConnected;
import static de.unijena.bioinf.ms.gui.net.ConnectionChecks.isWorkerWarning;


public class BatchComputeDialog extends JDialog {
    public static final String DONT_ASK_RECOMPUTE_KEY = "de.unijena.bioinf.sirius.computeDialog.recompute.dontAskAgain";
    public static final String DO_NOT_SHOW_AGAIN_KEY_Z_COMP = "de.unijena.bioinf.sirius.computeDialog.zodiac.compounds.dontAskAgain";
    public static final String DO_NOT_SHOW_AGAIN_KEY_Z_MEM = "de.unijena.bioinf.sirius.computeDialog.zodiac.memory.dontAskAgain";
    public static final String DO_NOT_SHOW_AGAIN_KEY_S_MASS = "de.unijena.bioinf.sirius.computeDialog.sirius.highmass.dontAskAgain";
    public static final String DO_NOT_SHOW_AGAIN_KEY_OUTDATED_PS = "de.unijena.bioinf.sirius.computeDialog.projectspace.outdated.dontAskAgain";
    public static final String DO_NOT_SHOW_AGAIN_KEY_NO_FP_CHECK = "de.unijena.bioinf.sirius.computeDialog.projectspace.outdated.na.dontAskAgain";


    // main parts
    private final Box mainPanel;
    private final JCheckBox recomputeBox;

    // tool configurations
    private final ActFormulaIDConfigPanel formulaIDConfigPanel; //Sirius configs
    private final ActZodiacConfigPanel zodiacConfigs; //Zodiac configs
    private final ActFingerprintAndCanopusConfigPanel fingerprintAndCanopusConfigPanel; //Combines CSI:FingerID predict and CANOPUS configs
    private final ActFingerblastConfigPanel csiSearchConfigs; //CSI:FingerID search configs
    private final ActMSNovelistConfigPanel msNovelistConfigs; //MsNovelist configs

    // compounds on which the configured Run will be executed
    private final List<InstanceBean> compoundsToProcess;

    protected final JButton toggleAdvancedMode;
    protected boolean isAdvancedView = false; //todo NewWorkflow: do we need to sync/remember selections between basic and advanced mode?

    private final SiriusGui gui;

    public BatchComputeDialog(SiriusGui gui, List<InstanceBean> compoundsToProcess) {
        super(gui.getMainFrame(), "Compute", true);
        this.gui = gui;

        this.compoundsToProcess = compoundsToProcess;

        setDefaultCloseOperation(DISPOSE_ON_CLOSE);
        setLayout(new BorderLayout());

        mainPanel = Box.createVerticalBox();
        mainPanel.setBorder(BorderFactory.createEmptyBorder());
        final JScrollPane mainSP = new JScrollPane(mainPanel);
        mainSP.setBorder(BorderFactory.createEtchedBorder());
        mainSP.setHorizontalScrollBarPolicy(ScrollPaneConstants.HORIZONTAL_SCROLLBAR_NEVER);
        mainSP.setVerticalScrollBarPolicy(ScrollPaneConstants.VERTICAL_SCROLLBAR_AS_NEEDED);
        mainSP.getVerticalScrollBar().setUnitIncrement(16);
        add(mainSP, BorderLayout.CENTER);


        {
            boolean ms2 = compoundsToProcess.stream().anyMatch(inst -> !inst.getMsData().getMs2Spectra().isEmpty());

            // make subtool config panels
            formulaIDConfigPanel = new ActFormulaIDConfigPanel(gui, this, compoundsToProcess, ms2, isAdvancedView);
            addConfigPanel("SIRIUS - Molecular Formula Identification", formulaIDConfigPanel);

<<<<<<< HEAD
            zodiacConfigs = new ActZodiacConfigPanel(gui, isAdvancedView);
            fingerprintAndCanopusConfigPanel = new ActFingerprintAndCanopusConfigPanel(gui);
            csiSearchConfigs = new ActFingerblastConfigPanel(gui, formulaIDConfigPanel.content.getSearchDBList().checkBoxList);
            msNovelistConfigPanel = new ActMSNovelistConfigPanel(gui);
=======
            zodiacConfigs = new ActZodiacConfigPanel(isAdvancedView);
            fingerprintAndCanopusConfigPanel = new ActFingerprintAndCanopusConfigPanel();
            csiSearchConfigs = new ActFingerblastConfigPanel(formulaIDConfigPanel.content.getSearchDBList().checkBoxList);
            msNovelistConfigs = new ActMSNovelistConfigPanel();
>>>>>>> 14973501

            if (compoundsToProcess.size() > 1 && ms2) {
                zodiacConfigs.addEnableChangeListener((s, enabled) -> {
                    if (enabled) {
                        if (!PropertyManager.getBoolean(DO_NOT_SHOW_AGAIN_KEY_Z_COMP, false)) {
                            if (new QuestionDialog(mf(), "Low number of Compounds",
                                    GuiUtils.formatToolTip("Please note that ZODIAC is meant to improve molecular formula annotations on complete LC-MS/MS datasets. Using a low number of compounds may not result in improvements.", "", "Do you wish to continue anyways?"),
                                    DO_NOT_SHOW_AGAIN_KEY_Z_COMP).isAbort()) {
                                zodiacConfigs.activationButton.setSelected(false);
                                return;
                            }
                        }

                        if ((compoundsToProcess.size() > 2000 && (Runtime.getRuntime().maxMemory() / 1024 / 1024 / 1024) < 8)
                                && !PropertyManager.getBoolean(DO_NOT_SHOW_AGAIN_KEY_Z_MEM, false)) {
                            if (new QuestionDialog(mf(), "High Memory Consumption",
                                    GuiUtils.formatToolTip("Your ZODIAC analysis contains `" + compoundsToProcess.size() + "` compounds and may therefore consume more system memory than available.", "", "Do you wish to continue anyways?"),
                                    DO_NOT_SHOW_AGAIN_KEY_Z_MEM).isAbort()) {
                                zodiacConfigs.activationButton.setSelected(false);
                                return;
                            }
                        }
                    }


                });
                addConfigPanel("ZODIAC - Network-based improvement of SIRIUS molecular formula ranking", zodiacConfigs);
            }

            if (ms2) {
                addConfigPanel("Predict properties: CSI:FingerID - Fingerprint Prediction & CANOPUS - Compound Class Prediction", fingerprintAndCanopusConfigPanel);
                addConfigPanel("MSNovelist - De Novo Structure Generation", msNovelistConfigs,
                        addConfigPanel("CSI:FingerID - Structure Database Search", csiSearchConfigs)); //todo NewWorkflow: is this advanced mode only?
            }
        }
        // make south panel with Recompute/Compute/Abort
        {
            JPanel southPanel = new JPanel();
            southPanel.setLayout(new BoxLayout(southPanel, BoxLayout.LINE_AXIS));

            JPanel lsouthPanel = new JPanel(new FlowLayout(FlowLayout.LEFT, 5, 5));
            recomputeBox = new JCheckBox("Recompute already computed tasks?", false);
            recomputeBox.setToolTipText("If checked, all selected compounds will be computed. Already computed analysis steps will be recomputed.");
            lsouthPanel.add(recomputeBox);

            //checkConnectionToUrl by default when just one experiment is selected
            if (compoundsToProcess.size() == 1) recomputeBox.setSelected(true);

            JPanel csouthPanel = new JPanel(new FlowLayout(FlowLayout.CENTER, 5, 5));
            toggleAdvancedMode = new JButton("Switch to Advanced View"); //todo NewWorkflow: is this a good position and wording? Upper right corner seems wasted space
            isAdvancedView = false;
            toggleAdvancedMode.addActionListener(e -> {
                isAdvancedView = !isAdvancedView;
                if (isAdvancedView) {
                    toggleAdvancedMode.setText("Switch to Basic View");
                } else {
                    toggleAdvancedMode.setText("Switch to Advanced View");
                }

                //todo NewWorkflow: in general for all the panels: What's better? adding and recreating views vs making them visible?
                //todo NewWorkflow: when switching, parameters/strategies are reset. Shall these be remembered?
                formulaIDConfigPanel.content.setDisplayAdvancedParameters(isAdvancedView);
                zodiacConfigs.content.setDisplayAdvancedParameters(isAdvancedView);
            });
            csouthPanel.add(toggleAdvancedMode);

            JPanel rsouthPanel = new JPanel(new FlowLayout(FlowLayout.RIGHT, 5, 5));
            JButton compute = new JButton("Compute");
            compute.addActionListener(e -> startComputing());
            JButton abort = new JButton("Cancel");
            abort.addActionListener(e -> dispose());
            JButton showCommand = new JButton("Show Command");
            showCommand.addActionListener(e -> {
                final String commandString = String.join(" ", makeCommand(new ArrayList<>()));
                if (warnNoMethodIsSelected()) return;
                new InfoDialog(gui.getMainFrame(), "Command", GuiUtils.formatToolTip(commandString), null) {
                    @Override
                    protected void decorateButtonPanel(JPanel boxedButtonPanel) {
                        JButton copyCommand = new JButton("Copy Command");
                        copyCommand.setToolTipText("Copy command to clipboard.");
                        copyCommand.addActionListener(evt -> {
                            StringSelection stringSelection = new StringSelection(commandString);
                            Clipboard clipboard = Toolkit.getDefaultToolkit().getSystemClipboard();
                            clipboard.setContents(stringSelection, null);
                        });
                        Arrays.stream(boxedButtonPanel.getComponents()).forEach(boxedButtonPanel::remove);
                        boxedButtonPanel.add(copyCommand);
                        super.decorateButtonPanel(boxedButtonPanel);
                    }
                };
            });

            rsouthPanel.add(showCommand);
            rsouthPanel.add(compute);
            rsouthPanel.add(abort);

            southPanel.add(lsouthPanel);
            southPanel.add(csouthPanel);
            southPanel.add(rsouthPanel);

            this.add(southPanel, BorderLayout.SOUTH);
        }

        //finalize panel build
        setMaximumSize(GuiUtils.getEffectiveScreenSize(getGraphicsConfiguration()));
        if (getMaximumSize().width < getPreferredSize().width)
            mainSP.setHorizontalScrollBarPolicy(ScrollPaneConstants.HORIZONTAL_SCROLLBAR_AS_NEEDED);
        configureActions();
        pack();
        setLocationRelativeTo(getParent());
        setVisible(true);
    }

    private MainFrame mf() {
        return gui.getMainFrame();
    }

    private JPanel addConfigPanel(String header, JPanel configPanel, JPanel appendHorizontally) {
        JPanel stack = new JPanel();
        stack.setLayout(new BorderLayout());
        JXTitledSeparator title = new JXTitledSeparator(header);
        title.setBorder(BorderFactory.createEmptyBorder(GuiUtils.MEDIUM_GAP, 0, GuiUtils.MEDIUM_GAP, GuiUtils.SMALL_GAP));
        stack.add(title, BorderLayout.NORTH);
        stack.add(configPanel, BorderLayout.CENTER);
        appendHorizontally.add(stack);
        return appendHorizontally;
    }

    private JPanel addConfigPanel(String header, JPanel configPanel) {
        JPanel flowContainer = new JPanel(new FlowLayout(FlowLayout.LEFT, GuiUtils.LARGE_GAP, GuiUtils.SMALL_GAP));
        flowContainer.setBorder(BorderFactory.createEmptyBorder());
        addConfigPanel(header, configPanel, flowContainer);
        mainPanel.add(flowContainer);
        return flowContainer;
    }

    private void configureActions() {
        InputMap inputMap = getRootPane().getInputMap(JComponent.WHEN_IN_FOCUSED_WINDOW);
        KeyStroke enterKey = KeyStroke.getKeyStroke("ENTER");
        KeyStroke escKey = KeyStroke.getKeyStroke("ESCAPE");
        String enterAction = "compute";
        String escAction = "abort";
        inputMap.put(enterKey, enterAction);
        inputMap.put(escKey, escAction);
        getRootPane().getActionMap().put(enterAction, new AbstractAction() {
            @Override
            public void actionPerformed(ActionEvent e) {
                startComputing();
            }
        });
        getRootPane().getActionMap().put(escAction, new AbstractAction() {
            @Override
            public void actionPerformed(ActionEvent e) {
                abortComputing();
            }
        });
    }

    private void abortComputing() {
        this.dispose();
    }


    ConnectionCheck checkResult = null;

    private void startComputing() {
        checkResult = null;
        if (warnNoMethodIsSelected()) return;

        if (this.recomputeBox.isSelected()) {
            if (!PropertyManager.getBoolean(DONT_ASK_RECOMPUTE_KEY, false) && this.compoundsToProcess.size() > 1) {
                QuestionDialog questionDialog = new QuestionDialog(this, "Recompute?", "<html><body>Do you really want to recompute already computed experiments? <br> All existing results will be lost!</body></html>", DONT_ASK_RECOMPUTE_KEY);
                this.recomputeBox.setSelected(questionDialog.isSuccess());
            }
        }


        if (fingerprintAndCanopusConfigPanel.isToolSelected() || csiSearchConfigs.isToolSelected() || msNovelistConfigs.isToolSelected() && !PropertyManager.getBoolean(DO_NOT_SHOW_AGAIN_KEY_OUTDATED_PS, false)) {
            //CHECK Server connection
            if (checkResult == null)
                checkResult = CheckConnectionAction.checkConnectionAndLoad(gui);

            if (isConnected(checkResult)) {
                boolean compCheck = Jobs.runInBackgroundAndLoad(mf(), "Checking FP version...", () ->
                        gui.getProjectManager().getProjectInfo().isCompatible()).getResult();

                if (!compCheck) {
                    new WarningDialog(this, "Outdated Fingerprint version!", "<html><body>You are working on an project with an outdated Fingerprint version!<br> " +
                            "CSI:FingerID and CANOPUS are not available; all jobs will be skipped.<br>" +
                            "Project conversion can be selected during import or via the commandline.<br><br>" +
                            "</body></html>", DO_NOT_SHOW_AGAIN_KEY_OUTDATED_PS);
                }
            } else {
                new WarningDialog(this, "No web service connection!",
                        "<html><body>Could not perform Fingerprint compatibility check <br> " +
                                "due to missing web service connection (see Webservice panel for details). <br> " +
                                "CSI:FingerID and CANOPUS are not available; all corresponding jobs will fail and be skipped." +
                                "</body></html>", DO_NOT_SHOW_AGAIN_KEY_NO_FP_CHECK);


            }
        }

        Jobs.runInBackgroundAndLoad(getOwner(), "Submitting Identification Jobs", new TinyBackgroundJJob<>() {
            @Override
            protected Boolean compute() throws InterruptedException, InvocationTargetException {
                updateProgress(0, 100, 0, "Configuring Computation...");
                checkForInterruption();
                List<InstanceBean> finalComps = compoundsToProcess;

                if (formulaIDConfigPanel.isToolSelected()) {
                    List<InstanceBean> lowMass = finalComps.stream().filter(i -> i.getIonMass() <= 850).collect(Collectors.toList());
                    int highMass = finalComps.size() - lowMass.size();
                    final AtomicBoolean success = new AtomicBoolean(false);
                    if (highMass > 1 && !PropertyManager.getBoolean(DO_NOT_SHOW_AGAIN_KEY_S_MASS, false)) //do not ask for a single compound
                        Jobs.runEDTAndWait(() -> success.set(new QuestionDialog(mf(), "High mass Compounds detected!",
                                GuiUtils.formatToolTip("Your analysis contains '" + highMass + "' compounds with a mass higher than 850Da. Fragmentation tree computation may take very long (days) to finish. You might want to exclude compounds with mass >850Da and compute them on individual basis afterwards.", "", "Do you wish to exclude the high mass compounds?"),
                                DO_NOT_SHOW_AGAIN_KEY_S_MASS).isSuccess()));
                    if (success.get())
                        finalComps = lowMass;
                    checkForInterruption();

                    // CHECK ILP SOLVER
                    //check for IPL solver only if it is actually needed during analysis
                    double minMass = finalComps.stream().mapToDouble(InstanceBean::getIonMass).min().orElse(0);
                    if (((Double) formulaIDConfigPanel.getContent().mzHeuristicOnly.getValue()) > minMass) {
                        updateProgress(0, 100, 0, "Checking ILP solvers...");
                        Info info = gui.getSiriusClient().infos().getInfo();
                        if (info.getAvailableILPSolvers().isEmpty()) {
                            String noILPSolver = "Could not load a valid TreeBuilder (ILP solvers), tried '" +
                                    Arrays.toString(TreeBuilderFactory.getBuilderPriorities()) +
                                    "'. You can switch to heuristic tree computation only to compute results without the need of an ILP Solver.";
                            LoggerFactory.getLogger(BatchComputeDialog.class).error(noILPSolver);
                            new ExceptionDialog(BatchComputeDialog.this, noILPSolver);
                            dispose();
                            return false;
                        } else {
                            LoggerFactory.getLogger(this.getClass()).info("Compute trees using " + info.getAvailableILPSolvers().get(0));
                        }
                        updateProgress(0, 100, 1, "ILP solver check DONE!");
                    }
                }
                checkForInterruption();

                //CHECK worker availability
                checkConnection();

                updateProgress(0, 100, 2, "Connection check DONE!");
                checkForInterruption();

                try {
                    JobSubmission jobSubmission = makeJobSubmission();
                    if (finalComps != null && !finalComps.isEmpty())
                        jobSubmission.setAlignedFeatureIds(finalComps.stream()
                                .map(InstanceBean::getFeatureId).toList());
                    Job job = gui.applySiriusClient((c, pid) -> c.jobs().startJob(pid, jobSubmission, List.of(JobOptField.COMMAND)));
                } catch (Exception e) {
                    new ExceptionDialog(mf(), e.getMessage());
                }

                updateProgress(0, 100, 100, "Computation Configured!");
                return true;
            }
        });
        dispose();
    }

    //todo nightsky: add endpoint to create command without submission to to NIghtsky API (dry run or try submission?) or create from submisstion in GUI.
    @Deprecated
    private List<String> makeCommand(final List<String> toolCommands) {
        // create computation parameters
        toolCommands.clear();
        List<String> configCommand = new ArrayList<>();

        configCommand.add("config");
        if (formulaIDConfigPanel != null && formulaIDConfigPanel.isToolSelected()) {
            toolCommands.add(formulaIDConfigPanel.content.toolCommand());
            configCommand.addAll(formulaIDConfigPanel.asParameterList());
        }

        if (zodiacConfigs != null && zodiacConfigs.isToolSelected()) {
            toolCommands.add(zodiacConfigs.content.toolCommand());
            configCommand.addAll(zodiacConfigs.asParameterList());
        }

        //canopus prediction included. Must now run before structure database search
        if (fingerprintAndCanopusConfigPanel != null && fingerprintAndCanopusConfigPanel.isToolSelected()) {
            toolCommands.addAll(fingerprintAndCanopusConfigPanel.content.toolCommands());
            configCommand.addAll(fingerprintAndCanopusConfigPanel.asParameterList());
        }

        if (csiSearchConfigs != null && csiSearchConfigs.isToolSelected()) {
            toolCommands.add(csiSearchConfigs.content.toolCommand());
            configCommand.addAll(csiSearchConfigs.asParameterList());
        }

        if (msNovelistConfigs != null && msNovelistConfigs.isToolSelected()) {
            toolCommands.add(msNovelistConfigs.content.toolCommand());
            configCommand.addAll(msNovelistConfigs.asParameterList());
        }

        List<String> command = new ArrayList<>();
        configCommand.add("--RecomputeResults=" + recomputeBox.isSelected());

        command.addAll(configCommand);
        command.addAll(toolCommands);
        command = command.stream().map(s -> s.replaceAll("\\s+", "")).collect(Collectors.toList());
        return command;
    }


    private JobSubmission makeJobSubmission() {
        // create computation parameters
        JobSubmission sub = new JobSubmission();
        sub.setConfigMap(new HashMap<>());

        if (formulaIDConfigPanel != null && formulaIDConfigPanel.isToolSelected()) {
            sub.setFingerprintPredictionParams(new FingerprintPrediction().enabled(true));
            sub.getConfigMap().putAll(formulaIDConfigPanel.asConfigMap());
        }

        if (zodiacConfigs != null && zodiacConfigs.isToolSelected()) {
            sub.setZodiacParams(new Zodiac().enabled(true));
            sub.getConfigMap().putAll(zodiacConfigs.asConfigMap());

        }

        //canopus prediction included. Must now run before structure database search
        if (fingerprintAndCanopusConfigPanel != null && fingerprintAndCanopusConfigPanel.isToolSelected()) {
            sub.setFingerprintPredictionParams(new FingerprintPrediction().enabled(true));
            sub.setCanopusParams(new Canopus().enabled(true));
            sub.getConfigMap().putAll(fingerprintAndCanopusConfigPanel.asConfigMap());
        }

        if (csiSearchConfigs != null && csiSearchConfigs.isToolSelected()) {
            sub.setStructureDbSearchParams(new StructureDbSearch().enabled(true));
            sub.getConfigMap().putAll(csiSearchConfigs.asConfigMap());
        }

        sub.setRecompute(recomputeBox.isSelected());
        return sub;
    }

    private boolean warnNoMethodIsSelected() {
        if (!isAnySelected(formulaIDConfigPanel, zodiacConfigs, fingerprintAndCanopusConfigPanel, csiSearchConfigs, msNovelistConfigs)) {
            new WarningDialog(this, "Please select at least one method.");
            return true;
        } else {
            return false;
        }
    }

    private boolean isAnySelected(ActivatableConfigPanel... configPanels) {
        for (ActivatableConfigPanel configPanel : configPanels) {
            if (configPanel != null && configPanel.isToolSelected()) return true;
        }
        return false;
    }

    private void checkConnection() {
        if (checkResult == null)
            checkResult = CheckConnectionAction.checkConnectionAndLoad(gui);

        if (checkResult != null) {
<<<<<<< HEAD
            if (isConnected(checkResult)) {
                if ((fingerprintAndCanopusConfigPanel.isToolSelected() || csiSearchConfigs.isToolSelected() || msNovelistConfigPanel.isToolSelected()) && isWorkerWarning(checkResult)) {
                    if (checkResult.getWorkerInfo() == null ||
                            (!checkResult.isSupportsNegPredictorTypes()
=======
            if (checkResult.isConnected()) {
                if ((fingerprintAndCanopusConfigPanel.isToolSelected() || csiSearchConfigs.isToolSelected() || msNovelistConfigs.isToolSelected()) && checkResult.hasWorkerWarning()) {
                    if (checkResult.workerInfo == null ||
                            (!checkResult.workerInfo.supportsAllPredictorTypes(ConnectionMonitor.neededTypes.stream().filter(WorkerWithCharge::isNegative).collect(Collectors.toSet()))
>>>>>>> 14973501
                                    && compoundsToProcess.stream().anyMatch(it -> it.getIonType().isNegative())) ||

                            (!checkResult.isSupportsPosPredictorTypes()
                                    && compoundsToProcess.stream().anyMatch(it -> it.getIonType().isPositive()))
                    ) new WorkerWarningDialog(gui, checkResult.getWorkerInfo() == null);
                }
            } else {
                if (formulaIDConfigPanel.content.getFormulaSearchDBs() != null) {
                    new WarnFormulaSourceDialog(mf());
                    formulaIDConfigPanel.content.getSearchDBList().checkBoxList.uncheckAll();
                }
            }
        } else {
            if (formulaIDConfigPanel.content.getFormulaSearchDBs() != null) {
                new WarnFormulaSourceDialog(mf());
                formulaIDConfigPanel.content.getSearchDBList().checkBoxList.uncheckAll();
            }
        }
    }

    public void initSingleExperimentDialog() {
        JPanel north = new JPanel(new BorderLayout());
        north.setBorder(BorderFactory.createEmptyBorder(GuiUtils.SMALL_GAP, 0, GuiUtils.SMALL_GAP, 0));

        add(north, BorderLayout.NORTH);
    }

    private static class WarnFormulaSourceDialog extends WarningDialog {
        private final static String DONT_ASK_KEY = PropertyManager.PROPERTY_BASE + ".sirius.computeDialog.formulaSourceWarning.dontAskAgain";
        public static final String FORMULA_SOURCE_WARNING_MESSAGE =
                "<b>Warning:</b> No connection to webservice available! <br>" +
                        "Online databases cannot be used for formula identification.<br> " +
                        "If online databases are selected, the default option <br>" +
                        "(all molecular formulas) will be used instead.";

        public WarnFormulaSourceDialog(Frame owner) {
            super(owner, "<html>" + FORMULA_SOURCE_WARNING_MESSAGE, DONT_ASK_KEY + "</html>");
        }
    }
}<|MERGE_RESOLUTION|>--- conflicted
+++ resolved
@@ -106,17 +106,10 @@
             formulaIDConfigPanel = new ActFormulaIDConfigPanel(gui, this, compoundsToProcess, ms2, isAdvancedView);
             addConfigPanel("SIRIUS - Molecular Formula Identification", formulaIDConfigPanel);
 
-<<<<<<< HEAD
             zodiacConfigs = new ActZodiacConfigPanel(gui, isAdvancedView);
             fingerprintAndCanopusConfigPanel = new ActFingerprintAndCanopusConfigPanel(gui);
             csiSearchConfigs = new ActFingerblastConfigPanel(gui, formulaIDConfigPanel.content.getSearchDBList().checkBoxList);
-            msNovelistConfigPanel = new ActMSNovelistConfigPanel(gui);
-=======
-            zodiacConfigs = new ActZodiacConfigPanel(isAdvancedView);
-            fingerprintAndCanopusConfigPanel = new ActFingerprintAndCanopusConfigPanel();
-            csiSearchConfigs = new ActFingerblastConfigPanel(formulaIDConfigPanel.content.getSearchDBList().checkBoxList);
-            msNovelistConfigs = new ActMSNovelistConfigPanel();
->>>>>>> 14973501
+            msNovelistConfigs = new ActMSNovelistConfigPanel(gui);
 
             if (compoundsToProcess.size() > 1 && ms2) {
                 zodiacConfigs.addEnableChangeListener((s, enabled) -> {
@@ -481,17 +474,10 @@
             checkResult = CheckConnectionAction.checkConnectionAndLoad(gui);
 
         if (checkResult != null) {
-<<<<<<< HEAD
             if (isConnected(checkResult)) {
-                if ((fingerprintAndCanopusConfigPanel.isToolSelected() || csiSearchConfigs.isToolSelected() || msNovelistConfigPanel.isToolSelected()) && isWorkerWarning(checkResult)) {
+                if ((fingerprintAndCanopusConfigPanel.isToolSelected() || csiSearchConfigs.isToolSelected() || msNovelistConfigs.isToolSelected()) && isWorkerWarning(checkResult)) {
                     if (checkResult.getWorkerInfo() == null ||
                             (!checkResult.isSupportsNegPredictorTypes()
-=======
-            if (checkResult.isConnected()) {
-                if ((fingerprintAndCanopusConfigPanel.isToolSelected() || csiSearchConfigs.isToolSelected() || msNovelistConfigs.isToolSelected()) && checkResult.hasWorkerWarning()) {
-                    if (checkResult.workerInfo == null ||
-                            (!checkResult.workerInfo.supportsAllPredictorTypes(ConnectionMonitor.neededTypes.stream().filter(WorkerWithCharge::isNegative).collect(Collectors.toSet()))
->>>>>>> 14973501
                                     && compoundsToProcess.stream().anyMatch(it -> it.getIonType().isNegative())) ||
 
                             (!checkResult.isSupportsPosPredictorTypes()
