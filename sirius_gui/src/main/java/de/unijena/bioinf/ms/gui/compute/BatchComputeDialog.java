--- conflicted
+++ resolved
@@ -144,14 +144,8 @@
 
             if (ms2) {
                 addConfigPanel("Predict properties: CSI:FingerID - Fingerprint Prediction & CANOPUS - Compound Class Prediction", fingerprintAndCanopusConfigPanel);
-<<<<<<< HEAD
                 JPanel searchRow =  addConfigPanel("CSI:FingerID - Structure Database Search", csiSearchConfigs);
-                addConfigPanelToRow("MSNovelist - De Novo Structure Generation", msNovelistConfigPanel, searchRow);
-
-=======
-                addConfigPanel("MSNovelist - De Novo Structure Generation", msNovelistConfigs,
-                        addConfigPanel("CSI:FingerID - Structure Database Search", csiSearchConfigs)); //todo NewWorkflow: is this advanced mode only?
->>>>>>> 0502f0a2
+                addConfigPanelToRow("MSNovelist - De Novo Structure Generation", msNovelistConfigs, searchRow);
             }
 
             //Make edit panel for single compound mode if needed
