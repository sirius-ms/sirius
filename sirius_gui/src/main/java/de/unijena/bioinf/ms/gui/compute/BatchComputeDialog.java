

/*
 *  This file is part of the SIRIUS Software for analyzing MS and MS/MS data
 *
 *  Copyright (C) 2013-2020 Kai Dührkop, Markus Fleischauer, Marcus Ludwig, Martin A. Hoffman, Fleming Kretschmer, Marvin Meusel and Sebastian Böcker,
 *  Chair of Bioinformatics, Friedrich-Schiller University.
 *
 *  This program is free software; you can redistribute it and/or
 *  modify it under the terms of the GNU Affero General Public License
 *  as published by the Free Software Foundation; either
 *  version 3 of the License, or (at your option) any later version.
 *
 *  This program is distributed in the hope that it will be useful,
 *  but WITHOUT ANY WARRANTY; without even the implied warranty of
 *  MERCHANTABILITY or FITNESS FOR A PARTICULAR PURPOSE.  See the GNU
 *  Affero General Public License for more details.
 *
 *  You should have received a copy of the GNU Affero General Public License along with SIRIUS.  If not, see <https://www.gnu.org/licenses/agpl-3.0.txt>
 */

package de.unijena.bioinf.ms.gui.compute;

import de.unijena.bioinf.FragmentationTreeConstruction.computation.tree.TreeBuilderFactory;
import de.unijena.bioinf.jjobs.TinyBackgroundJJob;
import de.unijena.bioinf.ms.frontend.subtools.spectra_search.SpectraSearchOptions;
import de.unijena.bioinf.ms.gui.SiriusGui;
import de.unijena.bioinf.ms.gui.actions.CheckConnectionAction;
import de.unijena.bioinf.ms.gui.compute.jjobs.Jobs;
import de.unijena.bioinf.ms.gui.dialogs.*;
import de.unijena.bioinf.ms.gui.mainframe.MainFrame;
import de.unijena.bioinf.ms.gui.utils.GuiUtils;
import de.unijena.bioinf.ms.nightsky.sdk.model.*;
import de.unijena.bioinf.ms.properties.PropertyManager;
import de.unijena.bioinf.projectspace.InstanceBean;
import org.jdesktop.swingx.JXTitledSeparator;
import org.slf4j.LoggerFactory;
import picocli.CommandLine;

import javax.swing.*;
import java.awt.*;
import java.awt.datatransfer.Clipboard;
import java.awt.datatransfer.StringSelection;
import java.awt.event.ActionEvent;
import java.lang.reflect.InvocationTargetException;
import java.util.ArrayList;
import java.util.Arrays;
import java.util.HashMap;
import java.util.List;
import java.util.concurrent.atomic.AtomicBoolean;
import java.util.stream.Collectors;

import static de.unijena.bioinf.ms.gui.net.ConnectionChecks.isConnected;
import static de.unijena.bioinf.ms.gui.net.ConnectionChecks.isWorkerWarning;


public class BatchComputeDialog extends JDialog {
    public static final String DONT_ASK_RECOMPUTE_KEY = "de.unijena.bioinf.sirius.computeDialog.recompute.dontAskAgain";
    public static final String DO_NOT_SHOW_AGAIN_KEY_Z_COMP = "de.unijena.bioinf.sirius.computeDialog.zodiac.compounds.dontAskAgain";
    public static final String DO_NOT_SHOW_AGAIN_KEY_Z_MEM = "de.unijena.bioinf.sirius.computeDialog.zodiac.memory.dontAskAgain";
    public static final String DO_NOT_SHOW_AGAIN_KEY_S_MASS = "de.unijena.bioinf.sirius.computeDialog.sirius.highmass.dontAskAgain";
    public static final String DO_NOT_SHOW_AGAIN_KEY_OUTDATED_PS = "de.unijena.bioinf.sirius.computeDialog.projectspace.outdated.dontAskAgain";
    public static final String DO_NOT_SHOW_AGAIN_KEY_NO_FP_CHECK = "de.unijena.bioinf.sirius.computeDialog.projectspace.outdated.na.dontAskAgain";


    // main parts
    private final Box mainPanel;
    private final JCheckBox recomputeBox;

    // tool configurations
    private final ActFormulaIDConfigPanel formulaIDConfigPanel; //Sirius configs
    private final ActZodiacConfigPanel zodiacConfigs; //Zodiac configs
    private final ActFingerprintAndCanopusConfigPanel fingerprintAndCanopusConfigPanel; //Combines CSI:FingerID predict and CANOPUS configs
    private final ActFingerblastConfigPanel csiSearchConfigs; //CSI:FingerID search configs
    private final ActMSNovelistConfigPanel msNovelistConfigs; //MsNovelist configs

    // compounds on which the configured Run will be executed
    private final List<InstanceBean> compoundsToProcess;

    protected final JButton toggleAdvancedMode;
    protected boolean isAdvancedView = false;

    private final SiriusGui gui;

    public BatchComputeDialog(SiriusGui gui, List<InstanceBean> compoundsToProcess) {
        super(gui.getMainFrame(), "Compute", true);
        this.gui = gui;

        this.compoundsToProcess = compoundsToProcess;

        setDefaultCloseOperation(DISPOSE_ON_CLOSE);
        setLayout(new BorderLayout());

        mainPanel = Box.createVerticalBox();
        mainPanel.setBorder(BorderFactory.createEmptyBorder());
        final JScrollPane mainSP = new JScrollPane(mainPanel);
        mainSP.setBorder(BorderFactory.createEtchedBorder());
        mainSP.setHorizontalScrollBarPolicy(ScrollPaneConstants.HORIZONTAL_SCROLLBAR_NEVER);
        mainSP.setVerticalScrollBarPolicy(ScrollPaneConstants.VERTICAL_SCROLLBAR_AS_NEEDED);
        mainSP.getVerticalScrollBar().setUnitIncrement(16);
        add(mainSP, BorderLayout.CENTER);


        {
            boolean ms2 = compoundsToProcess.stream().anyMatch(inst -> !inst.getMsData().getMs2Spectra().isEmpty());

            // make subtool config panels
            formulaIDConfigPanel = new ActFormulaIDConfigPanel(gui, this, compoundsToProcess, ms2, isAdvancedView);
            addConfigPanel("SIRIUS - Molecular Formula Identification", formulaIDConfigPanel);

            zodiacConfigs = new ActZodiacConfigPanel(gui, isAdvancedView);
            fingerprintAndCanopusConfigPanel = new ActFingerprintAndCanopusConfigPanel(gui);
            csiSearchConfigs = new ActFingerblastConfigPanel(gui, formulaIDConfigPanel.content.getSearchDBList().checkBoxList);
            msNovelistConfigs = new ActMSNovelistConfigPanel(gui);

            if (compoundsToProcess.size() > 1 && ms2) {
                zodiacConfigs.addEnableChangeListener((s, enabled) -> {
                    if (enabled) {
                        if (!PropertyManager.getBoolean(DO_NOT_SHOW_AGAIN_KEY_Z_COMP, false)) {
                            if (new QuestionDialog(mf(), "Low number of Compounds",
                                    GuiUtils.formatToolTip("Please note that ZODIAC is meant to improve molecular formula annotations on complete LC-MS/MS datasets. Using a low number of compounds may not result in improvements.", "", "Do you wish to continue anyways?"),
                                    DO_NOT_SHOW_AGAIN_KEY_Z_COMP).isAbort()) {
                                zodiacConfigs.activationButton.setSelected(false);
                                return;
                            }
                        }

                        if ((compoundsToProcess.size() > 2000 && (Runtime.getRuntime().maxMemory() / 1024 / 1024 / 1024) < 8)
                                && !PropertyManager.getBoolean(DO_NOT_SHOW_AGAIN_KEY_Z_MEM, false)) {
                            if (new QuestionDialog(mf(), "High Memory Consumption",
                                    GuiUtils.formatToolTip("Your ZODIAC analysis contains `" + compoundsToProcess.size() + "` compounds and may therefore consume more system memory than available.", "", "Do you wish to continue anyways?"),
                                    DO_NOT_SHOW_AGAIN_KEY_Z_MEM).isAbort()) {
                                zodiacConfigs.activationButton.setSelected(false);
                            }
                        }
                    }


                });
                addConfigPanel("ZODIAC - Network-based improvement of SIRIUS molecular formula ranking", zodiacConfigs);
            }

            if (ms2) {
                addConfigPanel("Predict properties: CSI:FingerID - Fingerprint Prediction & CANOPUS - Compound Class Prediction", fingerprintAndCanopusConfigPanel);
                JPanel searchRow =  addConfigPanel("CSI:FingerID - Structure Database Search", csiSearchConfigs);
                addConfigPanelToRow("MSNovelist - De Novo Structure Generation", msNovelistConfigs, searchRow);
            }
        }
        // make south panel with Recompute/Compute/Abort
        {
            JPanel southPanel = new JPanel();
            southPanel.setLayout(new BoxLayout(southPanel, BoxLayout.LINE_AXIS));

            JPanel lsouthPanel = new JPanel(new FlowLayout(FlowLayout.LEFT, 5, 5));
            recomputeBox = new JCheckBox("Recompute already computed tasks?", false);
            recomputeBox.setToolTipText("If checked, all selected compounds will be computed. Already computed analysis steps will be recomputed.");
            lsouthPanel.add(recomputeBox);

            //checkConnectionToUrl by default when just one experiment is selected
            if (compoundsToProcess.size() == 1) recomputeBox.setSelected(true);

            JPanel csouthPanel = new JPanel(new FlowLayout(FlowLayout.CENTER, 5, 5));
            final String SHOW_ADVANCED = "Show advanced settings";
            final String HIDE_ADVANCED = "Hide advanced settings";
            toggleAdvancedMode = new JButton(SHOW_ADVANCED);
            isAdvancedView = false;
            toggleAdvancedMode.addActionListener(e -> {
                isAdvancedView = !isAdvancedView;
                if (isAdvancedView) {
                    toggleAdvancedMode.setText(HIDE_ADVANCED);
                } else {
                    toggleAdvancedMode.setText(SHOW_ADVANCED);
                }

                formulaIDConfigPanel.content.setDisplayAdvancedParameters(isAdvancedView);
                zodiacConfigs.content.setDisplayAdvancedParameters(isAdvancedView);
            });
            csouthPanel.add(toggleAdvancedMode);

            JPanel rsouthPanel = new JPanel(new FlowLayout(FlowLayout.RIGHT, 5, 5));
            JButton compute = new JButton("Compute");
            compute.addActionListener(e -> startComputing());
            JButton abort = new JButton("Cancel");
            abort.addActionListener(e -> dispose());
            JButton showCommand = new JButton("Show Command");
            showCommand.addActionListener(e -> {
                final String commandString = String.join(" ", makeCommand(new ArrayList<>()));
                if (warnNoMethodIsSelected()) return;
                new InfoDialog(gui.getMainFrame(), "Command", GuiUtils.formatToolTip(commandString), null) {
                    @Override
                    protected void decorateButtonPanel(JPanel boxedButtonPanel) {
                        JButton copyCommand = new JButton("Copy Command");
                        copyCommand.setToolTipText("Copy command to clipboard.");
                        copyCommand.addActionListener(evt -> {
                            StringSelection stringSelection = new StringSelection(commandString);
                            Clipboard clipboard = Toolkit.getDefaultToolkit().getSystemClipboard();
                            clipboard.setContents(stringSelection, null);
                        });
                        Arrays.stream(boxedButtonPanel.getComponents()).forEach(boxedButtonPanel::remove);
                        boxedButtonPanel.add(copyCommand);
                        super.decorateButtonPanel(boxedButtonPanel);
                    }
                };
            });

            rsouthPanel.add(showCommand);
            rsouthPanel.add(compute);
            rsouthPanel.add(abort);

            southPanel.add(lsouthPanel);
            southPanel.add(csouthPanel);
            southPanel.add(rsouthPanel);

            this.add(southPanel, BorderLayout.SOUTH);
        }

        //finalize panel build
        setMaximumSize(GuiUtils.getEffectiveScreenSize(getGraphicsConfiguration()));
        if (getMaximumSize().width < getPreferredSize().width)
            mainSP.setHorizontalScrollBarPolicy(ScrollPaneConstants.HORIZONTAL_SCROLLBAR_AS_NEEDED);
        configureActions();
        pack();
        setLocationRelativeTo(getParent());
        setVisible(true);
    }

<<<<<<< HEAD
    private MainFrame mf() {
        return gui.getMainFrame();
    }

    private JPanel addConfigPanel(String header, JPanel configPanel, JPanel appendHorizontally) {
        JPanel stack = new JPanel();
        stack.setLayout(new BorderLayout());
=======
    private JPanel addConfigPanelToRow(String header, JPanel configPanel, JPanel row) {
        JPanel topAlignedStack = new JPanel() {
            @Override
            public int getBaseline(int width, int height) {
                return 0;
            }

            @Override
            public BaselineResizeBehavior getBaselineResizeBehavior() {
                return BaselineResizeBehavior.CONSTANT_ASCENT;
            }
        };

        topAlignedStack.setLayout(new BorderLayout());
>>>>>>> a28e88cc
        JXTitledSeparator title = new JXTitledSeparator(header);
        title.setBorder(BorderFactory.createEmptyBorder(GuiUtils.MEDIUM_GAP, 0, GuiUtils.MEDIUM_GAP, GuiUtils.SMALL_GAP));
        topAlignedStack.add(title, BorderLayout.NORTH);
        topAlignedStack.add(configPanel, BorderLayout.CENTER);
        row.add(topAlignedStack);
        return row;
    }

    private JPanel addConfigPanel(String header, JPanel configPanel) {
        FlowLayout flowLayout = new FlowLayout(FlowLayout.LEFT, GuiUtils.LARGE_GAP, GuiUtils.SMALL_GAP);
        flowLayout.setAlignOnBaseline(true);
        JPanel flowContainer = new JPanel(flowLayout);
        flowContainer.setBorder(BorderFactory.createEmptyBorder());
        addConfigPanelToRow(header, configPanel, flowContainer);
        mainPanel.add(flowContainer);
        return flowContainer;
    }

    private void configureActions() {
        InputMap inputMap = getRootPane().getInputMap(JComponent.WHEN_IN_FOCUSED_WINDOW);
        KeyStroke enterKey = KeyStroke.getKeyStroke("ENTER");
        KeyStroke escKey = KeyStroke.getKeyStroke("ESCAPE");
        String enterAction = "compute";
        String escAction = "abort";
        inputMap.put(enterKey, enterAction);
        inputMap.put(escKey, escAction);
        getRootPane().getActionMap().put(enterAction, new AbstractAction() {
            @Override
            public void actionPerformed(ActionEvent e) {
                startComputing();
            }
        });
        getRootPane().getActionMap().put(escAction, new AbstractAction() {
            @Override
            public void actionPerformed(ActionEvent e) {
                abortComputing();
            }
        });
    }

    private void abortComputing() {
        this.dispose();
    }


    ConnectionCheck checkResult = null;

    private void startComputing() {
        checkResult = null;
        if (warnNoMethodIsSelected()) return;

        if (this.recomputeBox.isSelected()) {
            if (!PropertyManager.getBoolean(DONT_ASK_RECOMPUTE_KEY, false) && this.compoundsToProcess.size() > 1) {
                QuestionDialog questionDialog = new QuestionDialog(this, "Recompute?", "<html><body>Do you really want to recompute already computed experiments? <br> All existing results will be lost!</body></html>", DONT_ASK_RECOMPUTE_KEY);
                this.recomputeBox.setSelected(questionDialog.isSuccess());
            }
        }


        if (fingerprintAndCanopusConfigPanel.isToolSelected() || csiSearchConfigs.isToolSelected() || msNovelistConfigs.isToolSelected() && !PropertyManager.getBoolean(DO_NOT_SHOW_AGAIN_KEY_OUTDATED_PS, false)) {
            //CHECK Server connection
            if (checkResult == null)
                checkResult = CheckConnectionAction.checkConnectionAndLoad(gui);

            if (isConnected(checkResult)) {
                boolean compCheck = Jobs.runInBackgroundAndLoad(mf(), "Checking FP version...", () ->
                        gui.getProjectManager().getProjectInfo().isCompatible()).getResult();

                if (!compCheck) {
                    new WarningDialog(this, "Outdated Fingerprint version!", "<html><body>You are working on an project with an outdated Fingerprint version!<br> " +
                            "CSI:FingerID and CANOPUS are not available; all jobs will be skipped.<br>" +
                            "Project conversion can be selected during import or via the commandline.<br><br>" +
                            "</body></html>", DO_NOT_SHOW_AGAIN_KEY_OUTDATED_PS);
                }
            } else {
                new WarningDialog(this, "No web service connection!",
                        "<html><body>Could not perform Fingerprint compatibility check <br> " +
                                "due to missing web service connection (see Webservice panel for details). <br> " +
                                "CSI:FingerID and CANOPUS are not available; all corresponding jobs will fail and be skipped." +
                                "</body></html>", DO_NOT_SHOW_AGAIN_KEY_NO_FP_CHECK);


            }
        }

        Jobs.runInBackgroundAndLoad(getOwner(), "Submitting Identification Jobs", new TinyBackgroundJJob<>() {
            @Override
            protected Boolean compute() throws InterruptedException, InvocationTargetException {
                updateProgress(0, 100, 0, "Configuring Computation...");
                checkForInterruption();
                List<InstanceBean> finalComps = compoundsToProcess;

                if (formulaIDConfigPanel.isToolSelected()) {
                    List<InstanceBean> lowMass = finalComps.stream().filter(i -> i.getIonMass() <= 850).collect(Collectors.toList());
                    int highMass = finalComps.size() - lowMass.size();
                    final AtomicBoolean success = new AtomicBoolean(false);
                    if (highMass > 1 && !PropertyManager.getBoolean(DO_NOT_SHOW_AGAIN_KEY_S_MASS, false)) //do not ask for a single compound
                        Jobs.runEDTAndWait(() -> success.set(new QuestionDialog(mf(), "High mass Compounds detected!",
                                GuiUtils.formatToolTip("Your analysis contains '" + highMass + "' compounds with a mass higher than 850Da. Fragmentation tree computation may take very long (days) to finish. You might want to exclude compounds with mass >850Da and compute them on individual basis afterwards.", "", "Do you wish to exclude the high mass compounds?"),
                                DO_NOT_SHOW_AGAIN_KEY_S_MASS).isSuccess()));
                    if (success.get())
                        finalComps = lowMass;
                    checkForInterruption();

                    // CHECK ILP SOLVER
                    //check for IPL solver only if it is actually needed during analysis
                    double minMass = finalComps.stream().mapToDouble(InstanceBean::getIonMass).min().orElse(0);
                    if (((Double) formulaIDConfigPanel.getContent().mzHeuristicOnly.getValue()) > minMass) {
                        updateProgress(0, 100, 0, "Checking ILP solvers...");
                        Info info = gui.getSiriusClient().infos().getInfo();
                        if (info.getAvailableILPSolvers().isEmpty()) {
                            String noILPSolver = "Could not load a valid TreeBuilder (ILP solvers), tried '" +
                                    Arrays.toString(TreeBuilderFactory.getBuilderPriorities()) +
                                    "'. You can switch to heuristic tree computation only to compute results without the need of an ILP Solver.";
                            LoggerFactory.getLogger(BatchComputeDialog.class).error(noILPSolver);
                            new ExceptionDialog(BatchComputeDialog.this, noILPSolver);
                            dispose();
                            return false;
                        } else {
                            LoggerFactory.getLogger(this.getClass()).info("Compute trees using " + info.getAvailableILPSolvers().get(0));
                        }
                        updateProgress(0, 100, 1, "ILP solver check DONE!");
                    }
                }
                checkForInterruption();

                //CHECK worker availability
                checkConnection();

                updateProgress(0, 100, 2, "Connection check DONE!");
                checkForInterruption();

                try {
                    JobSubmission jobSubmission = makeJobSubmission();
                    if (finalComps != null && !finalComps.isEmpty())
                        jobSubmission.setAlignedFeatureIds(finalComps.stream()
                                .map(InstanceBean::getFeatureId).toList());
                    Job job = gui.applySiriusClient((c, pid) -> c.jobs().startJob(pid, jobSubmission, List.of(JobOptField.COMMAND)));
                } catch (Exception e) {
                    LoggerFactory.getLogger(getClass()).error("Error when starting Computation.", e);
                    new ExceptionDialog(mf(), "Error when starting Computation: " + e.getMessage());
                }

                updateProgress(0, 100, 100, "Computation Configured!");
                return true;
            }
        });
        dispose();
    }

    //todo nightsky: add endpoint to create command without submission to to NIghtsky API (dry run or try submission?) or create from submisstion in GUI.
    @Deprecated
    private List<String> makeCommand(final List<String> toolCommands) {
        // create computation parameters
        toolCommands.clear();
        List<String> configCommand = new ArrayList<>();

        configCommand.add("config");
        if (formulaIDConfigPanel != null && formulaIDConfigPanel.isToolSelected()) {
            configCommand.add(SpectraSearchOptions.class.getAnnotation(CommandLine.Command.class).name());
            toolCommands.add(formulaIDConfigPanel.content.toolCommand());
            configCommand.addAll(formulaIDConfigPanel.asParameterList());
        }

        if (zodiacConfigs != null && zodiacConfigs.isToolSelected()) {
            toolCommands.add(zodiacConfigs.content.toolCommand());
            configCommand.addAll(zodiacConfigs.asParameterList());
        }

        //canopus prediction included. Must now run before structure database search
        if (fingerprintAndCanopusConfigPanel != null && fingerprintAndCanopusConfigPanel.isToolSelected()) {
            toolCommands.addAll(fingerprintAndCanopusConfigPanel.content.toolCommands());
            configCommand.addAll(fingerprintAndCanopusConfigPanel.asParameterList());
        }

        if (csiSearchConfigs != null && csiSearchConfigs.isToolSelected()) {
            toolCommands.add(csiSearchConfigs.content.toolCommand());
            configCommand.addAll(csiSearchConfigs.asParameterList());
        }

        if (msNovelistConfigs != null && msNovelistConfigs.isToolSelected()) {
            toolCommands.add(msNovelistConfigs.content.toolCommand());
            configCommand.addAll(msNovelistConfigs.asParameterList());
        }

        List<String> command = new ArrayList<>();
        configCommand.add("--RecomputeResults=" + recomputeBox.isSelected());

        command.addAll(configCommand);
        command.addAll(toolCommands);
        command = command.stream().map(s -> s.replaceAll("\\s+", "")).collect(Collectors.toList());
        return command;
    }


    private JobSubmission makeJobSubmission() {
        // create computation parameters
        JobSubmission sub = new JobSubmission();
        sub.setConfigMap(new HashMap<>());

        if (formulaIDConfigPanel != null && formulaIDConfigPanel.isToolSelected()) {
            sub.spectraSearchParams(new SpectralLibrarySearch().enabled(true));
            sub.setFormulaIdParams(new Sirius().enabled(true));
            sub.getConfigMap().putAll(formulaIDConfigPanel.asConfigMap());
        }

        if (zodiacConfigs != null && zodiacConfigs.isToolSelected()) {
            sub.setZodiacParams(new Zodiac().enabled(true));
            sub.getConfigMap().putAll(zodiacConfigs.asConfigMap());
        }

        //canopus prediction included. Must now run before structure database search
        if (fingerprintAndCanopusConfigPanel != null && fingerprintAndCanopusConfigPanel.isToolSelected()) {
            sub.setFingerprintPredictionParams(new FingerprintPrediction().enabled(true));
            sub.setCanopusParams(new Canopus().enabled(true));
            sub.getConfigMap().putAll(fingerprintAndCanopusConfigPanel.asConfigMap());
        }

        if (csiSearchConfigs != null && csiSearchConfigs.isToolSelected()) {
            sub.setStructureDbSearchParams(new StructureDbSearch().enabled(true));
            sub.getConfigMap().putAll(csiSearchConfigs.asConfigMap());
        }

        if (msNovelistConfigs != null && msNovelistConfigs.isToolSelected()) {
            sub.setMsNovelistParams(new MsNovelist().enabled(true));
            sub.getConfigMap().putAll(msNovelistConfigs.asConfigMap());
        }

        sub.setRecompute(recomputeBox.isSelected());
        return sub;
    }

    private boolean warnNoMethodIsSelected() {
        if (!isAnySelected(formulaIDConfigPanel, zodiacConfigs, fingerprintAndCanopusConfigPanel, csiSearchConfigs, msNovelistConfigs)) {
            new WarningDialog(this, "Please select at least one method.");
            return true;
        } else {
            return false;
        }
    }

    private boolean isAnySelected(ActivatableConfigPanel... configPanels) {
        for (ActivatableConfigPanel configPanel : configPanels) {
            if (configPanel != null && configPanel.isToolSelected()) return true;
        }
        return false;
    }

    private void checkConnection() {
        if (checkResult == null)
            checkResult = CheckConnectionAction.checkConnectionAndLoad(gui);

        if (checkResult != null) {
            if (isConnected(checkResult)) {
                if ((fingerprintAndCanopusConfigPanel.isToolSelected() || csiSearchConfigs.isToolSelected() || msNovelistConfigs.isToolSelected()) && isWorkerWarning(checkResult)) {
                    if (checkResult.getWorkerInfo() == null ||
                            (!checkResult.isSupportsNegPredictorTypes()
                                    && compoundsToProcess.stream().anyMatch(it -> it.getIonType().isNegative())) ||

                            (!checkResult.isSupportsPosPredictorTypes()
                                    && compoundsToProcess.stream().anyMatch(it -> it.getIonType().isPositive()))
                    ) new WorkerWarningDialog(gui, checkResult.getWorkerInfo() == null);
                }
            } else {
                if (formulaIDConfigPanel.content.getFormulaSearchDBs() != null) {
                    new WarnFormulaSourceDialog(mf());
                    formulaIDConfigPanel.content.getSearchDBList().checkBoxList.uncheckAll();
                }
            }
        } else {
            if (formulaIDConfigPanel.content.getFormulaSearchDBs() != null) {
                new WarnFormulaSourceDialog(mf());
                formulaIDConfigPanel.content.getSearchDBList().checkBoxList.uncheckAll();
            }
        }
    }

    public void initSingleExperimentDialog() {
        JPanel north = new JPanel(new BorderLayout());
        north.setBorder(BorderFactory.createEmptyBorder(GuiUtils.SMALL_GAP, 0, GuiUtils.SMALL_GAP, 0));

        add(north, BorderLayout.NORTH);
    }

    private static class WarnFormulaSourceDialog extends WarningDialog {
        private final static String DONT_ASK_KEY = PropertyManager.PROPERTY_BASE + ".sirius.computeDialog.formulaSourceWarning.dontAskAgain";
        public static final String FORMULA_SOURCE_WARNING_MESSAGE =
                "<b>Warning:</b> No connection to webservice available! <br>" +
                        "Online databases cannot be used for formula identification.<br> " +
                        "If online databases are selected, the default option <br>" +
                        "(all molecular formulas) will be used instead.";

        public WarnFormulaSourceDialog(Frame owner) {
            super(owner, "<html>" + FORMULA_SOURCE_WARNING_MESSAGE, DONT_ASK_KEY + "</html>");
        }
    }
}<|MERGE_RESOLUTION|>--- conflicted
+++ resolved
@@ -224,15 +224,10 @@
         setVisible(true);
     }
 
-<<<<<<< HEAD
     private MainFrame mf() {
         return gui.getMainFrame();
     }
 
-    private JPanel addConfigPanel(String header, JPanel configPanel, JPanel appendHorizontally) {
-        JPanel stack = new JPanel();
-        stack.setLayout(new BorderLayout());
-=======
     private JPanel addConfigPanelToRow(String header, JPanel configPanel, JPanel row) {
         JPanel topAlignedStack = new JPanel() {
             @Override
@@ -247,7 +242,6 @@
         };
 
         topAlignedStack.setLayout(new BorderLayout());
->>>>>>> a28e88cc
         JXTitledSeparator title = new JXTitledSeparator(header);
         title.setBorder(BorderFactory.createEmptyBorder(GuiUtils.MEDIUM_GAP, 0, GuiUtils.MEDIUM_GAP, GuiUtils.SMALL_GAP));
         topAlignedStack.add(title, BorderLayout.NORTH);
