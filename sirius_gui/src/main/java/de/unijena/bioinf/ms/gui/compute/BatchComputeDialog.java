

/*
 *  This file is part of the SIRIUS Software for analyzing MS and MS/MS data
 *
 *  Copyright (C) 2013-2020 Kai Dührkop, Markus Fleischauer, Marcus Ludwig, Martin A. Hoffman, Fleming Kretschmer, Marvin Meusel and Sebastian Böcker,
 *  Chair of Bioinformatics, Friedrich-Schiller University.
 *
 *  This program is free software; you can redistribute it and/or
 *  modify it under the terms of the GNU Affero General Public License
 *  as published by the Free Software Foundation; either
 *  version 3 of the License, or (at your option) any later version.
 *
 *  This program is distributed in the hope that it will be useful,
 *  but WITHOUT ANY WARRANTY; without even the implied warranty of
 *  MERCHANTABILITY or FITNESS FOR A PARTICULAR PURPOSE.  See the GNU
 *  Affero General Public License for more details.
 *
 *  You should have received a copy of the GNU Affero General Public License along with SIRIUS.  If not, see <https://www.gnu.org/licenses/agpl-3.0.txt>
 */

package de.unijena.bioinf.ms.gui.compute;

import de.unijena.bioinf.FragmentationTreeConstruction.computation.tree.TreeBuilderFactory;
import de.unijena.bioinf.jjobs.TinyBackgroundJJob;
import de.unijena.bioinf.ms.frontend.subtools.spectra_search.SpectraSearchOptions;
import de.unijena.bioinf.ms.gui.SiriusGui;
import de.unijena.bioinf.ms.gui.actions.CheckConnectionAction;
import de.unijena.bioinf.ms.gui.compute.jjobs.Jobs;
import de.unijena.bioinf.ms.gui.dialogs.ExceptionDialog;
import de.unijena.bioinf.ms.gui.dialogs.InfoDialog;
import de.unijena.bioinf.ms.gui.dialogs.QuestionDialog;
import de.unijena.bioinf.ms.gui.dialogs.WarningDialog;
import de.unijena.bioinf.ms.gui.mainframe.MainFrame;
import de.unijena.bioinf.ms.gui.utils.GuiUtils;
import de.unijena.bioinf.ms.nightsky.sdk.model.*;
import de.unijena.bioinf.ms.properties.PropertyManager;
import de.unijena.bioinf.projectspace.InstanceBean;
import org.jdesktop.swingx.JXTitledSeparator;
import org.slf4j.LoggerFactory;
import picocli.CommandLine;

import javax.swing.*;
import java.awt.*;
import java.awt.datatransfer.Clipboard;
import java.awt.datatransfer.StringSelection;
import java.awt.event.ActionEvent;
import java.lang.reflect.InvocationTargetException;
import java.util.ArrayList;
import java.util.Arrays;
import java.util.HashMap;
import java.util.List;
import java.util.concurrent.atomic.AtomicBoolean;
import java.util.stream.Collectors;

import static de.unijena.bioinf.ms.gui.net.ConnectionChecks.isConnected;
import static de.unijena.bioinf.ms.gui.net.ConnectionChecks.isWarningOnly;


public class BatchComputeDialog extends JDialog {
    public static final String DONT_ASK_RECOMPUTE_KEY = "de.unijena.bioinf.sirius.computeDialog.recompute.dontAskAgain";
    public static final String DO_NOT_SHOW_AGAIN_KEY_Z_COMP = "de.unijena.bioinf.sirius.computeDialog.zodiac.compounds.dontAskAgain";
    public static final String DO_NOT_SHOW_AGAIN_KEY_Z_MEM = "de.unijena.bioinf.sirius.computeDialog.zodiac.memory.dontAskAgain";
    public static final String DO_NOT_SHOW_AGAIN_KEY_S_MASS = "de.unijena.bioinf.sirius.computeDialog.sirius.highmass.dontAskAgain";
    public static final String DO_NOT_SHOW_AGAIN_KEY_OUTDATED_PS = "de.unijena.bioinf.sirius.computeDialog.projectspace.outdated.dontAskAgain";
    public static final String DO_NOT_SHOW_AGAIN_KEY_NO_FP_CHECK = "de.unijena.bioinf.sirius.computeDialog.projectspace.outdated.na.dontAskAgain";


    // main parts
    private Box mainPanel;
    private JCheckBox recomputeBox;

    // tool configurations
    private ActFormulaIDConfigPanel formulaIDConfigPanel; //Sirius configs
    private ActZodiacConfigPanel zodiacConfigs; //Zodiac configs
    private ActFingerprintAndCanopusConfigPanel fingerprintAndCanopusConfigPanel; //Combines CSI:FingerID predict and CANOPUS configs
    private ActFingerblastConfigPanel csiSearchConfigs; //CSI:FingerID search configs
    private ActMSNovelistConfigPanel msNovelistConfigs; //MsNovelist configs

    // compounds on which the configured Run will be executed
    private final List<InstanceBean> compoundsToProcess;

    protected JButton toggleAdvancedMode;
    protected boolean isAdvancedView = false;

    private final SiriusGui gui;

    public BatchComputeDialog(SiriusGui gui, List<InstanceBean> compoundsToProcess) {
        super(gui.getMainFrame(), "Compute", true);
        gui.getConnectionMonitor().checkConnectionInBackground();
        this.gui = gui;
        this.compoundsToProcess = compoundsToProcess;
        final boolean ms2 = compoundsToProcess.stream().anyMatch(inst -> !inst.getMsData().getMs2Spectra().isEmpty());
        ActFormulaIDConfigPanel tmp = new ActFormulaIDConfigPanel(gui, this, compoundsToProcess, ms2, isAdvancedView); //needs to be created outside the loading job because it also starts background job that might cause a deadlock otherwise
        Jobs.runInBackgroundAndLoad(this, "Initializing Compute Dialog...", () -> {
            setDefaultCloseOperation(DISPOSE_ON_CLOSE);
            setLayout(new BorderLayout());

            mainPanel = Box.createVerticalBox();
            mainPanel.setBorder(BorderFactory.createEmptyBorder());
            final JScrollPane mainSP = new JScrollPane(mainPanel);
            mainSP.setBorder(BorderFactory.createEtchedBorder());
            mainSP.setHorizontalScrollBarPolicy(ScrollPaneConstants.HORIZONTAL_SCROLLBAR_NEVER);
            mainSP.setVerticalScrollBarPolicy(ScrollPaneConstants.VERTICAL_SCROLLBAR_AS_NEEDED);
            mainSP.getVerticalScrollBar().setUnitIncrement(16);
            add(mainSP, BorderLayout.CENTER);

            {
                // make subtool config panels
                formulaIDConfigPanel = tmp;
                addConfigPanel("SIRIUS - Molecular Formula Identification", formulaIDConfigPanel);

                zodiacConfigs = new ActZodiacConfigPanel(gui, isAdvancedView);
                fingerprintAndCanopusConfigPanel = new ActFingerprintAndCanopusConfigPanel(gui);
                csiSearchConfigs = new ActFingerblastConfigPanel(gui, formulaIDConfigPanel.content);
                msNovelistConfigs = new ActMSNovelistConfigPanel(gui);

                if (compoundsToProcess.size() > 1 && ms2) {
                    zodiacConfigs.addEnableChangeListener((s, enabled) -> {
                        if (enabled) {
                            if (new QuestionDialog(mf(), "Low number of Compounds",
                                    GuiUtils.formatToolTip("Please note that ZODIAC is meant to improve molecular formula annotations on complete LC-MS/MS datasets. Using a low number of compounds may not result in improvements.", "", "Do you wish to continue anyways?"),
                                    DO_NOT_SHOW_AGAIN_KEY_Z_COMP).isCancel()) {
                                zodiacConfigs.activationButton.setSelected(false);
                                return;
                            }


                            if ((compoundsToProcess.size() > 2000 && (Runtime.getRuntime().maxMemory() / 1024 / 1024 / 1024) < 8)) {
                                if (new QuestionDialog(mf(), "High Memory Consumption",
                                        GuiUtils.formatToolTip("Your ZODIAC analysis contains `" + compoundsToProcess.size() + "` compounds and may therefore consume more system memory than available.", "", "Do you wish to continue anyways?"),
                                        DO_NOT_SHOW_AGAIN_KEY_Z_MEM).isCancel()) {
                                    zodiacConfigs.activationButton.setSelected(false);
                                }
                            }
                        }


                    });
                    addConfigPanel("ZODIAC - Network-based improvement of SIRIUS molecular formula ranking", zodiacConfigs);
                }

                if (ms2) {
                    addConfigPanel("Predict properties: CSI:FingerID - Fingerprint Prediction & CANOPUS - Compound Class Prediction", fingerprintAndCanopusConfigPanel);
                    JPanel searchRow = addConfigPanel("CSI:FingerID - Structure Database Search", csiSearchConfigs);
                    addConfigPanelToRow("MSNovelist - De Novo Structure Generation", msNovelistConfigs, searchRow);
                }
            }
            // make south panel with Recompute/Compute/Abort
            {
                JPanel southPanel = new JPanel();
                southPanel.setLayout(new BoxLayout(southPanel, BoxLayout.LINE_AXIS));

                JPanel lsouthPanel = new JPanel(new FlowLayout(FlowLayout.LEFT, 5, 5));
                recomputeBox = new JCheckBox("Recompute already computed tasks?", false);
                recomputeBox.setToolTipText("If checked, all selected compounds will be computed. Already computed analysis steps will be recomputed.");
                lsouthPanel.add(recomputeBox);

                //checkConnectionToUrl by default when just one experiment is selected
                if (compoundsToProcess.size() == 1) recomputeBox.setSelected(true);

                JPanel csouthPanel = new JPanel(new FlowLayout(FlowLayout.CENTER, 5, 5));
                final String SHOW_ADVANCED = "Show advanced settings";
                final String HIDE_ADVANCED = "Hide advanced settings";
                toggleAdvancedMode = new JButton(SHOW_ADVANCED);
                isAdvancedView = false;
                toggleAdvancedMode.addActionListener(e -> {
                    isAdvancedView = !isAdvancedView;
                    if (isAdvancedView) {
                        toggleAdvancedMode.setText(HIDE_ADVANCED);
                    } else {
                        toggleAdvancedMode.setText(SHOW_ADVANCED);
                    }

                    formulaIDConfigPanel.content.setDisplayAdvancedParameters(isAdvancedView);
                    zodiacConfigs.content.setDisplayAdvancedParameters(isAdvancedView);
                });
                csouthPanel.add(toggleAdvancedMode);

                JPanel rsouthPanel = new JPanel(new FlowLayout(FlowLayout.RIGHT, 5, 5));
                JButton compute = new JButton("Compute");
                compute.addActionListener(e -> startComputing());
                JButton abort = new JButton("Cancel");
                abort.addActionListener(e -> dispose());
                JButton showCommand = new JButton("Show Command");
                showCommand.addActionListener(e -> {
                    final String commandString = String.join(" ", makeCommand(new ArrayList<>()));
                    if (warnNoMethodIsSelected()) return;
                    new InfoDialog(gui.getMainFrame(), "Command", GuiUtils.formatToolTip(commandString), null) {
                        @Override
                        protected void decorateButtonPanel(JPanel boxedButtonPanel) {
                            JButton copyCommand = new JButton("Copy Command");
                            copyCommand.setToolTipText("Copy command to clipboard.");
                            copyCommand.addActionListener(evt -> {
                                StringSelection stringSelection = new StringSelection(commandString);
                                Clipboard clipboard = Toolkit.getDefaultToolkit().getSystemClipboard();
                                clipboard.setContents(stringSelection, null);
                            });
                            Arrays.stream(boxedButtonPanel.getComponents()).forEach(boxedButtonPanel::remove);
                            boxedButtonPanel.add(copyCommand);
                            super.decorateButtonPanel(boxedButtonPanel);
                        }
                    };
                });

                rsouthPanel.add(showCommand);
                rsouthPanel.add(compute);
                rsouthPanel.add(abort);

                southPanel.add(lsouthPanel);
                southPanel.add(csouthPanel);
                southPanel.add(rsouthPanel);

                this.add(southPanel, BorderLayout.SOUTH);
            }

            //finalize panel build
            setMaximumSize(GuiUtils.getEffectiveScreenSize(getGraphicsConfiguration()));
            if (getMaximumSize().width < getPreferredSize().width)
                mainSP.setHorizontalScrollBarPolicy(ScrollPaneConstants.HORIZONTAL_SCROLLBAR_AS_NEEDED);
            configureActions();

            checkResult = gui.getConnectionMonitor().getCurrentCheckResult();
        });

        pack();
        setLocationRelativeTo(getParent());
        setVisible(true);
    }

    @Override
    public void dispose() {
        try {
            super.dispose();
        } finally {
            formulaIDConfigPanel.destroy(); //Sirius configs
            zodiacConfigs.destroy(); //Zodiac configs
            fingerprintAndCanopusConfigPanel.destroy(); //Combines CSI:FingerID predict and CANOPUS configs
            csiSearchConfigs.destroy(); //CSI:FingerID search configs
            msNovelistConfigs.destroy(); //MsNovelist configs
        }
    }

    private MainFrame mf() {
        return gui.getMainFrame();
    }

    private JPanel addConfigPanelToRow(String header, JPanel configPanel, JPanel row) {
        JPanel topAlignedStack = new JPanel() {
            @Override
            public int getBaseline(int width, int height) {
                return 0;
            }

            @Override
            public BaselineResizeBehavior getBaselineResizeBehavior() {
                return BaselineResizeBehavior.CONSTANT_ASCENT;
            }
        };

        topAlignedStack.setLayout(new BorderLayout());
        JXTitledSeparator title = new JXTitledSeparator(header);
        title.setBorder(BorderFactory.createEmptyBorder(GuiUtils.MEDIUM_GAP, 0, GuiUtils.MEDIUM_GAP, GuiUtils.SMALL_GAP));
        topAlignedStack.add(title, BorderLayout.NORTH);
        topAlignedStack.add(configPanel, BorderLayout.CENTER);
        row.add(topAlignedStack);
        return row;
    }

    private JPanel addConfigPanel(String header, JPanel configPanel) {
        FlowLayout flowLayout = new FlowLayout(FlowLayout.LEFT, GuiUtils.LARGE_GAP, GuiUtils.SMALL_GAP);
        flowLayout.setAlignOnBaseline(true);
        JPanel flowContainer = new JPanel(flowLayout);
        flowContainer.setBorder(BorderFactory.createEmptyBorder());
        addConfigPanelToRow(header, configPanel, flowContainer);
        mainPanel.add(flowContainer);
        return flowContainer;
    }

    private void configureActions() {
        InputMap inputMap = getRootPane().getInputMap(JComponent.WHEN_IN_FOCUSED_WINDOW);
        KeyStroke enterKey = KeyStroke.getKeyStroke("ENTER");
        KeyStroke escKey = KeyStroke.getKeyStroke("ESCAPE");
        String enterAction = "compute";
        String escAction = "abort";
        inputMap.put(enterKey, enterAction);
        inputMap.put(escKey, escAction);
        getRootPane().getActionMap().put(enterAction, new AbstractAction() {
            @Override
            public void actionPerformed(ActionEvent e) {
                startComputing();
            }
        });
        getRootPane().getActionMap().put(escAction, new AbstractAction() {
            @Override
            public void actionPerformed(ActionEvent e) {
                abortComputing();
            }
        });
    }

    private void abortComputing() {
        this.dispose();
    }


    ConnectionCheck checkResult = null;

    private void startComputing() {
        checkResult = null;
        if (warnNoMethodIsSelected()) return;

        if (this.recomputeBox.isSelected()) {
            if (this.compoundsToProcess.size() > 1) {
                QuestionDialog questionDialog = new QuestionDialog(this, "Recompute?", "<html><body>Do you really want to recompute already computed experiments? <br> All existing results will be lost!</body></html>", DONT_ASK_RECOMPUTE_KEY);
                this.recomputeBox.setSelected(questionDialog.isSuccess());
            }
        }


        if (!PropertyManager.getBoolean(DO_NOT_SHOW_AGAIN_KEY_OUTDATED_PS, false)) {
            //CHECK Server connection
            if (checkResult == null)
                checkResult = CheckConnectionAction.checkConnectionAndLoad(gui);

            if (isConnected(checkResult)) {
                boolean compCheck = Jobs.runInBackgroundAndLoad(mf(), "Checking FP version...", () ->
                        gui.getProjectManager().getProjectInfo().isCompatible()).getResult();

                if (!compCheck) {
                    new WarningDialog(this, "Outdated Fingerprint version!", "<html><body>You are working on an project with an outdated Fingerprint version!<br> " +
                            "CSI:FingerID and CANOPUS are not available; all jobs will be skipped.<br>" +
                            "Project conversion can be selected during import or via the commandline.<br><br>" +
                            "</body></html>", DO_NOT_SHOW_AGAIN_KEY_OUTDATED_PS);
                }
            } else {
                new WarningDialog(this, "No web service connection!",
                        "<html><body>Could not perform Fingerprint compatibility check <br> " +
                                "due to missing web service connection (see Webservice panel for details). <br> " +
                                "CSI:FingerID and CANOPUS are not available; all corresponding jobs will fail and be skipped." +
                                "</body></html>", DO_NOT_SHOW_AGAIN_KEY_NO_FP_CHECK);


            }
        }

        Jobs.runInBackgroundAndLoad(getOwner(), "Submitting Identification Jobs", new TinyBackgroundJJob<>() {
            @Override
            protected Boolean compute() throws InterruptedException, InvocationTargetException {
                updateProgress(0, 100, 0, "Configuring Computation...");
                //prevent many instance updates caused by multi selection
                Jobs.runEDTLater(() -> gui.getMainFrame().getCompoundList().getCompoundListSelectionModel().clearSelection());

                checkForInterruption();
                List<InstanceBean> finalComps = compoundsToProcess;

                if (formulaIDConfigPanel.isToolSelected()) {
                    List<InstanceBean> lowMass = finalComps.stream().filter(i -> i.getIonMass() <= 850).collect(Collectors.toList());
                    int highMass = finalComps.size() - lowMass.size();
                    final AtomicBoolean success = new AtomicBoolean(false);
                    if (highMass > 1) //do not ask for a single compound
                        Jobs.runEDTAndWait(() -> success.set(new QuestionDialog(mf(), "High mass Compounds detected!",
                                GuiUtils.formatToolTip("Your analysis contains '" + highMass + "' compounds with a mass higher than 850Da. Fragmentation tree computation may take very long (days) to finish. You might want to exclude compounds with mass >850Da and compute them on individual basis afterwards.", "", "Do you wish to exclude the high mass compounds?"),
                                DO_NOT_SHOW_AGAIN_KEY_S_MASS).isSuccess()));
                    if (success.get())
                        finalComps = lowMass;
                    checkForInterruption();

                    // CHECK ILP SOLVER
                    //check for IPL solver only if it is actually needed during analysis
                    double minMass = finalComps.stream().mapToDouble(InstanceBean::getIonMass).min().orElse(0);
                    if (((Double) formulaIDConfigPanel.getContent().mzHeuristicOnly.getValue()) > minMass) {
                        updateProgress(0, 100, 0, "Checking ILP solvers...");
                        Info info = gui.getSiriusClient().infos().getInfo();
                        if (info.getAvailableILPSolvers().isEmpty()) {
                            String noILPSolver = "Could not load a valid TreeBuilder (ILP solvers), tried '" +
                                    Arrays.toString(TreeBuilderFactory.getBuilderPriorities()) +
                                    "'. You can switch to heuristic tree computation only to compute results without the need of an ILP Solver.";
                            LoggerFactory.getLogger(BatchComputeDialog.class).error(noILPSolver);
                            new ExceptionDialog(BatchComputeDialog.this, noILPSolver);
                            dispose();
                            return false;
                        } else {
                            LoggerFactory.getLogger(this.getClass()).info("Compute trees using " + info.getAvailableILPSolvers().get(0));
                        }
                        updateProgress(0, 100, 1, "ILP solver check DONE!");
                    }
                }

                updateProgress(0, 100, 2, "Connection check DONE!");
                checkForInterruption();

                try {
                    JobSubmission jobSubmission = makeJobSubmission();
                    if (finalComps != null && !finalComps.isEmpty())
                        jobSubmission.setAlignedFeatureIds(finalComps.stream()
                                .map(InstanceBean::getFeatureId).toList());
                    Job job = gui.applySiriusClient((c, pid) -> c.jobs().startJob(pid, jobSubmission, List.of(JobOptField.COMMAND)));
                } catch (Exception e) {
                    LoggerFactory.getLogger(getClass()).error("Error when starting Computation.", e);
                    new ExceptionDialog(mf(), "Error when starting Computation: " + e.getMessage());
                }

                updateProgress(0, 100, 100, "Computation Configured!");
                return true;
            }
        });
        dispose();
    }

    //todo nightsky: add endpoint to create command without submission to to NIghtsky API (dry run or try submission?) or create from submisstion in GUI.
    @Deprecated
    private List<String> makeCommand(final List<String> toolCommands) {
        // create computation parameters
        toolCommands.clear();
        List<String> configCommand = new ArrayList<>();

        configCommand.add("config");
        if (formulaIDConfigPanel != null && formulaIDConfigPanel.isToolSelected()) {
            configCommand.add(SpectraSearchOptions.class.getAnnotation(CommandLine.Command.class).name());
            toolCommands.add(formulaIDConfigPanel.content.toolCommand());
            configCommand.addAll(formulaIDConfigPanel.asParameterList());
        }

        if (zodiacConfigs != null && zodiacConfigs.isToolSelected()) {
            toolCommands.add(zodiacConfigs.content.toolCommand());
            configCommand.addAll(zodiacConfigs.asParameterList());
        }

        //canopus prediction included. Must now run before structure database search
        if (fingerprintAndCanopusConfigPanel != null && fingerprintAndCanopusConfigPanel.isToolSelected()) {
            toolCommands.addAll(fingerprintAndCanopusConfigPanel.content.toolCommands());
            configCommand.addAll(fingerprintAndCanopusConfigPanel.asParameterList());
        }

        if (csiSearchConfigs != null && csiSearchConfigs.isToolSelected()) {
            toolCommands.add(csiSearchConfigs.content.toolCommand());
            configCommand.addAll(csiSearchConfigs.asParameterList());
        }

        if (msNovelistConfigs != null && msNovelistConfigs.isToolSelected()) {
            toolCommands.add(msNovelistConfigs.content.toolCommand());
            configCommand.addAll(msNovelistConfigs.asParameterList());
        }

        List<String> command = new ArrayList<>();
        configCommand.add("--RecomputeResults=" + recomputeBox.isSelected());

        command.addAll(configCommand);
        command.addAll(toolCommands);
<<<<<<< HEAD
        command = command.stream().map(s -> s.replaceAll("\\s+","")).collect(Collectors.toList());
=======
        command = command.stream().map(s -> s.replaceAll("\\s+", "")).collect(Collectors.toList());
>>>>>>> b0198ded
        return command;
    }


    private JobSubmission makeJobSubmission() {
        // create computation parameters
        JobSubmission sub = new JobSubmission();
        sub.setConfigMap(new HashMap<>());

        if (formulaIDConfigPanel != null && formulaIDConfigPanel.isToolSelected()) {
            if (checkResult == null || isConnected(checkResult) || isWarningOnly(checkResult))
                sub.spectraSearchParams(new SpectralLibrarySearch().enabled(true));
            else
                LoggerFactory.getLogger(getClass()).warn("Do not perform spectral matching due to missing server connection.");
            sub.setFormulaIdParams(new Sirius().enabled(true));
            sub.getConfigMap().putAll(formulaIDConfigPanel.asConfigMap());
        }

        if (zodiacConfigs != null && zodiacConfigs.isToolSelected()) {
            sub.setZodiacParams(new Zodiac().enabled(true));
            sub.getConfigMap().putAll(zodiacConfigs.asConfigMap());
        }

        //canopus prediction included. Must now run before structure database search
        if (fingerprintAndCanopusConfigPanel != null && fingerprintAndCanopusConfigPanel.isToolSelected()) {
            sub.setFingerprintPredictionParams(new FingerprintPrediction().enabled(true));
            sub.setCanopusParams(new Canopus().enabled(true));
            sub.getConfigMap().putAll(fingerprintAndCanopusConfigPanel.asConfigMap());
        }

        if (csiSearchConfigs != null && csiSearchConfigs.isToolSelected()) {
            sub.setStructureDbSearchParams(new StructureDbSearch().enabled(true));
            sub.getConfigMap().putAll(csiSearchConfigs.asConfigMap());
        }

        if (msNovelistConfigs != null && msNovelistConfigs.isToolSelected()) {
            sub.setMsNovelistParams(new MsNovelist().enabled(true));
            sub.getConfigMap().putAll(msNovelistConfigs.asConfigMap());
        }

        sub.setRecompute(recomputeBox.isSelected());
        return sub;
    }

    private boolean warnNoMethodIsSelected() {
        if (!isAnySelected(formulaIDConfigPanel, zodiacConfigs, fingerprintAndCanopusConfigPanel, csiSearchConfigs, msNovelistConfigs)) {
            new WarningDialog(this, "Please select at least one method.");
            return true;
        } else {
            return false;
        }
    }

    private boolean isAnySelected(ActivatableConfigPanel... configPanels) {
        for (ActivatableConfigPanel configPanel : configPanels) {
            if (configPanel != null && configPanel.isToolSelected()) return true;
        }
        return false;
    }

    //todo reenable in the future?
//    private void checkConnection(ConnectionCheck checkResult) {
//       if (checkResult != null) {
//            if (isConnected(checkResult)) {
//                if ((fingerprintAndCanopusConfigPanel.isToolSelected() || csiSearchConfigs.isToolSelected() || msNovelistConfigs.isToolSelected()) && isWorkerWarning(checkResult)) {
//                    if (checkResult.getWorkerInfo() == null ||
//                            (!checkResult.isSupportsNegPredictorTypes()
//                                    && compoundsToProcess.stream().anyMatch(it -> it.getIonType().isNegative())) ||
//
//                            (!checkResult.isSupportsPosPredictorTypes()
//                                    && compoundsToProcess.stream().anyMatch(it -> it.getIonType().isPositive()))
//                    ) new WorkerWarningDialog(gui, checkResult.getWorkerInfo() == null);
//                }
//            } else {
//                if (formulaIDConfigPanel.content.getFormulaSearchDBs() != null) {
//                    new WarnFormulaSourceDialog(mf());
//                    formulaIDConfigPanel.content.getSearchDBList().checkBoxList.uncheckAll();
//                }
//            }
//        } else {
//            if (formulaIDConfigPanel.content.getFormulaSearchDBs() != null) {
//                new WarnFormulaSourceDialog(mf());
//                formulaIDConfigPanel.content.getSearchDBList().checkBoxList.uncheckAll();
//            }
//        }
//    }
//
//    private static class WarnFormulaSourceDialog extends WarningDialog {
//        private final static String DONT_ASK_KEY = PropertyManager.PROPERTY_BASE + ".sirius.computeDialog.formulaSourceWarning.dontAskAgain";
//        public static final String FORMULA_SOURCE_WARNING_MESSAGE =
//                "<b>Warning:</b> No connection to webservice available! <br>" +
//                        "Online databases cannot be used for formula identification.<br> " +
//                        "If online databases are selected, the default option <br>" +
//                        "(all molecular formulas) will be used instead. Spectral library matching will also not be performed.";
//
//        public WarnFormulaSourceDialog(Frame owner) {
//            super(owner, FORMULA_SOURCE_WARNING_MESSAGE, DONT_ASK_KEY);
//        }
//    }
}<|MERGE_RESOLUTION|>--- conflicted
+++ resolved
@@ -448,11 +448,7 @@
 
         command.addAll(configCommand);
         command.addAll(toolCommands);
-<<<<<<< HEAD
-        command = command.stream().map(s -> s.replaceAll("\\s+","")).collect(Collectors.toList());
-=======
         command = command.stream().map(s -> s.replaceAll("\\s+", "")).collect(Collectors.toList());
->>>>>>> b0198ded
         return command;
     }
 
