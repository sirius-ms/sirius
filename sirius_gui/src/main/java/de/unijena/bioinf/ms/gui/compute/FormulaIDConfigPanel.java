/*
 *  This file is part of the SIRIUS Software for analyzing MS and MS/MS data
 *
 *  Copyright (C) 2013-2020 Kai Dührkop, Markus Fleischauer, Marcus Ludwig, Martin A. Hoffman, Fleming Kretschmer, Marvin Meusel and Sebastian Böcker,
 *  Chair of Bioinformatics, Friedrich-Schiller University.
 *
 *  This program is free software; you can redistribute it and/or
 *  modify it under the terms of the GNU Affero General Public License
 *  as published by the Free Software Foundation; either
 *  version 3 of the License, or (at your option) any later version.
 *
 *  This program is distributed in the hope that it will be useful,
 *  but WITHOUT ANY WARRANTY; without even the implied warranty of
 *  MERCHANTABILITY or FITNESS FOR A PARTICULAR PURPOSE.  See the GNU
 *  Affero General Public License for more details.
 *
 *  You should have received a copy of the GNU Affero General Public License along with SIRIUS.  If not, see <https://www.gnu.org/licenses/agpl-3.0.txt>
 */

package de.unijena.bioinf.ms.gui.compute;

import de.unijena.bioinf.ChemistryBase.chem.PeriodicTable;
import de.unijena.bioinf.ChemistryBase.chem.PrecursorIonType;
import de.unijena.bioinf.ChemistryBase.ms.*;
import de.unijena.bioinf.ChemistryBase.ms.ft.model.AdductSettings;
import de.unijena.bioinf.chemdb.custom.CustomDataSources;
import de.unijena.bioinf.ms.frontend.core.ApplicationCore;
import de.unijena.bioinf.ms.frontend.subtools.sirius.SiriusOptions;
import de.unijena.bioinf.ms.gui.compute.jjobs.Jobs;
import de.unijena.bioinf.ms.gui.dialogs.ExceptionDialog;
import de.unijena.bioinf.ms.gui.utils.GuiUtils;
import de.unijena.bioinf.ms.gui.utils.RelativeLayout;
import de.unijena.bioinf.ms.gui.utils.TextHeaderBoxPanel;
import de.unijena.bioinf.ms.gui.utils.TwoColumnPanel;
import de.unijena.bioinf.ms.gui.utils.jCheckboxList.CheckBoxListItem;
import de.unijena.bioinf.ms.gui.utils.jCheckboxList.JCheckBoxList;
import de.unijena.bioinf.ms.gui.utils.jCheckboxList.JCheckboxListPanel;
import de.unijena.bioinf.ms.nightsky.sdk.model.MsData;
import de.unijena.bioinf.ms.properties.PropertyManager;
import de.unijena.bioinf.projectspace.InstanceBean;
import de.unijena.bioinf.sirius.Ms1Preprocessor;
import de.unijena.bioinf.sirius.ProcessedInput;
import org.slf4j.Logger;
import org.slf4j.LoggerFactory;

import javax.swing.*;
import java.awt.*;
import java.util.HashSet;
import java.util.List;
import java.util.Optional;
import java.util.Set;
import java.util.stream.Collectors;
import java.util.stream.Stream;

/**
 * Panel to configure SIRIUS Computations
 * Provides CONFIGS for SiriusSubTool
 *
 * @author Marcus Ludwig, Markus Fleischauer
 * @since 12.01.17
 */
public class
FormulaIDConfigPanel extends SubToolConfigPanelAdvancedParams<SiriusOptions> {
    protected Logger logger = LoggerFactory.getLogger(FormulaIDConfigPanel.class);

    public enum Instrument {
        QTOF("Q-TOF", MsInstrumentation.Instrument.QTOF, "qtof", 10),
        ORBI("Orbitrap", MsInstrumentation.Instrument.ORBI, "orbitrap", 5),
        FTICR("FT-ICR", MsInstrumentation.Instrument.FTICR, "orbitrap", 2);
//        BRUKER("Q-TOF (isotopes)", MsInstrumentation.Instrument.BRUKER_MAXIS, "qtof", 10); // there is now if separate MS/MS isotope setting

        public final String name, profile;
        public final MsInstrumentation instrument;
        public final int ppm;

        Instrument(String name, MsInstrumentation instrument, String profile, int ppm) {
            this.name = name;
            this.profile = profile;
            this.ppm = ppm;
            this.instrument = instrument;
        }

        public String asProfile() {
            return profile;
        }

        @Override
        public String toString() {
            return name;
        }
    }

    protected JCheckboxListPanel<String> adductList;
    protected JToggleButton enforceAdducts;
    protected JComboBox<Instrument> profileSelector;
    protected JSpinner ppmSpinner, candidatesSpinner, candidatesPerIonSpinner, treeTimeout, comoundTimeout, mzHeuristic, mzHeuristicOnly;

    public enum Strategy {IGNORE, SCORE} //todo remove if Filter is implemented

    protected JComboBox<Strategy> ms2IsotpeSetting;

    protected FormulaSearchStrategy formulaSearchStrategy;


    protected final List<InstanceBean> ecs;


    protected final Dialog owner;

    protected boolean hasMs2;


    public FormulaIDConfigPanel(Dialog owner, List<InstanceBean> ecs, boolean ms2, boolean displayAdvancedParameters) {
        super(SiriusOptions.class, displayAdvancedParameters);
        this.ecs = ecs;
        this.owner = owner;
        this.hasMs2 = ms2;

        createPanel();
    }

    private void createPanel() {

        setLayout(new BoxLayout(this, BoxLayout.PAGE_AXIS));
        final JPanel center = applyDefaultLayout(new JPanel());
        add(center);
        add(Box.createRigidArea(new Dimension(0, GuiUtils.LARGE_GAP)));

        // configure small stuff panel
        {
            final TwoColumnPanel smallParameters = new TwoColumnPanel();
            center.add(new TextHeaderBoxPanel("General", smallParameters));

            profileSelector = makeParameterComboBox("AlgorithmProfile", List.of(Instrument.values()), Instrument::asProfile);
            smallParameters.addNamed("Instrument", profileSelector);

            addAdvancedParameter(smallParameters, "Filter by isotope pattern", makeParameterCheckBox("IsotopeSettings.filter"));

            ms2IsotpeSetting = makeParameterComboBox("IsotopeMs2Settings", Strategy.class);
            ppmSpinner = makeParameterSpinner("MS2MassDeviation.allowedMassDeviation",
                    PropertyManager.DEFAULTS.createInstanceWithDefaults(MS2MassDeviation.class).allowedMassDeviation.getPpm(),
                    0.25, 50, 0.25, m -> m.getNumber().doubleValue() + "ppm");
            parameterBindings.put("SpectralMatchingMassDeviation.allowedPeakDeviation", () -> ((SpinnerNumberModel)ppmSpinner.getModel()).getNumber().doubleValue() + "ppm");
            parameterBindings.put("SpectralMatchingMassDeviation.allowedPrecursorDeviation", () -> ((SpinnerNumberModel)ppmSpinner.getModel()).getNumber().doubleValue() + "ppm");

            if (hasMs2) {
                smallParameters.addNamed("MS2 mass accuracy (ppm)", ppmSpinner);
                addAdvancedParameter(smallParameters, "MS/MS isotope scorer", ms2IsotpeSetting);
            }

            candidatesSpinner = makeIntParameterSpinner("NumberOfCandidates", 1, 10000, 1);
            addAdvancedParameter(smallParameters, "Candidates stored", candidatesSpinner);

<<<<<<< HEAD
            candidatesPerIonSpinner = makeIntParameterSpinner("NumberOfCandidatesPerIonization", 0, 10000, 1);
            if (displayAdvancedParameters) smallParameters.addNamed("Min candidates per ionization stored", candidatesPerIonSpinner);
=======
            candidatesPerIonSpinner = makeIntParameterSpinner("NumberOfCandidatesPerIon", 0, 10000, 1);
            addAdvancedParameter(smallParameters, "Min candidates per ionization stored", candidatesPerIonSpinner);
>>>>>>> f6a81d39

            smallParameters.addNamed("Fix formula for detected lipid", makeParameterCheckBox("EnforceElGordoFormula")); //El Gordo detects lipids and by default fixes the formula


            //sync profile with ppm spinner
            profileSelector.addItemListener(e -> {
                final Instrument i = (Instrument) e.getItem();
                final double recommendedPPM = i.ppm;
                ppmSpinner.setValue(recommendedPPM);
            });
        }

        //configure adduct panel
        adductList = new JCheckboxListPanel<>(new JCheckBoxList<>(), isBatchDialog() ? "Fallback Adducts" : "Possible Adducts",
                GuiUtils.formatToolTip("Set expected adduct for data with unknown adduct."));
        adductList.checkBoxList.setPrototypeCellValue(new CheckBoxListItem<>("[M + Na]+ ", false));
        center.add(adductList);
        parameterBindings.put("AdductSettings.fallback", () -> getSelectedAdducts().toString());

        enforceAdducts =  new JToggleButton("enforce", false);
        enforceAdducts.setToolTipText(GuiUtils.formatToolTip("Enforce the selected adducts instead of using them only as fallback only."));
        if (isBatchDialog()) {
            adductList.buttons.add(enforceAdducts);
            parameterBindings.put("AdductSettings.enforced", () -> enforceAdducts.isSelected() ? getSelectedAdducts().toString() : PossibleAdducts.empty().toString());
        } else {
            //alway enforce adducts for single feature.
            parameterBindings.put("AdductSettings.enforced", () -> getSelectedAdducts().toString());
            parameterBindings.put("AdductSettings.detectable", () -> "");
        }

        formulaSearchStrategy = new FormulaSearchStrategy(owner, ecs, hasMs2, isBatchDialog(), parameterBindings);
        add(formulaSearchStrategy);
        treeTimeout = makeIntParameterSpinner("Timeout.secondsPerTree", 0, Integer.MAX_VALUE, 1);
        comoundTimeout = makeIntParameterSpinner("Timeout.secondsPerInstance", 0, Integer.MAX_VALUE, 1);
        mzHeuristic = makeIntParameterSpinner("UseHeuristic.useHeuristicAboveMz", 0, 3000, 5);
        mzHeuristicOnly = makeIntParameterSpinner("UseHeuristic.useOnlyHeuristicAboveMz", 0, 3000, 5);

        // ilp timeouts
        if (hasMs2) {
            final TwoColumnPanel ilpOptions = new TwoColumnPanel();

            ilpOptions.addNamed("Tree timeout", treeTimeout);

            ilpOptions.addNamed("Compound timeout", comoundTimeout);

            ilpOptions.addNamed("Use heuristic above m/z", mzHeuristic);

            ilpOptions.addNamed("Use heuristic only above m/z", mzHeuristicOnly);

            final JPanel technicalParameters = new JPanel();
            RelativeLayout rl = new RelativeLayout(RelativeLayout.Y_AXIS, 0);
            rl.setAlignment(RelativeLayout.LEADING);
            technicalParameters.setLayout(rl);
            technicalParameters.add(Box.createRigidArea(new Dimension(0, GuiUtils.LARGE_GAP)));
            technicalParameters.add(new TextHeaderBoxPanel("Fragmentation tree computation", ilpOptions));
            technicalParameters.setBorder(BorderFactory.createEmptyBorder(0, GuiUtils.LARGE_GAP, 0, 0));
            add(technicalParameters);
            addAdvancedComponent(technicalParameters);
        }

        // add ionization's of selected compounds to default
        refreshPossibleAdducts(ecs.stream().map(it -> it.getIonType().toString()).collect(Collectors.toSet()), true);
    }

    protected boolean isBatchDialog() {
        return ecs.size() > 1; //should never be 0
    }

    private void addAdvancedParameter(TwoColumnPanel panel, String name, Component control) {
        JLabel label = new JLabel(name);
        panel.add(label, control);

        addAdvancedComponent(label);
        addAdvancedComponent(control);
    }

    public void refreshPossibleAdducts(Set<String> precursorIonTypes, boolean enabled) {
        Set<String> adducts = new HashSet<>();
        Set<String> adductsEnabled = new HashSet<>();

        if (!precursorIonTypes.isEmpty()) {
            AdductSettings settings = PropertyManager.DEFAULTS.createInstanceWithDefaults(AdductSettings.class);
            if (precursorIonTypes.contains(PrecursorIonType.unknownPositive().toString())) {
                adducts.addAll(PeriodicTable.getInstance().getPositiveAdductsAsString());
                adductsEnabled.addAll(
                        Stream.concat(settings.getFallback().stream().filter(PrecursorIonType::isPositive),
                                settings.getEnforced().stream().filter(PrecursorIonType::isPositive))
                        .map(PrecursorIonType::toString)
                        .collect(Collectors.toSet()));
            }

            if (precursorIonTypes.contains(PrecursorIonType.unknownNegative().toString())) {
                adducts.addAll(PeriodicTable.getInstance().getNegativeAdductsAsString());
                adductsEnabled.addAll(
                        Stream.concat(settings.getFallback().stream().filter(PrecursorIonType::isNegative),
                                        settings.getEnforced().stream().filter(PrecursorIonType::isNegative))
                        .map(PrecursorIonType::toString)
                        .collect(Collectors.toSet()));
            }
            adducts.addAll(adductsEnabled);
        }

        if (adducts.isEmpty()) {
            adductList.checkBoxList.replaceElements(precursorIonTypes.stream().sorted().collect(Collectors.toList()));
            adductList.checkBoxList.checkAll();
            adductList.setEnabled(false);
        } else {
            adductList.checkBoxList.replaceElements(adducts.stream().sorted().toList());
            adductList.checkBoxList.uncheckAll();
            if (!isBatchDialog() && !ecs.get(0).getMsData().getMs2Spectra().isEmpty()) {
                detectPossibleAdducts(ecs.get(0));
            } else {
                adductsEnabled.forEach(adductList.checkBoxList::check);
            }
            adductList.setEnabled(enabled);
        }

    }

    protected void detectPossibleAdducts(InstanceBean ec) {
        //todo is this the same detection as happening in batch mode?
        //todo Nightsky: do we want this in the frontend?
        String notWorkingMessage = "Adduct detection requires MS1 spectrum.";
        MsData msData = ec.getMsData();
        if (msData != null && (!msData.getMs1Spectra().isEmpty() || msData.getMergedMs1() != null)) {
            Jobs.runInBackgroundAndLoad(owner, "Detecting adducts...", () -> {
                final Ms1Preprocessor pp = ApplicationCore.SIRIUS_PROVIDER.sirius().getMs1Preprocessor();
                MutableMs2Experiment experiment = new MutableMs2Experiment(ec.asMs2Experiment(), true);
                DetectedAdducts detectedAdducts = experiment.getAnnotationOrNull(DetectedAdducts.class);
                if (detectedAdducts != null) {
                    //copy DetectedAdducts, to remove previously detected adducts and to make sure the following preprocess does not already alter this annotation (probably not copy-safe)
                    DetectedAdducts daWithoutMS1Detect = new DetectedAdducts();
                    for (String source : detectedAdducts.getSourceStrings()) {
                        if (!DetectedAdducts.Source.MS1_PREPROCESSOR.name().equals(source)) {
                            daWithoutMS1Detect.put(source, detectedAdducts.get(source));
                        }
                    }
                    experiment.setAnnotation(DetectedAdducts.class, daWithoutMS1Detect);
                }
                ProcessedInput pi = pp.preprocess(experiment);

                pi.getAnnotation(PossibleAdducts.class).
                        ifPresentOrElse(pa -> {
                                    adductList.checkBoxList.uncheckAll();
                                    pa.getAdducts().stream().map(PrecursorIonType::toString).forEach(adductList.checkBoxList::check);
                                },
                                () -> new ExceptionDialog(owner, "Failed to detect Adducts from MS1")
                        );
            }).getResult();
        } else {
            LoggerFactory.getLogger(getClass()).warn(notWorkingMessage);
        }
    }

    public Instrument getInstrument() {
        return (Instrument) profileSelector.getSelectedItem();
    }

    public double getPpm() {
        return ((SpinnerNumberModel) ppmSpinner.getModel()).getNumber().doubleValue();
    }

    public int getNumOfCandidates() {
        return ((SpinnerNumberModel) candidatesSpinner.getModel()).getNumber().intValue();
    }

    public int getNumOfCandidatesPerIon() {
        return ((SpinnerNumberModel) candidatesPerIonSpinner.getModel()).getNumber().intValue();
    }

    public PossibleAdducts getSelectedAdducts() {
        return adductList.checkBoxList.getCheckedItems().stream().map(PrecursorIonType::parsePrecursorIonType)
                .flatMap(Optional::stream).collect(Collectors.collectingAndThen(Collectors.toSet(), PossibleAdducts::new));
    }

    public JCheckboxListPanel<CustomDataSources.Source> getSearchDBList() {
        return formulaSearchStrategy.getSearchDBList();
    }

    public List<CustomDataSources.Source> getFormulaSearchDBs() {
        return formulaSearchStrategy.getFormulaSearchDBs();
    }
}<|MERGE_RESOLUTION|>--- conflicted
+++ resolved
@@ -151,13 +151,8 @@
             candidatesSpinner = makeIntParameterSpinner("NumberOfCandidates", 1, 10000, 1);
             addAdvancedParameter(smallParameters, "Candidates stored", candidatesSpinner);
 
-<<<<<<< HEAD
             candidatesPerIonSpinner = makeIntParameterSpinner("NumberOfCandidatesPerIonization", 0, 10000, 1);
-            if (displayAdvancedParameters) smallParameters.addNamed("Min candidates per ionization stored", candidatesPerIonSpinner);
-=======
-            candidatesPerIonSpinner = makeIntParameterSpinner("NumberOfCandidatesPerIon", 0, 10000, 1);
             addAdvancedParameter(smallParameters, "Min candidates per ionization stored", candidatesPerIonSpinner);
->>>>>>> f6a81d39
 
             smallParameters.addNamed("Fix formula for detected lipid", makeParameterCheckBox("EnforceElGordoFormula")); //El Gordo detects lipids and by default fixes the formula
 
