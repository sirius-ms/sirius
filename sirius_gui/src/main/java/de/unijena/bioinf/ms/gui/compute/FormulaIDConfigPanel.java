--- conflicted
+++ resolved
@@ -241,12 +241,12 @@
     }
 
     /**
-<<<<<<< HEAD
-     * @param selectionCandidates default candidates (pos and neg) to use if no adducts could be detected or the unknown adduct indicates adding them
-     * @param forceSelection      forces the selection of all selectionCandidates (with the correct charge)
      * @return set of all selectable adducts, set of all selected adducts
+     * @param fallbackSelection default candidates (pos and neg) to use if no adducts could be detected or the unknown adduct indicates adding them
+     * @param forceFallback forces the selection of all fallbackSelection candidates (with the correct charge)
+     * @param addBaseIonizationForDetected add the base ionization for each detected adduct to the list of selected
      */
-    private Pair<Set<PrecursorIonType>, Set<PrecursorIonType>> getAdducts(Set<PrecursorIonType> selectionCandidates, boolean forceSelection) {
+    private Pair<Set<PrecursorIonType>, Set<PrecursorIonType>> getAdducts(Set<PrecursorIonType> fallbackSelection, boolean forceFallback, boolean addBaseIonizationForDetected) {
         Set<PrecursorIonType> detectedAdductsOrCharge = ecs.stream()
                 .map(InstanceBean::getDetectedAdductsOrCharge)
                 .flatMap(Set::stream)
@@ -268,19 +268,6 @@
                 .collect(Collectors.toSet());
 
         // Subset of possibleAdducts where the checkboxes are pre-selected (checked) in the compute panel.
-=======
-     * @return set of all selectable adducts, set of all selected adducts
-     * @param fallbackSelection default candidates (pos and neg) to use if no adducts could be detected or the unknown adduct indicates adding them
-     * @param forceFallback forces the selection of all fallbackSelection candidates (with the correct charge)
-     * @param addBaseIonizationForDetected add the base ionization for each detected adduct to the list of selected
-     */
-    private Pair<Set<PrecursorIonType>, Set<PrecursorIonType>> getAdducts(Set<PrecursorIonType> fallbackSelection, boolean forceFallback, boolean addBaseIonizationForDetected) {
-        Set<PrecursorIonType> detectedAdductsOrCharge = ecs.stream().map(InstanceBean::getDetectedAdductsOrCharge).flatMap(Set::stream).collect(Collectors.toSet());
-        Set<PrecursorIonType> detectedUnknowns = detectedAdductsOrCharge.stream().filter(PrecursorIonType::isIonizationUnknown).collect(Collectors.toSet()); //selected the [M+?]+ or [M+?]- PrecursorIonTypes
-        Set<PrecursorIonType> detectedAdductsNoMulti = detectedAdductsOrCharge.stream().filter(ion -> !ion.isIonizationUnknown() && !ion.isMultimere() && !ion.isMultipleCharged()).collect(Collectors.toSet());
-
-        Set<PrecursorIonType> possibleAdducts = gui.getProjectManager().INSTANCE_LIST.stream().map(InstanceBean::getDetectedAdducts).flatMap(Set::stream).filter(ion -> !ion.isIonizationUnknown() && !ion.isMultimere() && !ion.isMultipleCharged()).collect(Collectors.toSet());
->>>>>>> 2a22b2b2
         Set<PrecursorIonType> selectedAdducts = new HashSet<>();
 
         if (!forceFallback) {
