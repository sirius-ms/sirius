/*
 *  This file is part of the SIRIUS Software for analyzing MS and MS/MS data
 *
 *  Copyright (C) 2013-2020 Kai Dührkop, Markus Fleischauer, Marcus Ludwig, Martin A. Hoffman, Fleming Kretschmer, Marvin Meusel and Sebastian Böcker,
 *  Chair of Bioinformatics, Friedrich-Schiller University.
 *
 *  This program is free software; you can redistribute it and/or
 *  modify it under the terms of the GNU Affero General Public License
 *  as published by the Free Software Foundation; either
 *  version 3 of the License, or (at your option) any later version.
 *
 *  This program is distributed in the hope that it will be useful,
 *  but WITHOUT ANY WARRANTY; without even the implied warranty of
 *  MERCHANTABILITY or FITNESS FOR A PARTICULAR PURPOSE.  See the GNU
 *  Affero General Public License for more details.
 *
 *  You should have received a copy of the GNU Affero General Public License along with SIRIUS.  If not, see <https://www.gnu.org/licenses/agpl-3.0.txt>
 */

package de.unijena.bioinf.ms.gui.compute;

import de.unijena.bioinf.ChemistryBase.chem.PeriodicTable;
import de.unijena.bioinf.ChemistryBase.chem.PrecursorIonType;
import de.unijena.bioinf.ChemistryBase.ms.MS2MassDeviation;
import de.unijena.bioinf.ChemistryBase.ms.MsInstrumentation;
import de.unijena.bioinf.ChemistryBase.ms.PossibleAdducts;
import de.unijena.bioinf.ChemistryBase.ms.ft.model.AdductSettings;
<<<<<<< HEAD
import de.unijena.bioinf.ChemistryBase.ms.ft.model.FormulaSettings;
import de.unijena.bioinf.chemdb.annotations.FormulaSearchDB;
import de.unijena.bioinf.chemdb.custom.CustomDataSources;
import de.unijena.bioinf.ms.frontend.core.ApplicationCore;
=======
>>>>>>> b0198ded
import de.unijena.bioinf.ms.frontend.subtools.sirius.SiriusOptions;
import de.unijena.bioinf.ms.gui.SiriusGui;
import de.unijena.bioinf.ms.gui.utils.*;
import de.unijena.bioinf.ms.gui.utils.jCheckboxList.CheckBoxListItem;
import de.unijena.bioinf.ms.gui.utils.jCheckboxList.JCheckBoxList;
import de.unijena.bioinf.ms.gui.utils.jCheckboxList.JCheckboxListPanel;
import de.unijena.bioinf.ms.nightsky.sdk.model.SearchableDatabase;
import de.unijena.bioinf.ms.properties.PropertyManager;
import de.unijena.bioinf.projectspace.InstanceBean;
import org.slf4j.Logger;
import org.slf4j.LoggerFactory;

import javax.swing.*;
import javax.swing.event.ListSelectionListener;
import java.awt.*;
import java.util.HashSet;
import java.util.List;
import java.util.Set;
import java.util.stream.Collectors;
import java.util.stream.Stream;

/**
 * Panel to configure SIRIUS Computations
 * Provides CONFIGS for SiriusSubTool
 *
 * @author Marcus Ludwig, Markus Fleischauer
 * @since 12.01.17
 */
public class
FormulaIDConfigPanel extends SubToolConfigPanelAdvancedParams<SiriusOptions> {
    protected Logger logger = LoggerFactory.getLogger(FormulaIDConfigPanel.class);

    public enum Instrument {
        QTOF("Q-TOF", MsInstrumentation.Instrument.QTOF, "qtof", 10),
        ORBI("Orbitrap", MsInstrumentation.Instrument.ORBI, "orbitrap", 5),
        FTICR("FT-ICR", MsInstrumentation.Instrument.FTICR, "orbitrap", 2);
//        BRUKER("Q-TOF (isotopes)", MsInstrumentation.Instrument.BRUKER_MAXIS, "qtof", 10); // there is now if separate MS/MS isotope setting

        public final String name, profile;
        public final MsInstrumentation instrument;
        public final int ppm;

        Instrument(String name, MsInstrumentation instrument, String profile, int ppm) {
            this.name = name;
            this.profile = profile;
            this.ppm = ppm;
            this.instrument = instrument;
        }

        public String asProfile() {
            return profile;
        }

        @Override
        public String toString() {
            return name;
        }
    }

    protected JCheckboxListPanel<PrecursorIonType> adductList;
    protected JToggleButton enforceAdducts;
    protected JComboBox<Instrument> profileSelector;
    protected JSpinner ppmSpinner, candidatesSpinner, candidatesPerIonSpinner, treeTimeout, comoundTimeout, mzHeuristic, mzHeuristicOnly;

    public enum Strategy {IGNORE, SCORE} //todo remove if Filter is implemented

    protected JComboBox<Strategy> ms2IsotpeSetting;

    protected FormulaSearchStrategy formulaSearchStrategy;


    protected final List<InstanceBean> ecs;


    protected final Dialog owner;
    protected final SiriusGui gui;

    protected boolean hasMs2;


    public FormulaIDConfigPanel(SiriusGui gui, Dialog owner, List<InstanceBean> ecs, boolean ms2, boolean displayAdvancedParameters) {
        super(SiriusOptions.class, displayAdvancedParameters);
        this.ecs = ecs;
        this.owner = owner;
        this.gui = gui;
        this.hasMs2 = ms2;

        createPanel();
    }

    private void createPanel() {

        setLayout(new BoxLayout(this, BoxLayout.PAGE_AXIS));
        final JPanel center = applyDefaultLayout(new JPanel());
        add(center);
        add(Box.createRigidArea(new Dimension(0, GuiUtils.LARGE_GAP)));

        parameterBindings.put("AdductSettings.prioritizeInputFileAdducts", () -> Boolean.toString(isBatchDialog()));

        // configure small stuff panel
        {
            final TwoColumnPanel smallParameters = new TwoColumnPanel();
            center.add(new TextHeaderBoxPanel("General", smallParameters));

            profileSelector = makeParameterComboBox("AlgorithmProfile", List.of(Instrument.values()), Instrument::asProfile);
            smallParameters.addNamed("Instrument", profileSelector);

            addAdvancedParameter(smallParameters, "Filter by isotope pattern", makeParameterCheckBox("IsotopeSettings.filter"));

            ms2IsotpeSetting = makeParameterComboBox("IsotopeMs2Settings", Strategy.class);
            ppmSpinner = makeParameterSpinner("MS2MassDeviation.allowedMassDeviation",
                    PropertyManager.DEFAULTS.createInstanceWithDefaults(MS2MassDeviation.class).allowedMassDeviation.getPpm(),
                    0.25, 50, 0.25, m -> m.getNumber().doubleValue() + "ppm");
            parameterBindings.put("SpectralMatchingMassDeviation.allowedPeakDeviation", () -> ((SpinnerNumberModel) ppmSpinner.getModel()).getNumber().doubleValue() + "ppm");
            parameterBindings.put("SpectralMatchingMassDeviation.allowedPrecursorDeviation", () -> ((SpinnerNumberModel) ppmSpinner.getModel()).getNumber().doubleValue() + "ppm");

            if (hasMs2) {
                smallParameters.addNamed("MS2 mass accuracy (ppm)", ppmSpinner);
                addAdvancedParameter(smallParameters, "MS/MS isotope scorer", ms2IsotpeSetting);
            }

            candidatesSpinner = makeIntParameterSpinner("NumberOfCandidates", 1, 10000, 1);
            addAdvancedParameter(smallParameters, "Candidates stored", candidatesSpinner);

<<<<<<< HEAD
        // configure database to search list
        searchDBList = new JCheckboxListPanel<>(new DBSelectionList(), "Use DB formulas only");
        GuiUtils.assignParameterToolTip(searchDBList.checkBoxList, "FormulaSearchDB");
        center.add(searchDBList);
        parameterBindings.put("FormulaSearchDB", () -> String.join(",", getFormulaSearchDBStrings()));
        PropertyManager.DEFAULTS.createInstanceWithDefaults(FormulaSearchDB.class).searchDBs
                .forEach(s -> searchDBList.checkBoxList.check(CustomDataSources.getSourceFromName(s.name())));


        //configure ionization panels
        ionizationList = new JCheckboxListPanel<>(new JCheckBoxList<>(), "Possible Ionizations",
                GuiUtils.formatToolTip("Set possible ionisation for data with unknown ionization. SIRIUS will try to auto-detect adducts that can be derived from this ionizations"));
        ionizationList.checkBoxList.setPrototypeCellValue(new CheckBoxListItem<>("[M + Na]+ ", false));
        center.add(ionizationList);
        parameterBindings.put("AdductSettings.detectable", () -> getDerivedDetectableAdducts().toString());
        parameterBindings.put("AdductSettings.fallback", () -> getDerivedDetectableAdducts().toString());
=======
            candidatesPerIonSpinner = makeIntParameterSpinner("NumberOfCandidatesPerIonization", 0, 10000, 1);
            addAdvancedParameter(smallParameters, "Min candidates per ionization stored", candidatesPerIonSpinner);

            smallParameters.addNamed("Fix formula for detected lipid", makeParameterCheckBox("EnforceElGordoFormula")); //El Gordo detects lipids and by default fixes the formula
>>>>>>> b0198ded


            //sync profile with ppm spinner
            profileSelector.addItemListener(e -> {
                final Instrument i = (Instrument) e.getItem();
                final double recommendedPPM = i.ppm;
                ppmSpinner.setValue(recommendedPPM);
            });
        }

        //configure adduct panel
        adductList = new JCheckboxListPanel<>(new JCheckBoxList<>(), isBatchDialog() ? "Fallback Adducts" : "Possible Adducts",
                GuiUtils.formatToolTip("Set expected adduct for data with unknown adduct."));
        adductList.checkBoxList.setPrototypeCellValue(new CheckBoxListItem<>(PrecursorIonType.fromString("[M + Na]+"), false));
        center.add(adductList);
        parameterBindings.put("AdductSettings.fallback", () -> getSelectedAdducts().toString());

        enforceAdducts = new JToggleButton("enforce", false);
        enforceAdducts.setToolTipText(GuiUtils.formatToolTip("Enforce the selected adducts instead of using them only as fallback only."));
        if (isBatchDialog()) {
            adductList.buttons.add(enforceAdducts);
            parameterBindings.put("AdductSettings.enforced", () -> enforceAdducts.isSelected() ? getSelectedAdducts().toString() : PossibleAdducts.empty().toString());
        } else {
            //alway enforce adducts for single feature.
            parameterBindings.put("AdductSettings.enforced", () -> getSelectedAdducts().toString());
            parameterBindings.put("AdductSettings.detectable", () -> "");
        }

        formulaSearchStrategy = new FormulaSearchStrategy(gui, owner, ecs, hasMs2, isBatchDialog(), parameterBindings);
        add(formulaSearchStrategy);
        treeTimeout = makeIntParameterSpinner("Timeout.secondsPerTree", 0, Integer.MAX_VALUE, 1);
        comoundTimeout = makeIntParameterSpinner("Timeout.secondsPerInstance", 0, Integer.MAX_VALUE, 1);
        mzHeuristic = makeIntParameterSpinner("UseHeuristic.useHeuristicAboveMz", 0, 3000, 5);
        mzHeuristicOnly = makeIntParameterSpinner("UseHeuristic.useOnlyHeuristicAboveMz", 0, 3000, 5);

        // ilp timeouts
        if (hasMs2) {
            final TwoColumnPanel ilpOptions = new TwoColumnPanel();

            ilpOptions.addNamed("Tree timeout", treeTimeout);

            ilpOptions.addNamed("Compound timeout", comoundTimeout);

            ilpOptions.addNamed("Use heuristic above m/z", mzHeuristic);

            ilpOptions.addNamed("Use heuristic only above m/z", mzHeuristicOnly);

            final JPanel technicalParameters = new JPanel();
            RelativeLayout rl = new RelativeLayout(RelativeLayout.Y_AXIS, 0);
            rl.setAlignment(RelativeLayout.LEADING);
            technicalParameters.setLayout(rl);
            technicalParameters.add(Box.createRigidArea(new Dimension(0, GuiUtils.LARGE_GAP)));
            technicalParameters.add(new TextHeaderBoxPanel("Fragmentation tree computation", ilpOptions));
            technicalParameters.setBorder(BorderFactory.createEmptyBorder(0, GuiUtils.LARGE_GAP, 0, 0));
            add(technicalParameters);
            addAdvancedComponent(technicalParameters);
        }

        // add ionization's of selected compounds to default
<<<<<<< HEAD
        refreshPossibleIonizations(ecs.stream().map(it -> it.getIonization().getIonization().toString()).collect(Collectors.toSet()), true);
    }

    public void refreshPossibleIonizations(Set<String> ionTypes, boolean enabled) {
        Set<String> ionizations = new HashSet<>();
        Set<String> ionizationsEnabled = new HashSet<>();

        if (!ionTypes.isEmpty()) {
            AdductSettings settings = PropertyManager.DEFAULTS.createInstanceWithDefaults(AdductSettings.class);
            if (ionTypes.contains(PrecursorIonType.unknownPositive().getIonization().getName())) {
                ionizations.addAll(PeriodicTable.getInstance().getPositiveIonizationsAsString());
                ionizationsEnabled.addAll(settings.getDetectable().stream().filter(PrecursorIonType::isPositive)
                        .map(PrecursorIonType::getIonization).distinct().map(Ionization::getName)
                        .collect(Collectors.toSet()));
            }

            if (ionTypes.contains(PrecursorIonType.unknownNegative().getIonization().getName())) {
                ionizations.addAll(PeriodicTable.getInstance().getNegativeIonizationsAsString());
                ionizationsEnabled.addAll(settings.getDetectable().stream().filter(PrecursorIonType::isNegative)
                        .map(PrecursorIonType::getIonization).distinct().map(Ionization::getName)
                        .collect(Collectors.toSet()));
            }
            ionizations.addAll(ionizationsEnabled);
        }

        if (ionizations.isEmpty()) {
            ionizationList.checkBoxList.replaceElements(ionTypes.stream().sorted().collect(Collectors.toList()));
            ionizationList.checkBoxList.checkAll();
            ionizationList.setEnabled(false);
        } else {
            ionizationList.checkBoxList.replaceElements(ionizations.stream().sorted().toList());
            ionizationList.checkBoxList.uncheckAll();
            ionizationsEnabled.forEach(ionizationList.checkBoxList::check);
            ionizationList.setEnabled(enabled);
        }
=======
        refreshPossibleAdducts(ecs.stream().map(InstanceBean::getDetectedAdductsOrCharge).flatMap(Set::stream).collect(Collectors.toSet()), true);
    }

    protected boolean isBatchDialog() {
        return ecs.size() > 1; //should never be 0
    }

    private void addAdvancedParameter(TwoColumnPanel panel, String name, Component control) {
        JLabel label = new JLabel(name);
        panel.add(label, control);
>>>>>>> b0198ded

        addAdvancedComponent(label);
        addAdvancedComponent(control);
    }

    public void refreshPossibleAdducts(Set<PrecursorIonType> detectedAdductsOrCharge, boolean enabled) {
        Set<PrecursorIonType> adducts = new HashSet<>();
        Set<PrecursorIonType> adductsEnabled = new HashSet<>();
        Set<PrecursorIonType> detectedAdducteWithoutCharge = detectedAdductsOrCharge.stream().filter(it -> !it.isIonizationUnknown()).collect(Collectors.toSet());

        AdductSettings settings = PropertyManager.DEFAULTS.createInstanceWithDefaults(AdductSettings.class);
        if (!detectedAdductsOrCharge.isEmpty()) {
            if (detectedAdductsOrCharge.stream().anyMatch(PrecursorIonType::isPositive)) {
                adducts.addAll(PeriodicTable.getInstance().getPositiveAdducts());
                if (detectedAdductsOrCharge.contains(PrecursorIonType.unknownPositive())) {
                    adductsEnabled.addAll(
                            Stream.concat(settings.getFallback().stream().filter(PrecursorIonType::isPositive),
                                            settings.getEnforced().stream().filter(PrecursorIonType::isPositive))
                                    .collect(Collectors.toSet()));
                }
            }

            if (detectedAdductsOrCharge.stream().anyMatch(PrecursorIonType::isNegative)) {
                adducts.addAll(PeriodicTable.getInstance().getNegativeAdducts());
                if (detectedAdductsOrCharge.contains(PrecursorIonType.unknownNegative())) {
                    adductsEnabled.addAll(
                            Stream.concat(settings.getFallback().stream().filter(PrecursorIonType::isNegative),
                                            settings.getEnforced().stream().filter(PrecursorIonType::isNegative))
                                    .collect(Collectors.toSet()));
                }
            }

            adductsEnabled.addAll(detectedAdducteWithoutCharge);
            adducts.addAll(adductsEnabled);
        }

<<<<<<< HEAD
        ListSelectionListener listener = e -> {
            final List<CustomDataSources.Source> source = getFormulaSearchDBs();
            elementPanel.enableElementSelection(source == null || source.isEmpty());
            if (elementAutoDetect != null)
                elementAutoDetect.setEnabled(source == null || source.isEmpty());
        };
        listener.valueChanged(null);
        //enable disable element panel if db is selected
        searchDBList.checkBoxList.addListSelectionListener(listener);
        elementPanel.setBorder(BorderFactory.createEmptyBorder(0, GuiUtils.LARGE_GAP, 0, 0));
    }
=======
>>>>>>> b0198ded

        if (adducts.isEmpty()) {
            adductList.checkBoxList.replaceElements(detectedAdductsOrCharge.stream().sorted(PrecursorIonTypeSelector.ionTypeComparator).collect(Collectors.toList()));
            adductList.checkBoxList.checkAll();
            adductList.setEnabled(false);
        } else {
            adductList.checkBoxList.replaceElements(adducts.stream().sorted(PrecursorIonTypeSelector.ionTypeComparator).toList());
            adductList.checkBoxList.uncheckAll();
            if (!isBatchDialog()) {
                if (detectedAdducteWithoutCharge.isEmpty())
                    settings.getFallback().forEach(adductList.checkBoxList::check);
                else
                    detectedAdducteWithoutCharge.forEach(adductList.checkBoxList::check);
            } else {
                adductsEnabled.forEach(adductList.checkBoxList::check);
            }
            adductList.setEnabled(enabled);
        }
    }

    public FormulaSearchStrategy getFormulaSearchStrategy() {
        return formulaSearchStrategy;
    }

    public Instrument getInstrument() {
        return (Instrument) profileSelector.getSelectedItem();
    }

    public double getPpm() {
        return ((SpinnerNumberModel) ppmSpinner.getModel()).getNumber().doubleValue();
    }

    public int getNumOfCandidates() {
        return ((SpinnerNumberModel) candidatesSpinner.getModel()).getNumber().intValue();
    }

    public int getNumOfCandidatesPerIon() {
        return ((SpinnerNumberModel) candidatesPerIonSpinner.getModel()).getNumber().intValue();
    }

    public PossibleAdducts getSelectedAdducts() {
        return new PossibleAdducts(adductList.checkBoxList.getCheckedItems());
    }

    public JCheckboxListPanel<SearchableDatabase> getSearchDBList() {
        return formulaSearchStrategy.getSearchDBList();
    }

    public List<SearchableDatabase> getFormulaSearchDBs() {
        return formulaSearchStrategy.getFormulaSearchDBs();
    }
}<|MERGE_RESOLUTION|>--- conflicted
+++ resolved
@@ -25,13 +25,6 @@
 import de.unijena.bioinf.ChemistryBase.ms.MsInstrumentation;
 import de.unijena.bioinf.ChemistryBase.ms.PossibleAdducts;
 import de.unijena.bioinf.ChemistryBase.ms.ft.model.AdductSettings;
-<<<<<<< HEAD
-import de.unijena.bioinf.ChemistryBase.ms.ft.model.FormulaSettings;
-import de.unijena.bioinf.chemdb.annotations.FormulaSearchDB;
-import de.unijena.bioinf.chemdb.custom.CustomDataSources;
-import de.unijena.bioinf.ms.frontend.core.ApplicationCore;
-=======
->>>>>>> b0198ded
 import de.unijena.bioinf.ms.frontend.subtools.sirius.SiriusOptions;
 import de.unijena.bioinf.ms.gui.SiriusGui;
 import de.unijena.bioinf.ms.gui.utils.*;
@@ -45,7 +38,6 @@
 import org.slf4j.LoggerFactory;
 
 import javax.swing.*;
-import javax.swing.event.ListSelectionListener;
 import java.awt.*;
 import java.util.HashSet;
 import java.util.List;
@@ -156,29 +148,10 @@
             candidatesSpinner = makeIntParameterSpinner("NumberOfCandidates", 1, 10000, 1);
             addAdvancedParameter(smallParameters, "Candidates stored", candidatesSpinner);
 
-<<<<<<< HEAD
-        // configure database to search list
-        searchDBList = new JCheckboxListPanel<>(new DBSelectionList(), "Use DB formulas only");
-        GuiUtils.assignParameterToolTip(searchDBList.checkBoxList, "FormulaSearchDB");
-        center.add(searchDBList);
-        parameterBindings.put("FormulaSearchDB", () -> String.join(",", getFormulaSearchDBStrings()));
-        PropertyManager.DEFAULTS.createInstanceWithDefaults(FormulaSearchDB.class).searchDBs
-                .forEach(s -> searchDBList.checkBoxList.check(CustomDataSources.getSourceFromName(s.name())));
-
-
-        //configure ionization panels
-        ionizationList = new JCheckboxListPanel<>(new JCheckBoxList<>(), "Possible Ionizations",
-                GuiUtils.formatToolTip("Set possible ionisation for data with unknown ionization. SIRIUS will try to auto-detect adducts that can be derived from this ionizations"));
-        ionizationList.checkBoxList.setPrototypeCellValue(new CheckBoxListItem<>("[M + Na]+ ", false));
-        center.add(ionizationList);
-        parameterBindings.put("AdductSettings.detectable", () -> getDerivedDetectableAdducts().toString());
-        parameterBindings.put("AdductSettings.fallback", () -> getDerivedDetectableAdducts().toString());
-=======
             candidatesPerIonSpinner = makeIntParameterSpinner("NumberOfCandidatesPerIonization", 0, 10000, 1);
             addAdvancedParameter(smallParameters, "Min candidates per ionization stored", candidatesPerIonSpinner);
 
             smallParameters.addNamed("Fix formula for detected lipid", makeParameterCheckBox("EnforceElGordoFormula")); //El Gordo detects lipids and by default fixes the formula
->>>>>>> b0198ded
 
 
             //sync profile with ppm spinner
@@ -238,43 +211,6 @@
         }
 
         // add ionization's of selected compounds to default
-<<<<<<< HEAD
-        refreshPossibleIonizations(ecs.stream().map(it -> it.getIonization().getIonization().toString()).collect(Collectors.toSet()), true);
-    }
-
-    public void refreshPossibleIonizations(Set<String> ionTypes, boolean enabled) {
-        Set<String> ionizations = new HashSet<>();
-        Set<String> ionizationsEnabled = new HashSet<>();
-
-        if (!ionTypes.isEmpty()) {
-            AdductSettings settings = PropertyManager.DEFAULTS.createInstanceWithDefaults(AdductSettings.class);
-            if (ionTypes.contains(PrecursorIonType.unknownPositive().getIonization().getName())) {
-                ionizations.addAll(PeriodicTable.getInstance().getPositiveIonizationsAsString());
-                ionizationsEnabled.addAll(settings.getDetectable().stream().filter(PrecursorIonType::isPositive)
-                        .map(PrecursorIonType::getIonization).distinct().map(Ionization::getName)
-                        .collect(Collectors.toSet()));
-            }
-
-            if (ionTypes.contains(PrecursorIonType.unknownNegative().getIonization().getName())) {
-                ionizations.addAll(PeriodicTable.getInstance().getNegativeIonizationsAsString());
-                ionizationsEnabled.addAll(settings.getDetectable().stream().filter(PrecursorIonType::isNegative)
-                        .map(PrecursorIonType::getIonization).distinct().map(Ionization::getName)
-                        .collect(Collectors.toSet()));
-            }
-            ionizations.addAll(ionizationsEnabled);
-        }
-
-        if (ionizations.isEmpty()) {
-            ionizationList.checkBoxList.replaceElements(ionTypes.stream().sorted().collect(Collectors.toList()));
-            ionizationList.checkBoxList.checkAll();
-            ionizationList.setEnabled(false);
-        } else {
-            ionizationList.checkBoxList.replaceElements(ionizations.stream().sorted().toList());
-            ionizationList.checkBoxList.uncheckAll();
-            ionizationsEnabled.forEach(ionizationList.checkBoxList::check);
-            ionizationList.setEnabled(enabled);
-        }
-=======
         refreshPossibleAdducts(ecs.stream().map(InstanceBean::getDetectedAdductsOrCharge).flatMap(Set::stream).collect(Collectors.toSet()), true);
     }
 
@@ -285,7 +221,6 @@
     private void addAdvancedParameter(TwoColumnPanel panel, String name, Component control) {
         JLabel label = new JLabel(name);
         panel.add(label, control);
->>>>>>> b0198ded
 
         addAdvancedComponent(label);
         addAdvancedComponent(control);
@@ -322,20 +257,6 @@
             adducts.addAll(adductsEnabled);
         }
 
-<<<<<<< HEAD
-        ListSelectionListener listener = e -> {
-            final List<CustomDataSources.Source> source = getFormulaSearchDBs();
-            elementPanel.enableElementSelection(source == null || source.isEmpty());
-            if (elementAutoDetect != null)
-                elementAutoDetect.setEnabled(source == null || source.isEmpty());
-        };
-        listener.valueChanged(null);
-        //enable disable element panel if db is selected
-        searchDBList.checkBoxList.addListSelectionListener(listener);
-        elementPanel.setBorder(BorderFactory.createEmptyBorder(0, GuiUtils.LARGE_GAP, 0, 0));
-    }
-=======
->>>>>>> b0198ded
 
         if (adducts.isEmpty()) {
             adductList.checkBoxList.replaceElements(detectedAdductsOrCharge.stream().sorted(PrecursorIonTypeSelector.ionTypeComparator).collect(Collectors.toList()));
