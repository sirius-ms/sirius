--- conflicted
+++ resolved
@@ -21,13 +21,7 @@
 
 import de.unijena.bioinf.ChemistryBase.chem.PeriodicTable;
 import de.unijena.bioinf.ChemistryBase.chem.PrecursorIonType;
-<<<<<<< HEAD
-import de.unijena.bioinf.ChemistryBase.ms.MS2MassDeviation;
-import de.unijena.bioinf.ChemistryBase.ms.MsInstrumentation;
-import de.unijena.bioinf.ChemistryBase.ms.PossibleAdducts;
-=======
 import de.unijena.bioinf.ChemistryBase.ms.*;
->>>>>>> e03f51e1
 import de.unijena.bioinf.ChemistryBase.ms.ft.model.AdductSettings;
 import de.unijena.bioinf.ChemistryBase.utils.DescriptiveOptions;
 import de.unijena.bioinf.chemdb.custom.CustomDataSources;
@@ -308,10 +302,7 @@
         if (msData != null && (!msData.getMs1Spectra().isEmpty() || msData.getMergedMs1() != null)) {
             Jobs.runInBackgroundAndLoad(owner, "Detecting adducts...", () -> {
                 final Ms1Preprocessor pp = ApplicationCore.SIRIUS_PROVIDER.sirius().getMs1Preprocessor();
-<<<<<<< HEAD
-                ProcessedInput pi = pp.preprocess(ec.asMs2Experiment());
-=======
-                MutableMs2Experiment experiment = new MutableMs2Experiment(ec.getExperiment(), true);
+                MutableMs2Experiment experiment = new MutableMs2Experiment(ec.asMs2Experiment(), true);
                 DetectedAdducts detectedAdducts = experiment.getAnnotationOrNull(DetectedAdducts.class);
                 if (detectedAdducts != null) {
                     //copy DetectedAdducts, to remove previously detected adducts and to make sure the following preprocess does not already alter this annotation (probably not copy-safe)
@@ -325,7 +316,6 @@
                 }
                 ProcessedInput pi = pp.preprocess(experiment);
 
->>>>>>> e03f51e1
                 pi.getAnnotation(PossibleAdducts.class).
                         ifPresentOrElse(pa -> {
                                     adductList.checkBoxList.uncheckAll();
