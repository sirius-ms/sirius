--- conflicted
+++ resolved
@@ -183,43 +183,12 @@
             parameterBindings.put("AdductSettings.detectable", () -> "");
         }
 
-<<<<<<< HEAD
-        // technical parameters: bottom up search and ilp options
-        final JPanel technicalParameters = new JPanel();
-        RelativeLayout rl = new RelativeLayout(RelativeLayout.Y_AXIS, GuiUtils.MEDIUM_GAP);
-        rl.setAlignment(RelativeLayout.LEADING);
-        rl.setBorderGap(0);
-        technicalParameters.setLayout(rl);
-
-
-        //select formula search strategy
-        final JPanel formulaSearchStrategySelection = new JPanel();
-        formulaSearchStrategySelection.setLayout(new BoxLayout(formulaSearchStrategySelection, BoxLayout.PAGE_AXIS));
-        add(new TextHeaderBoxPanel("Molecular formula generation", formulaSearchStrategySelection));
-        JComboBox<FormulaSearchStrategy.Strategy> strategyBox =  GuiUtils.makeParameterComboBoxFromDescriptiveValues(FormulaSearchStrategy.Strategy.values());
-        formulaSearchStrategySelection.add(strategyBox);
-        formulaSearchStrategy = new FormulaSearchStrategy((FormulaSearchStrategy.Strategy) strategyBox.getSelectedItem(), owner, ecs, hasMs2, isBatchDialog(), parameterBindings);
-        formulaSearchStrategySelection.add(formulaSearchStrategy);
-        strategyBox.addItemListener(e -> {
-            if (e.getStateChange() != ItemEvent.SELECTED) {
-                return;
-            }
-            final DescriptiveOptions source = (DescriptiveOptions) e.getItem();
-            int panelIndex = GuiUtils.getComponentIndex(formulaSearchStrategySelection, formulaSearchStrategy);
-            formulaSearchStrategySelection.remove(panelIndex);
-            formulaSearchStrategy = new FormulaSearchStrategy((FormulaSearchStrategy.Strategy) strategyBox.getSelectedItem(), owner, ecs, hasMs2, isBatchDialog(), parameterBindings);
-            formulaSearchStrategySelection.add(formulaSearchStrategy, panelIndex);
-            revalidate();
-        });
-
+        formulaSearchStrategy = new FormulaSearchStrategy(owner, ecs, hasMs2, isBatchDialog(), parameterBindings);
+        add(formulaSearchStrategy);
         treeTimeout = makeIntParameterSpinner("Timeout.secondsPerTree", 0, Integer.MAX_VALUE, 1);
         comoundTimeout = makeIntParameterSpinner("Timeout.secondsPerInstance", 0, Integer.MAX_VALUE, 1);
         mzHeuristic = makeIntParameterSpinner("UseHeuristic.mzToUseHeuristic", 0, 3000, 5);
         mzHeuristicOnly = makeIntParameterSpinner("UseHeuristic.mzToUseHeuristicOnly", 0, 3000, 5);
-=======
-        formulaSearchStrategy = new FormulaSearchStrategy(owner, ecs, hasMs2, isBatchDialog(), parameterBindings);
-        add(formulaSearchStrategy);
->>>>>>> a28e88cc
 
         // ilp timeouts
         if (hasMs2) {
