--- conflicted
+++ resolved
@@ -22,10 +22,7 @@
 import de.unijena.bioinf.auth.UserPortal;
 
 import javax.swing.*;
-<<<<<<< HEAD
-=======
 import java.awt.*;
->>>>>>> b0198ded
 import java.net.URI;
 
 /**
