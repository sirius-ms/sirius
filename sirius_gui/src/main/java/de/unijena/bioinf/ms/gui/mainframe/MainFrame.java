--- conflicted
+++ resolved
@@ -22,14 +22,8 @@
 import ca.odell.glazedlists.BasicEventList;
 import ca.odell.glazedlists.EventList;
 import ca.odell.glazedlists.swing.DefaultEventSelectionModel;
-import de.unijena.bioinf.ChemistryBase.algorithm.scoring.SScored;
 import de.unijena.bioinf.ChemistryBase.utils.IOFunctions;
-<<<<<<< HEAD
-import de.unijena.bioinf.ChemistryBase.utils.NetUtils;
-import de.unijena.bioinf.fingerid.blast.FBCandidates;
-=======
 import de.unijena.bioinf.rest.NetUtils;
->>>>>>> 6c1dca27
 import de.unijena.bioinf.ms.frontend.core.ApplicationCore;
 import de.unijena.bioinf.ms.frontend.subtools.InputFilesOptions;
 import de.unijena.bioinf.ms.frontend.subtools.gui.GuiAppOptions;
@@ -61,9 +55,8 @@
 import java.lang.reflect.InvocationTargetException;
 import java.net.CookieHandler;
 import java.net.CookieManager;
-import java.nio.file.Files;
 import java.nio.file.Path;
-import java.util.*;
+import java.util.Collections;
 import java.util.List;
 import java.util.concurrent.atomic.AtomicBoolean;
 import java.util.logging.Level;
@@ -162,12 +155,12 @@
         setLayout(new BorderLayout());
         new DropTarget(this, DnDConstants.ACTION_COPY_OR_MOVE, this);
 
-        log = new LogDialog(null, false, Level.INFO); //todo property
+        log = new LogDialog(null,false, Level.INFO); //todo property
     }
 
     //if we want to add taskbar stuff we can configure this here
     private void configureTaskbar() {
-        if (Taskbar.isTaskbarSupported()) {
+        if (Taskbar.isTaskbarSupported()){
             LoggerFactory.getLogger(getClass()).debug("Adding Taskbar support");
             if (Taskbar.getTaskbar().isSupported(Taskbar.Feature.ICON_IMAGE))
                 Taskbar.getTaskbar().setIconImage(Icons.SIRIUS_APP_IMAGE);
@@ -244,7 +237,7 @@
         resultsPanel = new ResultPanel(formulaList, ApplicationCore.WEB_API);
         JPanel resultPanelContainer = new JPanel(new BorderLayout());
         resultPanelContainer.setBorder(BorderFactory.createEmptyBorder());
-        resultPanelContainer.add(resultsPanel, BorderLayout.CENTER);
+        resultPanelContainer.add(resultsPanel,BorderLayout.CENTER);
         if (PropertyManager.getBoolean("de.unijena.bioinf.webservice.infopanel", false))
             resultPanelContainer.add(new WebServiceInfoPanel(CONNECTION_MONITOR()), BorderLayout.SOUTH);
 
@@ -325,69 +318,9 @@
     }
 
 
-    public static class TaxonomicInformation {
-        private final String fid;
-        private final String inchiKey2d;
-        private final String taxon;
-        private final double biologicalScore;
-
-
-        public TaxonomicInformation(String fid, String inchiKey2d, double biologicalScore, String taxon) {
-            this.fid = fid;
-            this.inchiKey2d = inchiKey2d;
-            this.biologicalScore = biologicalScore;
-            this.taxon = taxon;
-        }
-
-        public static TaxonomicInformation of(String csvLine) {
-            return of(csvLine, ",");
-        }
-
-        public static TaxonomicInformation of(String csvLine, String separator) {
-            String[] cols = csvLine.split(separator);
-            return new TaxonomicInformation(cols[0], cols[1], Double.parseDouble(cols[2]), cols.length > 3 ? cols[3]: null);
-        }
-    }
-
     private void importDragAndDropFiles(InputFilesOptions files) {
         ps.importOneExperimentPerLocation(files); //import all batch mode importable file types (e.g. .sirius, project-dir, .ms, .mgf, .mzml, .mzxml)
-        if (files.getAllFilesStream().anyMatch(f -> f.toFile().getName().startsWith("taxonomic_enrichment"))) {
-            Path input = files.getAllFilesStream().filter(f -> f.toFile().getName().startsWith("taxonomic_enrichment")).findAny().orElseThrow();
-            Jobs.runInBackgroundAndLoad(this, "Enriching candidates with taxonomic information", () -> {
-                final Map<String, List<TaxonomicInformation>> infos = new HashMap<>();
-                List<String> l = Files.readAllLines(input);
-                l.subList(1,l.size()).stream().map(TaxonomicInformation::of).forEach(ti -> infos.computeIfAbsent(ti.fid, k -> new ArrayList<>()).add(ti));
-                compoundBaseList.forEach(instanceBean -> {
-                    String[] s = instanceBean.getID().getDirectoryName().split("_");
-                    String fid = s[s.length - 1];
-
-                    final Map<String, TaxonomicInformation> candidates = infos.getOrDefault(fid, List.of()).stream().collect(Collectors.toMap(k -> k.inchiKey2d, v -> v));
-
-                    if (!candidates.isEmpty()) {
-                        instanceBean.loadFormulaResults(FBCandidates.class).stream().map(SScored::getCandidate).forEach(r -> {
-                            final AtomicBoolean changed = new AtomicBoolean(false);
-                            r.getAnnotation(FBCandidates.class).ifPresent(cs -> {
-                                cs.getResults().stream().map(SScored::getCandidate)
-                                        .forEach(c -> {
-                                            TaxonomicInformation info = candidates.get(c.getInchiKey2D());
-                                            if (candidates.containsKey(c.getInchiKey2D())) {
-                                                c.setTaxonomicScore(info.biologicalScore);
-                                                c.setTaxonomicSpecies(info.taxon);
-                                                changed.set(true);
-                                            }
-                                        });
-                            });
-                            if (changed.get())
-                                instanceBean.updateFormulaResult(r, FBCandidates.class);
-                        });
-                    }
-
-                });
-                return null;
-
-            }).getResult();
-            return;
-        }
+
         // check if unknown files contain csv files with spectra
         final CSVFormatReader csvChecker = new CSVFormatReader();
         List<File> csvFiles = files.msInput != null ? files.msInput.unknownFiles.keySet().stream().map(Path::toFile)
