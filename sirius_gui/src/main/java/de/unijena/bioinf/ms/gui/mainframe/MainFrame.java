--- conflicted
+++ resolved
@@ -53,7 +53,6 @@
 import java.nio.file.Path;
 import java.util.List;
 import java.util.stream.Collectors;
-import java.util.stream.Stream;
 
 import static de.unijena.bioinf.ms.persistence.storage.SiriusProjectDocumentDatabase.SIRIUS_PROJECT_SUFFIX;
 
@@ -95,15 +94,9 @@
 
     // right side panel
     private FormulaList formulaList;
-<<<<<<< HEAD
-    private StructureList structureList;
-    private StructureList deNovoStructureList;
-    private StructureList combinedStructureList;
-=======
     private StructureList databaseStructureList;
     private StructureList combinedStructureListSubstructureView;
     private StructureList combinedStructureListDeNovoView;
->>>>>>> 51313700
     private SpectralMatchList spectralMatchList;
 
 
@@ -161,25 +154,15 @@
         // create models for views
         compoundList = new CompoundList(gui);
         formulaList = new FormulaList(compoundList);
-<<<<<<< HEAD
-        structureList = new StructureList(compoundList, (inst, k, loadDatabaseHits, loadDenovo) -> inst.getStructureCandidates(k, true), false); //todo do we still need the last paramter in the StructureList? Probably yes, since view can be without data in the beginning
-        deNovoStructureList = new StructureList(compoundList, (inst, k, loadDatabaseHits, loadDenovo) -> inst.getBothStructureCandidates(k,true, loadDatabaseHits, loadDenovo), true);
-        combinedStructureList = new StructureList(compoundList, (inst, k, loadDatabaseHits, loadDenovo) -> inst.getBothStructureCandidates(k, true, loadDatabaseHits, loadDenovo), true);
-=======
         databaseStructureList = new StructureList(compoundList, (inst, k, loadDatabaseHits, loadDenovo) -> inst.getStructureCandidates(k, true), false);
         combinedStructureListSubstructureView = new StructureList(compoundList, (inst, k, loadDatabaseHits, loadDenovo) -> inst.getBothStructureCandidates(k, true, loadDatabaseHits, loadDenovo), true);
         combinedStructureListDeNovoView = new StructureList(compoundList, (inst, k, loadDatabaseHits, loadDenovo) -> inst.getBothStructureCandidates(k, true, loadDatabaseHits, loadDenovo), true);
->>>>>>> 51313700
         spectralMatchList = new SpectralMatchList(compoundList);
 
 
         //CREATE VIEWS
         // results Panel
-<<<<<<< HEAD
-        resultsPanel = new ResultPanel(deNovoStructureList, structureList, combinedStructureList, formulaList, spectralMatchList, gui);
-=======
         resultsPanel = new ResultPanel(databaseStructureList, combinedStructureListSubstructureView, combinedStructureListDeNovoView, formulaList, spectralMatchList, gui);
->>>>>>> 51313700
         JPanel resultPanelContainer = new JPanel(new BorderLayout());
         resultPanelContainer.setBorder(BorderFactory.createEmptyBorder());
         resultPanelContainer.add(resultsPanel, BorderLayout.CENTER);
