/*
 *  This file is part of the SIRIUS Software for analyzing MS and MS/MS data
 *
 *  Copyright (C) 2013-2020 Kai Dührkop, Markus Fleischauer, Marcus Ludwig, Martin A. Hoffman, Fleming Kretschmer, Marvin Meusel and Sebastian Böcker,
 *  Chair of Bioinformatics, Friedrich-Schiller University.
 *
 *  This program is free software; you can redistribute it and/or
 *  modify it under the terms of the GNU Affero General Public License
 *  as published by the Free Software Foundation; either
 *  version 3 of the License, or (at your option) any later version.
 *
 *  This program is distributed in the hope that it will be useful,
 *  but WITHOUT ANY WARRANTY; without even the implied warranty of
 *  MERCHANTABILITY or FITNESS FOR A PARTICULAR PURPOSE.  See the GNU
 *  Affero General Public License for more details.
 *
 *  You should have received a copy of the GNU Affero General Public License along with SIRIUS.  If not, see <https://www.gnu.org/licenses/agpl-3.0.txt>
 */

package de.unijena.bioinf.ms.gui.utils;

import javax.swing.*;
import java.awt.*;

/**
<<<<<<< HEAD
 * @author Markus Fleischauer
=======
 * @author Markus Fleischauer (markus.fleischauer@gmail.com)
 * created as part of the sirius_frontend
 * 07.10.16.
>>>>>>> a28e88cc
 */
public class TwoColumnPanel extends JPanel {
    public  final GridBagConstraints both, left, right;



    public TwoColumnPanel() {
        this(GridBagConstraints.EAST,GridBagConstraints.WEST);
    }
    public TwoColumnPanel(final int leftAnchor, final int rightAnchor) {
        super();
        setLayout(new GridBagLayout());
        setBorder(BorderFactory.createEmptyBorder(5, 20, 5, 5));

        left = new GridBagConstraints();
        left.gridx = 0;
        left.fill = GridBagConstraints.NONE;
        left.anchor = leftAnchor;
        left.weightx = 0;
        left.weighty = 0;
        left.insets = new Insets(0, 0, 0, 5);

        right = new GridBagConstraints();
        right.gridx = 1;
        right.fill = GridBagConstraints.HORIZONTAL;
        right.anchor = rightAnchor;
        right.weightx = 1;
        right.weighty = 0;

        both = new GridBagConstraints();
        both.gridx = 0;
        both.gridwidth = 2;
        both.fill = GridBagConstraints.HORIZONTAL;
        both.insets = new Insets(0, 0, 5, 0);
        setRow(0);
    }

    public TwoColumnPanel(String leftLabel, JComponent right) {
        this(new JLabel(leftLabel), right);
    }

    public TwoColumnPanel(JComponent left, JComponent right) {
        this();
        add(left, right);
    }

    public void setRow(int i) {
        left.gridy = i;
        right.gridy = i;
        both.gridy = i;
    }

    public void resetRow() {
        int i = this.getComponentCount();
        left.gridy = i;
        right.gridy = i;
        both.gridy = i;
    }


    public void addNamed(String name, Component rightComp) {
        addNamed(name, rightComp, null);
    }
    public void addNamed(String name, Component rightComp, String toolTip) {
        JLabel l = new JLabel(name);
        if (toolTip != null && ! toolTip.isBlank()) {
            l.setToolTipText(toolTip);
            if (rightComp instanceof JComponent)
                ((JComponent)rightComp).setToolTipText(toolTip);
        }

        add(l, rightComp);
    }

    public void add(Component leftComp, Component rightComp) {

        add(leftComp, rightComp, 0, false);
    }

    public void add(Component leftComp, Component rightComp, int gap, boolean verticalResize) {
        if (verticalResize) {
            left.fill = GridBagConstraints.VERTICAL;
            left.weighty = 1;
            right.fill = GridBagConstraints.BOTH;
            right.weighty = 1;
        }

        left.insets.top += gap;
        right.insets.top += gap;

        if (leftComp != null)
            add(leftComp, left);

        if (rightComp != null)
            add(rightComp, right);


        left.fill = GridBagConstraints.NONE;
        right.fill = GridBagConstraints.HORIZONTAL;

        left.weighty = 0;
        right.weighty = 0;

        left.insets.top -= gap;
        right.insets.top -= gap;

        left.gridy++;
        right.gridy++;
        both.gridy++;
    }

    @Override
    public Component add(Component comp){
        add(comp,0,false);
        return comp;
    }

    public void add(Component comp, int gap, boolean verticalResize) {
        if (verticalResize){
            both.fill = GridBagConstraints.BOTH;
            both.weighty = 1;
        }
        both.insets.top += gap;

        super.add(comp, both);

        both.fill = GridBagConstraints.HORIZONTAL;
        both.insets.top -= gap;
        both.weighty = 0;

        left.gridy++;
        right.gridy++;
        both.gridy++;
    }

    public void addVerticalGlue(){
        double weighty = both.weighty;
        both.weighty = Integer.MAX_VALUE;
        add(Box.createVerticalBox());
        both.weighty = weighty;
    }

    public static TwoColumnPanel of(Component leftComp, Component rightComp){
        TwoColumnPanel p = new TwoColumnPanel();
        p.add(leftComp,rightComp);
        return p;
    }
}<|MERGE_RESOLUTION|>--- conflicted
+++ resolved
@@ -23,13 +23,7 @@
 import java.awt.*;
 
 /**
-<<<<<<< HEAD
  * @author Markus Fleischauer
-=======
- * @author Markus Fleischauer (markus.fleischauer@gmail.com)
- * created as part of the sirius_frontend
- * 07.10.16.
->>>>>>> a28e88cc
  */
 public class TwoColumnPanel extends JPanel {
     public  final GridBagConstraints both, left, right;
