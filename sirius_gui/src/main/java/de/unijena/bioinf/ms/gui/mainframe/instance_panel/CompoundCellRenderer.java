--- conflicted
+++ resolved
@@ -43,10 +43,7 @@
 
 public class CompoundCellRenderer extends JLabel implements ListCellRenderer<InstanceBean> {
 
-<<<<<<< HEAD
-=======
     private final SiriusGui gui;
->>>>>>> b0198ded
     private InstanceBean ec;
 
     private Color backColor, foreColor;
@@ -54,21 +51,12 @@
     private Font valueFont, compoundFont, propertyFont, statusFont;
 
     private Color selectedBackground, evenBackground, unevenBackground, selectedForeground;
-<<<<<<< HEAD
-    private Color activatedForeground, deactivatedForeground, disableBackground;
-
-    private DecimalFormat numberFormat;
-    private ImageIcon loadingGif;
-
-    public CompoundCellRenderer() {
-=======
     private Color activatedForeground;
 
     private final DecimalFormat numberFormat;
 
     public CompoundCellRenderer(@NotNull SiriusGui gui) {
         this.gui = gui;
->>>>>>> b0198ded
         this.setPreferredSize(new Dimension(210, 86));
         initColorsAndFonts();
         this.numberFormat = new DecimalFormat("#0.00");
@@ -82,17 +70,9 @@
 
         selectedBackground = UIManager.getColor("ComboBox:\"ComboBox.listRenderer\"[Selected].background");
         selectedForeground = UIManager.getColor("ComboBox:\"ComboBox.listRenderer\"[Selected].textForeground");
-<<<<<<< HEAD
-        evenBackground = UIManager.getColor("ComboBox:\"ComboBox.listRenderer\".background");
-        disableBackground = UIManager.getColor("ComboBox.background");
-        unevenBackground = new Color(213, 227, 238);
-        activatedForeground = UIManager.getColor("List.foreground");
-        deactivatedForeground = Color.GRAY;
-=======
         evenBackground = Colors.LIST_EVEN_BACKGROUND;
         unevenBackground = Colors.LIST_UNEVEN_BACKGROUND;
         activatedForeground = UIManager.getColor("List.foreground");
->>>>>>> b0198ded
     }
 
     @Override
@@ -128,11 +108,7 @@
 
         FontMetrics compoundFm = g2.getFontMetrics(this.compoundFont);
         FontMetrics propertyFm = g2.getFontMetrics(this.propertyFont);
-<<<<<<< HEAD
-        FontMetrics valueFm = g2.getFontMetrics(this.valueFont);
-=======
 //        FontMetrics valueFm = g2.getFontMetrics(this.valueFont);
->>>>>>> b0198ded
 
         g2.setColor(this.foreColor);
 
@@ -150,19 +126,6 @@
         g2.drawLine(2, 17, Math.min(maxWidth - 3, 2 + compoundLength), 17);
 
         g2.setFont(compoundFont);
-<<<<<<< HEAD
-        g2.drawString(ec.getGUIName(), 4, 13);
-
-        if (trigger) g2.setPaint(p);
-
-//		int ms1No = ec.getMs1Spectra().size();
-//		int ms2No = ec.getMs2Spectra().size();
-
-        String ionizationProp = "Ionization";
-        String focMassProp = "Precursor";
-        String rtProp = "RT";
-        String confProp = ConfidenceScore.NA(ConfidenceScore.class).shortName();
-=======
         DataQuality q = ec.getSourceFeature().getQuality();
         if (q != null) {
             getQualityIcon(q).paintIcon(this, g2, 2, 4);
@@ -179,7 +142,6 @@
         String confProp = gui.getProperties().isConfidenceViewMode(ConfidenceDisplayMode.APPROXIMATE)
                 ? ConfidenceScore.NA(ConfidenceScoreApproximate.class).shortName()
                 : ConfidenceScore.NA(ConfidenceScore.class).shortName();
->>>>>>> b0198ded
 
         g2.setFont(propertyFont);
         g2.drawString(ionizationProp, 4, 32);
@@ -194,17 +156,10 @@
                 propertyFm.stringWidth(confProp)
         ).max(Integer::compareTo).get() + 15;
 
-<<<<<<< HEAD
-        String ionValue = ec.getIonization().toString();
-        double focD = ec.getIonMass();
-        String focMass = focD > 0 ? numberFormat.format(focD) + " Da" : "unknown";
-        String rtValue = ec.getID().getRt().map(RetentionTime::getRetentionTimeInSeconds).map(s -> s / 60)
-=======
         String ionValue = ec.getIonType().toString();
         double focD = ec.getIonMass();
         String focMass = focD > 0 ? numberFormat.format(focD) + " Da" : "unknown";
         String rtValue = ec.getRT().map(RetentionTime::getRetentionTimeInSeconds).map(s -> s / 60)
->>>>>>> b0198ded
                 .map(numberFormat::format).map(i -> i + " min").orElse("N/A");
 
         g2.setFont(valueFont);
@@ -212,11 +167,7 @@
         g2.drawString(focMass, xPos, 48);
         g2.drawString(rtValue, xPos, 64);
 
-<<<<<<< HEAD
-        ec.getID().getConfidenceScore().ifPresent(confScore -> {
-=======
         ec.getConfidenceScore(gui.getProperties().getConfidenceDisplayMode()).ifPresent(confScore -> {
->>>>>>> b0198ded
             g2.setFont(propertyFont);
             String conf = confScore < 0 || Double.isNaN(confScore) ? ConfidenceScore.NA() : BigDecimal.valueOf(confScore).setScale(3, RoundingMode.HALF_UP).toString();
             g2.drawString(conf, xPos, 80);
@@ -226,8 +177,6 @@
         g2.setFont(statusFont);
         GuiUtils.drawListStatusElement(ec.isComputing(), g2, this);
     }
-<<<<<<< HEAD
-=======
 
     private static Icon getQualityIcon(@NotNull DataQuality quality) {
         switch (quality) {
@@ -242,6 +191,5 @@
         }
         return Icons.TRAFFIC_LIGHT_TINY_GRAY;
     }
->>>>>>> b0198ded
 
 }