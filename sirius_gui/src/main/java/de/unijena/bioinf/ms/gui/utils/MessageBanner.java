package de.unijena.bioinf.ms.gui.utils;

import de.unijena.bioinf.ms.gui.configs.Colors;

import javax.swing.*;

public class MessageBanner extends JLabel {
    public enum BannerType {GOOD, INFO, WARNING, ERROR}
    public MessageBanner() {
        this(null, BannerType.INFO);
    }

    public MessageBanner(String message, BannerType bannerType) {
        super(message);
        setBorder(BorderFactory.createEmptyBorder(3, GuiUtils.SMALL_GAP, 3, GuiUtils.SMALL_GAP));
        setOpaque(true);
<<<<<<< HEAD
        setBannerType(bannerType);
    }

    public void update(String message, BannerType bannerType) {
        setMessage(message);
        setBannerType(bannerType);
    }
    public void update(String message, BannerType bannerType, boolean visible) {
        update(message, bannerType);
        setVisible(visible);
    }

    public void setMessage(String message) {
        setText(message);
    }

    public void setBannerType(BannerType bannerType) {
        switch (bannerType) {
            case GOOD -> setBackground(Colors.TEXT_GOOD);
            case INFO -> setBackground(Colors.TEXT_LINK);
            case WARNING -> setBackground(Colors.TEXT_WARN);
            case ERROR -> setBackground(Colors.TEXT_ERROR);
=======
        setForeground(Colors.Themes.Light.FOREGROUND);
        switch (bannerType) {
            case GOOD -> setBackground(Colors.GOOD);
            case INFO -> setBackground(Colors.INFO);
            case WARNING -> setBackground(Colors.WARN);
            case ERROR -> setBackground(Colors.ERROR);
>>>>>>> 7a618baa
        }
    }
}<|MERGE_RESOLUTION|>--- conflicted
+++ resolved
@@ -14,7 +14,7 @@
         super(message);
         setBorder(BorderFactory.createEmptyBorder(3, GuiUtils.SMALL_GAP, 3, GuiUtils.SMALL_GAP));
         setOpaque(true);
-<<<<<<< HEAD
+        setForeground(Colors.Themes.Light.FOREGROUND);
         setBannerType(bannerType);
     }
 
@@ -33,18 +33,10 @@
 
     public void setBannerType(BannerType bannerType) {
         switch (bannerType) {
-            case GOOD -> setBackground(Colors.TEXT_GOOD);
-            case INFO -> setBackground(Colors.TEXT_LINK);
-            case WARNING -> setBackground(Colors.TEXT_WARN);
-            case ERROR -> setBackground(Colors.TEXT_ERROR);
-=======
-        setForeground(Colors.Themes.Light.FOREGROUND);
-        switch (bannerType) {
             case GOOD -> setBackground(Colors.GOOD);
             case INFO -> setBackground(Colors.INFO);
             case WARNING -> setBackground(Colors.WARN);
             case ERROR -> setBackground(Colors.ERROR);
->>>>>>> 7a618baa
         }
     }
 }