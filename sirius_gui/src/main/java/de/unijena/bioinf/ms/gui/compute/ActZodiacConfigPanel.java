--- conflicted
+++ resolved
@@ -22,12 +22,7 @@
 import de.unijena.bioinf.ms.gui.configs.Icons;
 
 public class ActZodiacConfigPanel extends ActivatableConfigPanel<ZodiacConfigPanel> {
-<<<<<<< HEAD
-    public ActZodiacConfigPanel() {
-        super("ZODIAC", Icons.NET_32, ZodiacConfigPanel::new);
-=======
     public ActZodiacConfigPanel(boolean displayAdvancedParameters) {
-        super("ZODIAC", Icons.NET_32, false, () -> new ZodiacConfigPanel(displayAdvancedParameters));
->>>>>>> df948ea8
+        super("ZODIAC", Icons.NET_32, () -> new ZodiacConfigPanel(displayAdvancedParameters));
     }
 }