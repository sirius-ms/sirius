--- conflicted
+++ resolved
@@ -229,15 +229,9 @@
         return getSourceFeature().getQuality();
     }
 
-<<<<<<< HEAD
-    public AlignedFeatureQuality getQualityReport() {
-        return withIds((pid, fid) -> getClient().features().getAlignedFeaturesQualityWithResponseSpec(pid, fid)
-                .bodyToMono(AlignedFeatureQuality.class).onErrorComplete().block());
-=======
     public AlignedFeatureQualityExperimental getQualityReport() {
         return withIds((pid, fid) -> getClient().features().getAlignedFeaturesQualityExperimentalWithResponseSpec(pid, fid)
                 .bodyToMono(AlignedFeatureQualityExperimental.class).onErrorComplete().block());
->>>>>>> 852c8b48
     }
 
     public PrecursorIonType getIonType() {
