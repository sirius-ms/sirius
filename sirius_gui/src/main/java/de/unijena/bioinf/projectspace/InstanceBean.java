/*
 *  This file is part of the SIRIUS Software for analyzing MS and MS/MS data
 *
 *  Copyright (C) 2013-2020 Kai Dührkop, Markus Fleischauer, Marcus Ludwig, Martin A. Hoffman, Fleming Kretschmer, Marvin Meusel and Sebastian Böcker,
 *  Chair of Bioinformatics, Friedrich-Schiller University.
 *
 *  This program is free software; you can redistribute it and/or
 *  modify it under the terms of the GNU Affero General Public License
 *  as published by the Free Software Foundation; either
 *  version 3 of the License, or (at your option) any later version.
 *
 *  This program is distributed in the hope that it will be useful,
 *  but WITHOUT ANY WARRANTY; without even the implied warranty of
 *  MERCHANTABILITY or FITNESS FOR A PARTICULAR PURPOSE.  See the GNU
 *  Affero General Public License for more details.
 *
 *  You should have received a copy of the GNU Affero General Public License along with SIRIUS.  If not, see <https://www.gnu.org/licenses/agpl-3.0.txt>
 */

package de.unijena.bioinf.projectspace;

import de.unijena.bioinf.ChemistryBase.chem.MolecularFormula;
import de.unijena.bioinf.ChemistryBase.chem.PrecursorIonType;
import de.unijena.bioinf.ChemistryBase.chem.RetentionTime;
import de.unijena.bioinf.ChemistryBase.ms.MutableMs2Experiment;
import de.unijena.bioinf.ms.frontend.core.SiriusPCS;
import de.unijena.bioinf.ms.gui.fingerid.FingerprintCandidateBean;
import de.unijena.bioinf.ms.nightsky.sdk.NightSkyClient;
import de.unijena.bioinf.ms.nightsky.sdk.model.*;
import de.unijena.bioinf.sse.DataObjectEvents;
import org.jetbrains.annotations.NotNull;
import org.jetbrains.annotations.Nullable;
import org.slf4j.LoggerFactory;

import java.beans.PropertyChangeEvent;
import java.beans.PropertyChangeListener;
import java.util.*;
import java.util.function.BiFunction;
import java.util.function.Consumer;
import java.util.stream.Stream;

import static de.unijena.bioinf.projectspace.FormulaResultBean.ensureDefaultOptFields;

/**
 * This is the wrapper for the Instance class to interact with the gui
 * elements. It uses a special property change support that executes the events
 * in the EDT. So you can change all fields from any thread, the gui will still
 * be updated in the EDT. Some operations may NOT be Thread save, so you may have
 * to care about Synchronization.
 */
public class InstanceBean implements SiriusPCS {
    private final MutableHiddenChangeSupport pcs = new MutableHiddenChangeSupport(this, true);
    private final String featureId;
    private AlignedFeature sourceFeature;
    private MsData msData;

    @NotNull
    private final GuiProjectManager projectManager;

    @Override
    public HiddenChangeSupport pcs() {
        return pcs;
    }

    //Project-space listener
    private final PropertyChangeListener listener;

    private SpectralSearchResultBean spectralBean = null;


    //todo best hit property change is needed.
    // e.g. if the scoring changes from sirius to zodiac

    //todo make compute state nice
    //todo we may nee background loading tasks for retriving informaion from project space

    //todo som unregister listener stategy

    public InstanceBean(@NotNull AlignedFeature sourceFeature, @NotNull GuiProjectManager projectManager) {
        this(sourceFeature.getAlignedFeatureId(), sourceFeature, projectManager);
    }

    public InstanceBean(@NotNull String featureId, @NotNull GuiProjectManager projectManager) {
        this(featureId, null, projectManager);
    }

    public InstanceBean(@NotNull String featureId, @Nullable AlignedFeature sourceFeature, @NotNull GuiProjectManager projectManager) {
        this.featureId = featureId;
        this.sourceFeature = sourceFeature;
        this.projectManager = projectManager;

        if (sourceFeature != null)
            assert sourceFeature.getAlignedFeatureId().equals(featureId);
        this.listener = new PropertyChangeListener() {
            @Override
            public void propertyChange(PropertyChangeEvent evt) {
                DataObjectEvents.toDataObjectEventData(evt.getNewValue(), ProjectChangeEvent.class)
                        .ifPresent(pce -> {
                            if (getFeatureId().equals(pce.getFeaturedId())) {
                                switch (pce.getEventType()) {
                                    case FEATURE_UPDATED -> {
                                        InstanceBean.this.sourceFeature = null;
                                        InstanceBean.this.msData = null;
                                        pcs.firePropertyChange("instance.updated", null, pce);
                                    }
                                    case RESULT_CREATED ->
                                            pcs.firePropertyChange("instance.createFormulaResult", null, pce);
                                    case RESULT_DELETED ->
                                            pcs.firePropertyChange("instance.deleteFormulaResult", null, pce);
                                    case RESULT_UPDATED -> //todo nightsky: do we need this event here or just on formula level?
                                            pcs.firePropertyChange("instance.updateFormulaResult." + pce.getFormulaId(), null, pce);
                                }
                            } else {
                                LoggerFactory.getLogger(getClass()).warn("Event delegated with wrong feature id! Id is {} instead of {}!", pce.getFeaturedId(), getFeatureId());
                            }
                        });
            }
        };
    }

    public void registerProjectSpaceListener() {
        projectManager.pcs.addPropertyChangeListener("project.updateInstance." + getFeatureId(), listener);
    }

    public void unregisterProjectSpaceListener() {
        projectManager.pcs.removePropertyChangeListener("project.updateInstance." + getFeatureId(), listener);
    }

    public NightSkyClient getClient() {
        return getProjectManager().getClient();
    }

    public GuiProjectManager getProjectManager() {
        return projectManager;
    }

    @NotNull
    private AlignedFeature getSourceFeature(AlignedFeatureOptField... optFields) {
        return getSourceFeature(List.of(optFields));
    }

    @NotNull
    private Optional<AlignedFeature> sourceFeature() {
        return Optional.ofNullable(sourceFeature);
    }

    @NotNull
    public AlignedFeature getSourceFeature(@Nullable List<AlignedFeatureOptField> optFields) {
        //we always load top annotations because it contains mandatory information for the SIRIUS GUI
        List<AlignedFeatureOptField> of = (optFields != null && !optFields.isEmpty() && !optFields.equals(List.of(AlignedFeatureOptField.NONE))
                ? Stream.concat(optFields.stream(), Stream.of(AlignedFeatureOptField.TOPANNOTATIONS)).distinct().toList()
                : List.of(AlignedFeatureOptField.TOPANNOTATIONS));

        // we update every time here since we do not know which optional fields are already loaded.
        if (sourceFeature == null || !of.equals(List.of(AlignedFeatureOptField.TOPANNOTATIONS)))
            sourceFeature = withIds((pid, fid) ->
                    getClient().features().getAlignedFeature(pid, fid, of));

        return sourceFeature;
    }

    public String getFeatureId() {
        return featureId;
    }

    public long getIndex() {
        return getSourceFeature().getIndex();
    }

    public String getName() {
        return getSourceFeature().getName(); //todo nightsky: check if this is the correct name
    }

    public String getGUIName() {
        return getName() + " (" + getFeatureId() + ")";
    }

    public PrecursorIonType getIonization() {
        if (getSourceFeature().getIonType() == null)
            return null;
        return PrecursorIonType.fromString(getSourceFeature().getIonType());
    }

    public double getIonMass() {
        return getSourceFeature().getIonMass();
    }


    public boolean isComputing() {
        return getSourceFeature().isComputing();
    }

<<<<<<< HEAD
    public Optional<RetentionTime> getRT() {
        @NotNull AlignedFeature f = getSourceFeature();
        if (f.getRtStartSeconds() != null && f.getRtEndSeconds() != null) {
            return Optional.of(new RetentionTime(f.getRtStartSeconds(), f.getRtEndSeconds()));
        } else if (f.getRtStartSeconds() != null) {
            return Optional.of(new RetentionTime(f.getRtStartSeconds()));
        } else if (f.getRtEndSeconds() != null) {
            return Optional.of(new RetentionTime(f.getRtEndSeconds()));
        }

        return Optional.empty();
=======
    public PrecursorIonType getIonType() {
        return getID().getIonType().orElseGet(() -> getMutableExperiment().getPrecursorIonType());
>>>>>>> df948ea8
    }

    public Optional<FormulaResultBean> getFormulaAnnotationAsBean() {
        return getFormulaAnnotation().map(fc -> new FormulaResultBean(fc, this));
    }

    public Optional<FormulaCandidate> getFormulaAnnotation() {
        return Optional.ofNullable(getSourceFeature().getTopAnnotations().getFormulaAnnotation());
    }

    public Optional<StructureCandidateScored> getStructureAnnotation() {
        return Optional.ofNullable(getSourceFeature().getTopAnnotations().getStructureAnnotation());
    }

    public Optional<Double> getConfidenceScoreDefault() {
        return getStructureAnnotation().map(StructureCandidateScored::getConfidenceExactMatch);
    }

    public List<FormulaResultBean> getFormulaCandidates() {
        return withIds((pid, fid) -> getClient().features()
                .getFormulaCandidates(pid, fid, 0, Integer.MAX_VALUE, null, null, SearchQueryType.LUCENE, ensureDefaultOptFields(null)))
                .getContent().stream()
                .map(formulaCandidate -> new FormulaResultBean(formulaCandidate, this))
                .toList();
    }

    public PageStructureCandidateFormula getStructureCandidates(int topK) {
        return getStructureCandidates(0, topK);
    }

    public PageStructureCandidateFormula getStructureCandidates(int pageNum, int pageSize) {
        return withIds((pid, fid) -> getClient().features().getStructureCandidates(pid, fid, pageNum, pageSize, null, null, SearchQueryType.LUCENE, List.of(StructureCandidateOptField.DBLINKS)));

    }


    public MsData getMsData() {
        if (msData == null) {
            msData = sourceFeature().map(AlignedFeature::getMsData)
                    .orElse(withIds((pid, fid) -> getClient().features().getMsData(pid, getFeatureId())));
        }

        return msData;
    }

    public Optional<SpectralSearchResultBean> getSpectralSearchResults() {
        throw new UnsupportedOperationException("Implement modification features in nightsky api");
//        CompoundContainer container = loadCompoundContainer(SpectralSearchResult.class);
//        Optional<SpectralSearchResult> result = container.getAnnotation(SpectralSearchResult.class);
//        return result.map(SpectralSearchResultBean::new);
    }


    //todo nightsky reenable setter

    private <R> R withIds(BiFunction<String, String, R> doWithClient) {
        return doWithClient.apply(projectManager.getProjectId(), getFeatureId());
    }

    public Setter set() {
        throw new UnsupportedOperationException("Implement modification features in nightsky api");
    }

    public class Setter {
        private List<Consumer<MutableMs2Experiment>> mods = new ArrayList<>();

        private Setter() {
        }

        // this is all MSExperiment update stuff. We listen to experiment changes on the project-space.
        // so calling updateExperiemnt will result in a EDT property change event if it was successful
        public Setter setName(final String name) {
            //todo nightsky
            throw new UnsupportedOperationException("Implement modification features in nightsky api");
            /*
            mods.add((exp) -> {
                if (projectSpace().renameCompound(getID(), name, (idx) -> spaceManager.namingScheme.apply(idx, name)))
                    exp.setName(name);
            });
            return this;*/
        }

<<<<<<< HEAD
        public Setter setIonization(final PrecursorIonType ionization) {

            mods.add((exp) -> exp.setPrecursorIonType(ionization));
=======
        public Setter setIonType(final PrecursorIonType ionType) {
            mods.add((exp) -> exp.setPrecursorIonType(ionType));
>>>>>>> df948ea8
            return this;
        }

        public Setter setIonMass(final double ionMass) {
            mods.add((exp) -> exp.setIonMass(ionMass));
            return this;
        }

        public Setter setMolecularFormula(final MolecularFormula formula) {
            mods.add((exp) -> exp.setMolecularFormula(formula));
            return this;
        }

        public void apply() {
            throw new UnsupportedOperationException("Implement modification features in nightsky api");
            //todo nightsky
            /*final MutableMs2Experiment exp = getMutableExperiment();
            for (Consumer<MutableMs2Experiment> mod : mods)
                mod.accept(exp);
            updateExperiment();*/
        }
    }
}<|MERGE_RESOLUTION|>--- conflicted
+++ resolved
@@ -175,7 +175,7 @@
         return getName() + " (" + getFeatureId() + ")";
     }
 
-    public PrecursorIonType getIonization() {
+    public PrecursorIonType getIonType() {
         if (getSourceFeature().getIonType() == null)
             return null;
         return PrecursorIonType.fromString(getSourceFeature().getIonType());
@@ -190,7 +190,6 @@
         return getSourceFeature().isComputing();
     }
 
-<<<<<<< HEAD
     public Optional<RetentionTime> getRT() {
         @NotNull AlignedFeature f = getSourceFeature();
         if (f.getRtStartSeconds() != null && f.getRtEndSeconds() != null) {
@@ -202,10 +201,6 @@
         }
 
         return Optional.empty();
-=======
-    public PrecursorIonType getIonType() {
-        return getID().getIonType().orElseGet(() -> getMutableExperiment().getPrecursorIonType());
->>>>>>> df948ea8
     }
 
     public Optional<FormulaResultBean> getFormulaAnnotationAsBean() {
@@ -288,14 +283,9 @@
             return this;*/
         }
 
-<<<<<<< HEAD
-        public Setter setIonization(final PrecursorIonType ionization) {
-
-            mods.add((exp) -> exp.setPrecursorIonType(ionization));
-=======
         public Setter setIonType(final PrecursorIonType ionType) {
+
             mods.add((exp) -> exp.setPrecursorIonType(ionType));
->>>>>>> df948ea8
             return this;
         }
 
