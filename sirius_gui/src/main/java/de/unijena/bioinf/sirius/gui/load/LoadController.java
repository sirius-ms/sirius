package de.unijena.bioinf.sirius.gui.load;

import ca.odell.glazedlists.BasicEventList;
import ca.odell.glazedlists.swing.GlazedListsSwing;
import de.unijena.bioinf.ChemistryBase.chem.PrecursorIonType;
import de.unijena.bioinf.ChemistryBase.ms.*;
import de.unijena.bioinf.ChemistryBase.ms.utils.SimpleSpectrum;
<<<<<<< HEAD
import de.unijena.bioinf.babelms.CloseableIterator;
import de.unijena.bioinf.babelms.MsExperimentParser;
=======
>>>>>>> 3994084b
import de.unijena.bioinf.fingerid.storage.ConfigStorage;
import de.unijena.bioinf.myxo.io.spectrum.CSVFormatReader;
import de.unijena.bioinf.sirius.gui.dialogs.ErrorListDialog;
import de.unijena.bioinf.sirius.gui.dialogs.ExceptionDialog;
import de.unijena.bioinf.sirius.gui.filefilter.SupportedDataFormatsFilter;
<<<<<<< HEAD
import de.unijena.bioinf.sirius.gui.io.DataFormat;
import de.unijena.bioinf.sirius.gui.io.DataFormatIdentifier;
import de.unijena.bioinf.sirius.gui.structure.CSVToSpectrumConverter;
import de.unijena.bioinf.sirius.gui.structure.ExperimentContainer;
import de.unijena.bioinf.sirius.gui.structure.ReturnValue;
=======
import de.unijena.bioinf.sirius.gui.mainframe.BatchImportDialog;
import de.unijena.bioinf.sirius.gui.mainframe.FileImportDialog;
import de.unijena.bioinf.sirius.gui.structure.CSVToSpectrumConverter;
import de.unijena.bioinf.sirius.gui.structure.ExperimentContainer;
import de.unijena.bioinf.sirius.gui.structure.ReturnValue;
import de.unijena.bioinf.sirius.gui.structure.SpectrumContainer;
>>>>>>> 3994084b
import gnu.trove.list.array.TDoubleArrayList;

import javax.swing.*;
import java.io.File;
import java.net.URL;
import java.util.ArrayList;
import java.util.Arrays;
import java.util.HashMap;
import java.util.List;
<<<<<<< HEAD
import java.util.Map;

public class LoadController implements LoadDialogListener {
    LoadDialog loadDialog;

    private ExperimentContainer inputExp;

    Map<Spectrum<?>, MutableMs2Spectrum> spectra = new HashMap<>();
    private Spectrum<?> ms1 = null;

    private String name;
    private double parentMass;
    private PrecursorIonType ionization;
    private URL source;

    private ConfigStorage config;

    private JFrame owner;

    public LoadController(JFrame owner, ExperimentContainer exp, ConfigStorage config) {
        this.owner = owner;

        this.config = config;
        inputExp = exp;
        loadDialog = new DefaultLoadDialog(owner);

        if (inputExp != null) {
            if (exp.getIonization() != null) {
                setIonization(exp.getIonization());
                loadDialog.ionizationChanged(this.ionization);
            }
            if (!Double.isNaN(exp.getDataFocusedMass()) && exp.getDataFocusedMass() > 0) {
                setParentMass(exp.getDataFocusedMass());
                loadDialog.parentMassChanged(this.parentMass);
            }

            experimentNameChanged(exp.getName());

            //todo i think this is always only on ms1
            boolean first = true;
            for (Spectrum<? extends Peak> spectrum : inputExp.getMs1Spectra()) {
                addToSpectra(spectrum);
                if (first) {
                    ms1 = spectrum;
                    first = false;
                }
            }

            for (Spectrum<? extends Peak> spectrum : inputExp.getMs2Spectra()) {
                addToSpectra(spectrum);
            }
        } else {
            spectra.clear();
            setParentMass(-1);
            setIonization(PrecursorIonType.unknown(1));
            experimentNameChanged("");
            source = null;
        }

        loadDialog.addLoadDialogListener(this);
    }

    public LoadController(JFrame owner, ConfigStorage config) {
        this(owner, null, config);
    }

    public void showDialog() {
        loadDialog.showDialog();
    }

    //this is basically som prpety change like thing for the marvin stuff
    private Spectrum<?> addToSpectra(Spectrum<?> sp) {
        if (sp.getMsLevel() == 1) {
            if (ms1 != null) {
                sp = new MutableMs2Spectrum(sp);
                ((MutableMs2Spectrum) sp).setMsLevel(2);
            } else {
                ms1 = sp;
            }
        }

        spectra.putIfAbsent(sp, null);
        loadDialog.spectraAdded(sp);
        return sp;
    }

    private void removeFromSpectra(final Spectrum<?> sp) {
        spectra.remove(sp);
        loadDialog.spectraRemoved(sp);
    }

    private MutableMs2Spectrum getModifiableSpectrum(final Spectrum<?> sp) {
        MutableMs2Spectrum mod = spectra.get(sp);
        if (mod == null) {
            mod = new MutableMs2Spectrum(sp);
            spectra.put(sp, mod);
        }
        return mod;
    }

    @Override
    public void addSpectra() {
        JFileChooser chooser = new JFileChooser(config.getDefaultLoadDialogPath());
        chooser.setFileSelectionMode(JFileChooser.FILES_ONLY);
        chooser.setMultiSelectionEnabled(true);
        chooser.addChoosableFileFilter(new SupportedDataFormatsFilter());
        chooser.setAcceptAllFileFilterUsed(false);
        int returnVal = chooser.showOpenDialog((JDialog) loadDialog);
        if (returnVal == JFileChooser.APPROVE_OPTION) {

            File[] files = chooser.getSelectedFiles();

            //setzt Pfad
            config.setDefaultLoadDialogPath(files[0].getParentFile());

            //untersuche die Dateitypen und schaue ob CSV vorhanden, wenn vorhanden behandelte alle CSVs auf
            //gleiche Weise

            importSpectra(files);
        }
    }

    private void importSpectra(File[] files) {

        DataFormatIdentifier dfi = new DataFormatIdentifier();
        List<File> csvFiles = new ArrayList<>();
        List<File> msFiles = new ArrayList<>();
        List<File> mgfFiles = new ArrayList<>();
//		File firstCSV = null;
        for (File file : files) {
            DataFormat df = dfi.identifyFormat(file);
            if (df == DataFormat.CSV) {
                csvFiles.add(file);
            } else if (df == DataFormat.JenaMS) {
                msFiles.add(file);
            } else if (df == DataFormat.MGF) {
                mgfFiles.add(file);
            }
        }

        importSpectra(csvFiles, msFiles, mgfFiles);
    }


    private void importSpectra(List<File> csvFiles, List<File> msFiles, List<File> mgfFiles) {

        List<String> errorStorage = new ArrayList<>();

        CSVDialogReturnContainer cont = null;
        CSVFormatReader csvReader = new CSVFormatReader();

        if (csvFiles.size() > 0) {

            HashMap<Integer, List<List<TDoubleArrayList>>> columnNumberToData = new HashMap<>();

            for (File file : csvFiles) {
                try {
                    List<TDoubleArrayList> data = csvReader.readCSV(file);
                    Integer key = data.get(0).size();
                    if (columnNumberToData.containsKey(key)) {
                        columnNumberToData.get(key).add(data);
                    } else {
                        List<List<TDoubleArrayList>> list = new ArrayList<>();
                        list.add(data);
                        columnNumberToData.put(key, list);
                    }
                } catch (Exception e) {
                    errorStorage.add(file.getName() + ": Invalid file format.");
                }
            }

            if (columnNumberToData.size() > 0) {
                for (Integer key : columnNumberToData.keySet()) {
                    List<List<TDoubleArrayList>> list = columnNumberToData.get(key);
                    if (list.size() == 1) {
                        CSVDialog diag = new CSVDialog((JDialog) loadDialog, list.get(0), false);
                        if (diag.getReturnValue() == ReturnValue.Success) {
                            cont = diag.getResults();
                            CSVToSpectrumConverter conv = new CSVToSpectrumConverter();
                            Spectrum<?> sp = conv.convertCSVToSpectrum(list.get(0), cont);
                            addToSpectra(sp);
                        } else {
                            return; //breche ab
                        }
                    } else {
                        CSVDialog diag = new CSVDialog((JDialog) loadDialog, list.get(0), true);
                        if (diag.getReturnValue() == ReturnValue.Success) {
                            cont = diag.getResults();
                            cont.setMaxEnergy(-1);
                            cont.setMinEnergy(-1);
                            cont.setMsLevel(2);

                            for (List<TDoubleArrayList> data : list) {
                                CSVToSpectrumConverter conv = new CSVToSpectrumConverter();
                                Spectrum<?> sp = conv.convertCSVToSpectrum(data, cont);
                                addToSpectra(sp);
                                loadDialog.spectraAdded(sp);
                            }
                        }
                    }
                }
            }
        }


        final MsExperimentParser parser = new MsExperimentParser();

        if (msFiles.size() > 0) {
            for (File file : msFiles) {
                try (CloseableIterator<Ms2Experiment> iter = parser.getParser(file).parseFromFileIterator(file)) {
                    while (iter.hasNext()) {
                        importExperimentContainer(new ExperimentContainer(iter.next()), errorStorage);
                    }
                } catch (Exception e) {
                    errorStorage.add(file.getName() + ": Invalid file format.");
                    continue;
                }
            }
        }

        if (mgfFiles.size() > 0) {
            for (File file : mgfFiles) {
                try (CloseableIterator<Ms2Experiment> iter = parser.getParser(file).parseFromFileIterator(file)) {
                    while (iter.hasNext()) {
                        importExperimentContainer(new ExperimentContainer(iter.next()), errorStorage);
                    }
                } catch (Exception e) {
                    String m = file.getName() + ": Invalid file format.";
                    LoggerFactory.getLogger(this.getClass()).error(m, e);
                    errorStorage.add(m);
                    continue;
                }
            }
        }

        if (errorStorage.size() > 1) {
            ErrorListDialog elDiag = new ErrorListDialog(this.owner, errorStorage);
        } else if (errorStorage.size() == 1) {
            ExceptionDialog eDiag = new ExceptionDialog(this.owner, errorStorage.get(0));
        }

    }

    public void importExperimentContainer(ExperimentContainer ec, List<String> errorStorage) {
        source = ec.getSource();

        if (ionization.isIonizationUnknown() && ec.getIonization() != null && !ec.getIonization().isIonizationUnknown()) {
            setIonization(ec.getIonization());
            loadDialog.ionizationChanged(ec.getIonization());
        }

        if (!Double.isNaN(ec.getDataFocusedMass()) && ec.getDataFocusedMass() > 0 && parentMass < 0) {
            setParentMass(ec.getDataFocusedMass());
            loadDialog.parentMassChanged(ec.getDataFocusedMass());
        }

        if (name == null || name.isEmpty())
            experimentNameChanged(ec.getName());


        double ecFM = ec.getDataFocusedMass();
        if (parentMass <= 0 && ecFM > 0) {
            setParentMass(ecFM);
        }

        if (ec.getMs1Spectra().size() > 0) {
            SimpleSpectrum ms1 = ec.getMs1Spectra().get(0);
            if (ms1 != null) {
                addToSpectra(ms1);
            }
        }

        for (MutableMs2Spectrum sp : ec.getMs2Spectra()) {
=======
import java.util.stream.Collectors;

public class LoadController implements LoadDialogListener {
    private final ConfigStorage config;
    private final JFrame owner;
    private DefaultLoadDialog loadDialog;

    private ExperimentContainer expToModify;
    private URL source;

    private final BasicEventList<SpectrumContainer> spectra;


    public LoadController(JFrame owner, ExperimentContainer exp, ConfigStorage config) {
        this.owner = owner;
        this.config = config;

        expToModify = exp;

        if (expToModify != null) {
            spectra = new BasicEventList<>(expToModify.getMs1Spectra().size() + expToModify.getMs2Spectra().size());
            loadDialog = new DefaultLoadDialog(owner, GlazedListsSwing.eventListModel(spectra));


            loadDialog.ionizationChanged(exp.getIonization() != null ? exp.getIonization() : PrecursorIonType.unknown(1));

            if (!Double.isNaN(exp.getIonMass()) && exp.getIonMass() > 0) {
                loadDialog.parentMassChanged(exp.getIonMass());
            }

            loadDialog.experimentNameChanged(exp.getName());

            for (Spectrum<? extends Peak> spectrum : expToModify.getMs1Spectra()) {
                addToSpectra(spectrum);
            }

            for (Spectrum<? extends Peak> spectrum : expToModify.getMs2Spectra()) {
                addToSpectra(spectrum);
            }
        } else {
            spectra = new BasicEventList<>();
            loadDialog = new DefaultLoadDialog(owner, GlazedListsSwing.eventListModel(spectra));
            loadDialog.parentMassChanged(-1);
            loadDialog.ionizationChanged(PrecursorIonType.unknown(1));
            loadDialog.experimentNameChanged("");
            source = null;
        }

        loadDialog.addLoadDialogListener(this);
    }

    public LoadController(JFrame owner, ConfigStorage config) {
        this(owner, null, config);
    }

    public void showDialog() {
        loadDialog.showDialog();
    }

    private void addToSpectra(Spectrum<?>... sps) {
        spectra.addAll(Arrays.stream(sps).map(SpectrumContainer::new).collect(Collectors.toList()));
    }

    @Override
    public void addSpectra() {
        JFileChooser chooser = new JFileChooser(config.getDefaultLoadDialogPath());
        chooser.setFileSelectionMode(JFileChooser.FILES_ONLY);
        chooser.setMultiSelectionEnabled(true);
        chooser.addChoosableFileFilter(new SupportedDataFormatsFilter());
        chooser.setAcceptAllFileFilterUsed(false);
        int returnVal = chooser.showOpenDialog((JDialog) loadDialog);
        if (returnVal == JFileChooser.APPROVE_OPTION) {
            File[] files = chooser.getSelectedFiles();
            //setzt Pfad
            config.setDefaultLoadDialogPath(files[0].getParentFile());

            //untersuche die Dateitypen und schaue ob CSV vorhanden, wenn vorhanden behandelte alle CSVs auf
            //gleiche Weise
            importSpectra(Arrays.asList(files));
        }
    }

    private void importSpectra(List<File> files) {
        FileImportDialog idi = new FileImportDialog(owner, files);
        importSpectra(idi.getCSVFiles(), idi.getMSFiles(), idi.getMGFFiles());
    }


    private void importSpectra(List<File> csvFiles, List<File> msFiles, List<File> mgfFiles) {
        List<String> errorStorage = new ArrayList<>();

        //csv import
        if (csvFiles.size() > 0) {
            CSVDialogReturnContainer cont = null;
            CSVFormatReader csvReader = new CSVFormatReader();

            HashMap<Integer, List<List<TDoubleArrayList>>> columnNumberToData = new HashMap<>();

            for (File file : csvFiles) {
                try {
                    List<TDoubleArrayList> data = csvReader.readCSV(file);
                    Integer key = data.get(0).size();
                    if (columnNumberToData.containsKey(key)) {
                        columnNumberToData.get(key).add(data);
                    } else {
                        List<List<TDoubleArrayList>> list = new ArrayList<>();
                        list.add(data);
                        columnNumberToData.put(key, list);
                    }
                } catch (Exception e) {
                    errorStorage.add(file.getName() + ": Invalid file format.");
                }
            }

            if (columnNumberToData.size() > 0) {
                for (Integer key : columnNumberToData.keySet()) {
                    List<List<TDoubleArrayList>> list = columnNumberToData.get(key);
                    if (list.size() == 1) {
                        CSVDialog diag = new CSVDialog((JDialog) loadDialog, list.get(0), false);
                        if (diag.getReturnValue() == ReturnValue.Success) {
                            cont = diag.getResults();
                            CSVToSpectrumConverter conv = new CSVToSpectrumConverter();
                            Spectrum<?> sp = conv.convertCSVToSpectrum(list.get(0), cont);
                            addToSpectra(sp);
                        } else {
                            return; //breche ab
                        }
                    } else {
                        CSVDialog diag = new CSVDialog((JDialog) loadDialog, list.get(0), true);
                        if (diag.getReturnValue() == ReturnValue.Success) {
                            cont = diag.getResults();
                            cont.setMaxEnergy(-1);
                            cont.setMinEnergy(-1);
                            cont.setMsLevel(2);

                            for (List<TDoubleArrayList> data : list) {
                                CSVToSpectrumConverter conv = new CSVToSpectrumConverter();
                                Spectrum<?> sp = conv.convertCSVToSpectrum(data, cont);
                                addToSpectra(sp);
                            }
                        }
                    }
                }
            }
        }

        BatchImportDialog batchImportDialog = new BatchImportDialog(loadDialog);
        batchImportDialog.start(msFiles, mgfFiles);
        errorStorage.addAll(batchImportDialog.getErrors());

        //todo backround?
        for (Ms2Experiment exp : batchImportDialog.getResults()) {
            importExperiment(exp);
        }


        if (errorStorage.size() > 1) {
            ErrorListDialog elDiag = new ErrorListDialog(this.owner, errorStorage);
        } else if (errorStorage.size() == 1) {
            ExceptionDialog eDiag = new ExceptionDialog(this.owner, errorStorage.get(0));
        }

    }

    //this imports an merges the experiments
    private void importExperiment(Ms2Experiment experiment) {
        source = experiment.getSource();

        if (loadDialog.getIonization().isIonizationUnknown() && experiment.getPrecursorIonType() != null && !experiment.getPrecursorIonType().isIonizationUnknown())
            loadDialog.ionizationChanged(experiment.getPrecursorIonType());

        final String name = loadDialog.getExperimentName();
        if (name == null || name.isEmpty())
            loadDialog.experimentNameChanged(experiment.getName());

        if (loadDialog.getParentMass() < 0 && experiment.getIonMass() > 0)
            loadDialog.parentMassChanged(experiment.getIonMass());

        for (Spectrum<Peak> sp : experiment.getMs1Spectra()) {
            addToSpectra(sp);
        }

        for (Ms2Spectrum<Peak> sp : experiment.getMs2Spectra()) {
>>>>>>> 3994084b
            addToSpectra(sp);
        }
    }

    public ExperimentContainer getExperiment() {
<<<<<<< HEAD
        return inputExp;
    }


    @Override
    public void removeSpectrum(Spectrum<?> sp) {
        removeFromSpectra(sp);

        if (spectra.isEmpty()) {
            setParentMass(-1);
            setIonization(PrecursorIonType.unknown(1));
            experimentNameChanged("");
            this.loadDialog.experimentNameChanged("");
=======
        return expToModify;
    }


    //todo maybe in backround, will freeze the gui for many spectra
    @Override
    public void removeSpectra(List<SpectrumContainer> sps) {
        spectra.removeAll(sps);

        if (spectra.isEmpty()) {
            loadDialog.parentMassChanged(-1);
            loadDialog.ionizationChanged(PrecursorIonType.unknown(1));
            loadDialog.experimentNameChanged("");
>>>>>>> 3994084b
        }
    }

    @Override
<<<<<<< HEAD
    public void abortProcess() {
        //nothing to do here
    }

    @Override
    public void completeProcess() {
        if (!spectra.isEmpty()) {
            if (inputExp == null) {
                inputExp = new ExperimentContainer(new MutableMs2Experiment());
            } else {
                inputExp.getMs2Experiment().getMs1Spectra().clear();
                inputExp.getMs2Experiment().getMs2Spectra().clear();
            }

            //add spectra
            for (Map.Entry<Spectrum<?>, MutableMs2Spectrum> e : spectra.entrySet()) {
                if (e.getValue() != null) {
                    if (e.getKey().getMsLevel() == 1)
                        inputExp.getMs2Experiment().getMs1Spectra().add(new SimpleSpectrum(e.getValue()));
                    else
                        inputExp.getMs2Experiment().getMs2Spectra().add(e.getValue());
                } else {
                    if (e.getKey().getMsLevel() == 1)
                        inputExp.getMs2Experiment().getMs1Spectra().add((SimpleSpectrum) e.getKey());
                    else
                        inputExp.getMs2Experiment().getMs2Spectra().add((MutableMs2Spectrum) e.getKey());
                }
            }

            inputExp.setIonization(ionization);
            inputExp.setSelectedFocusedMass(parentMass);
            inputExp.setName(name);
            inputExp.getMs2Experiment().setSource(source);
=======
    public void completeProcess() {
        if (!spectra.isEmpty()) {
            if (expToModify == null) {
                expToModify = new ExperimentContainer(new MutableMs2Experiment());
            } else {
                expToModify.getMs2Experiment().getMs1Spectra().clear();
                expToModify.getMs2Experiment().getMs2Spectra().clear();
            }

            //add spectra
            for (SpectrumContainer container : spectra) {
                Spectrum<?> spectrum = container.getSpectrum(); // this return already the modified version if one exists
                if (spectrum.getMsLevel() == 1) {
                    if (container.isModified())
                        expToModify.getMs2Experiment().getMs1Spectra().add(new SimpleSpectrum(spectrum));
                    else
                        expToModify.getMs2Experiment().getMs1Spectra().add((SimpleSpectrum) spectrum);
                } else {
                    expToModify.getMs2Experiment().getMs2Spectra().add((MutableMs2Spectrum) spectrum);
                }
            }

            expToModify.setIonization(loadDialog.getIonization());
            expToModify.setIonMass(loadDialog.getParentMass());
            expToModify.setName(loadDialog.getExperimentName());
            expToModify.getMs2Experiment().setSource(source);
>>>>>>> 3994084b
        }
    }

    @Override
<<<<<<< HEAD
    public void changeCollisionEnergy(Spectrum<?> sp) {
=======
    public void changeCollisionEnergy(SpectrumContainer container) {
        Spectrum sp = container.getSpectrum();
>>>>>>> 3994084b
        double oldMin, oldMax;
        if (sp.getCollisionEnergy() == null) {
            oldMin = 0;
            oldMax = 0;
        } else {
            oldMin = sp.getCollisionEnergy().getMinEnergy();
            oldMax = sp.getCollisionEnergy().getMaxEnergy();
        }

        CollisionEnergyDialog ced = new CollisionEnergyDialog((JDialog) loadDialog, oldMin, oldMax);
        if (ced.getReturnValue() == ReturnValue.Success) {
            double newMin = ced.getMinCollisionEnergy();
            double newMax = ced.getMaxCollisionEnergy();
            if (oldMin != newMin || oldMax != newMax) {
<<<<<<< HEAD
                getModifiableSpectrum(sp).setCollisionEnergy(new CollisionEnergy(newMin, newMax));
                loadDialog.newCollisionEnergy(sp);
=======
                container.getModifiableSpectrum().setCollisionEnergy(new CollisionEnergy(newMin, newMax));
                loadDialog.newCollisionEnergy(container);
>>>>>>> 3994084b
            }
        }
    }

    @Override
<<<<<<< HEAD
    public void changeMSLevel(final Spectrum<?> sp, int msLevel) {
        if (sp.getMsLevel() == msLevel) {
            return;
        }

        MutableMs2Spectrum mod = getModifiableSpectrum(sp);
        mod.setMsLevel(msLevel);

        if (msLevel == 1) {
            if (ms1 == null) {
                ms1 = sp;
            } else {
                MutableMs2Spectrum oldMS1 = getModifiableSpectrum(ms1);
                oldMS1.setMsLevel(2);
                loadDialog.msLevelChanged(oldMS1);
            }
        }
        loadDialog.msLevelChanged(sp);
    }

    @Override
    public void experimentNameChanged(String name) {
        if (name != null) {
            this.name = name;
            loadDialog.experimentNameChanged(this.name);
        }
    }

    @Override
    public void setParentMass(double mz) {
        this.parentMass = mz;
    }

    @Override
    public void setIonization(PrecursorIonType ionType) {
        this.ionization = ionType;
    }


    @Override
    public void addSpectra(List<File> files) {
        File[] fileArr = new File[files.size()];
        importSpectra(files.toArray(fileArr));

=======
    public void changeMSLevel(final SpectrumContainer container, int msLevel) {
        //indentity chekc already done before listener call
        MutableMs2Spectrum mod = container.getModifiableSpectrum();
        mod.setMsLevel(msLevel);
        loadDialog.msLevelChanged(container);
    }

    @Override
    public void addSpectra(List<File> files) {
        importSpectra(files);
>>>>>>> 3994084b
    }

    public void addSpectra(List<File> csvFiles, List<File> msFiles, List<File> mgfFiles) {
        importSpectra(csvFiles, msFiles, mgfFiles);
    }

}<|MERGE_RESOLUTION|>--- conflicted
+++ resolved
@@ -5,30 +5,17 @@
 import de.unijena.bioinf.ChemistryBase.chem.PrecursorIonType;
 import de.unijena.bioinf.ChemistryBase.ms.*;
 import de.unijena.bioinf.ChemistryBase.ms.utils.SimpleSpectrum;
-<<<<<<< HEAD
-import de.unijena.bioinf.babelms.CloseableIterator;
-import de.unijena.bioinf.babelms.MsExperimentParser;
-=======
->>>>>>> 3994084b
 import de.unijena.bioinf.fingerid.storage.ConfigStorage;
 import de.unijena.bioinf.myxo.io.spectrum.CSVFormatReader;
 import de.unijena.bioinf.sirius.gui.dialogs.ErrorListDialog;
 import de.unijena.bioinf.sirius.gui.dialogs.ExceptionDialog;
 import de.unijena.bioinf.sirius.gui.filefilter.SupportedDataFormatsFilter;
-<<<<<<< HEAD
-import de.unijena.bioinf.sirius.gui.io.DataFormat;
-import de.unijena.bioinf.sirius.gui.io.DataFormatIdentifier;
-import de.unijena.bioinf.sirius.gui.structure.CSVToSpectrumConverter;
-import de.unijena.bioinf.sirius.gui.structure.ExperimentContainer;
-import de.unijena.bioinf.sirius.gui.structure.ReturnValue;
-=======
 import de.unijena.bioinf.sirius.gui.mainframe.BatchImportDialog;
 import de.unijena.bioinf.sirius.gui.mainframe.FileImportDialog;
 import de.unijena.bioinf.sirius.gui.structure.CSVToSpectrumConverter;
 import de.unijena.bioinf.sirius.gui.structure.ExperimentContainer;
 import de.unijena.bioinf.sirius.gui.structure.ReturnValue;
 import de.unijena.bioinf.sirius.gui.structure.SpectrumContainer;
->>>>>>> 3994084b
 import gnu.trove.list.array.TDoubleArrayList;
 
 import javax.swing.*;
@@ -38,63 +25,51 @@
 import java.util.Arrays;
 import java.util.HashMap;
 import java.util.List;
-<<<<<<< HEAD
-import java.util.Map;
+import java.util.stream.Collectors;
 
 public class LoadController implements LoadDialogListener {
-    LoadDialog loadDialog;
-
-    private ExperimentContainer inputExp;
-
-    Map<Spectrum<?>, MutableMs2Spectrum> spectra = new HashMap<>();
-    private Spectrum<?> ms1 = null;
-
-    private String name;
-    private double parentMass;
-    private PrecursorIonType ionization;
+    private final ConfigStorage config;
+    private final JFrame owner;
+    private DefaultLoadDialog loadDialog;
+
+    private ExperimentContainer expToModify;
     private URL source;
 
-    private ConfigStorage config;
-
-    private JFrame owner;
+    private final BasicEventList<SpectrumContainer> spectra;
+
 
     public LoadController(JFrame owner, ExperimentContainer exp, ConfigStorage config) {
         this.owner = owner;
-
         this.config = config;
-        inputExp = exp;
-        loadDialog = new DefaultLoadDialog(owner);
-
-        if (inputExp != null) {
-            if (exp.getIonization() != null) {
-                setIonization(exp.getIonization());
-                loadDialog.ionizationChanged(this.ionization);
-            }
-            if (!Double.isNaN(exp.getDataFocusedMass()) && exp.getDataFocusedMass() > 0) {
-                setParentMass(exp.getDataFocusedMass());
-                loadDialog.parentMassChanged(this.parentMass);
-            }
-
-            experimentNameChanged(exp.getName());
-
-            //todo i think this is always only on ms1
-            boolean first = true;
-            for (Spectrum<? extends Peak> spectrum : inputExp.getMs1Spectra()) {
+
+        expToModify = exp;
+
+        if (expToModify != null) {
+            spectra = new BasicEventList<>(expToModify.getMs1Spectra().size() + expToModify.getMs2Spectra().size());
+            loadDialog = new DefaultLoadDialog(owner, GlazedListsSwing.eventListModel(spectra));
+
+
+            loadDialog.ionizationChanged(exp.getIonization() != null ? exp.getIonization() : PrecursorIonType.unknown(1));
+
+            if (!Double.isNaN(exp.getIonMass()) && exp.getIonMass() > 0) {
+                loadDialog.parentMassChanged(exp.getIonMass());
+            }
+
+            loadDialog.experimentNameChanged(exp.getName());
+
+            for (Spectrum<? extends Peak> spectrum : expToModify.getMs1Spectra()) {
                 addToSpectra(spectrum);
-                if (first) {
-                    ms1 = spectrum;
-                    first = false;
-                }
-            }
-
-            for (Spectrum<? extends Peak> spectrum : inputExp.getMs2Spectra()) {
+            }
+
+            for (Spectrum<? extends Peak> spectrum : expToModify.getMs2Spectra()) {
                 addToSpectra(spectrum);
             }
         } else {
-            spectra.clear();
-            setParentMass(-1);
-            setIonization(PrecursorIonType.unknown(1));
-            experimentNameChanged("");
+            spectra = new BasicEventList<>();
+            loadDialog = new DefaultLoadDialog(owner, GlazedListsSwing.eventListModel(spectra));
+            loadDialog.parentMassChanged(-1);
+            loadDialog.ionizationChanged(PrecursorIonType.unknown(1));
+            loadDialog.experimentNameChanged("");
             source = null;
         }
 
@@ -109,34 +84,8 @@
         loadDialog.showDialog();
     }
 
-    //this is basically som prpety change like thing for the marvin stuff
-    private Spectrum<?> addToSpectra(Spectrum<?> sp) {
-        if (sp.getMsLevel() == 1) {
-            if (ms1 != null) {
-                sp = new MutableMs2Spectrum(sp);
-                ((MutableMs2Spectrum) sp).setMsLevel(2);
-            } else {
-                ms1 = sp;
-            }
-        }
-
-        spectra.putIfAbsent(sp, null);
-        loadDialog.spectraAdded(sp);
-        return sp;
-    }
-
-    private void removeFromSpectra(final Spectrum<?> sp) {
-        spectra.remove(sp);
-        loadDialog.spectraRemoved(sp);
-    }
-
-    private MutableMs2Spectrum getModifiableSpectrum(final Spectrum<?> sp) {
-        MutableMs2Spectrum mod = spectra.get(sp);
-        if (mod == null) {
-            mod = new MutableMs2Spectrum(sp);
-            spectra.put(sp, mod);
-        }
-        return mod;
+    private void addToSpectra(Spectrum<?>... sps) {
+        spectra.addAll(Arrays.stream(sps).map(SpectrumContainer::new).collect(Collectors.toList()));
     }
 
     @Override
@@ -148,49 +97,29 @@
         chooser.setAcceptAllFileFilterUsed(false);
         int returnVal = chooser.showOpenDialog((JDialog) loadDialog);
         if (returnVal == JFileChooser.APPROVE_OPTION) {
-
             File[] files = chooser.getSelectedFiles();
-
             //setzt Pfad
             config.setDefaultLoadDialogPath(files[0].getParentFile());
 
             //untersuche die Dateitypen und schaue ob CSV vorhanden, wenn vorhanden behandelte alle CSVs auf
             //gleiche Weise
-
-            importSpectra(files);
-        }
-    }
-
-    private void importSpectra(File[] files) {
-
-        DataFormatIdentifier dfi = new DataFormatIdentifier();
-        List<File> csvFiles = new ArrayList<>();
-        List<File> msFiles = new ArrayList<>();
-        List<File> mgfFiles = new ArrayList<>();
-//		File firstCSV = null;
-        for (File file : files) {
-            DataFormat df = dfi.identifyFormat(file);
-            if (df == DataFormat.CSV) {
-                csvFiles.add(file);
-            } else if (df == DataFormat.JenaMS) {
-                msFiles.add(file);
-            } else if (df == DataFormat.MGF) {
-                mgfFiles.add(file);
-            }
-        }
-
-        importSpectra(csvFiles, msFiles, mgfFiles);
+            importSpectra(Arrays.asList(files));
+        }
+    }
+
+    private void importSpectra(List<File> files) {
+        FileImportDialog idi = new FileImportDialog(owner, files);
+        importSpectra(idi.getCSVFiles(), idi.getMSFiles(), idi.getMGFFiles());
     }
 
 
     private void importSpectra(List<File> csvFiles, List<File> msFiles, List<File> mgfFiles) {
-
         List<String> errorStorage = new ArrayList<>();
 
-        CSVDialogReturnContainer cont = null;
-        CSVFormatReader csvReader = new CSVFormatReader();
-
+        //csv import
         if (csvFiles.size() > 0) {
+            CSVDialogReturnContainer cont = null;
+            CSVFormatReader csvReader = new CSVFormatReader();
 
             HashMap<Integer, List<List<TDoubleArrayList>>> columnNumberToData = new HashMap<>();
 
@@ -235,7 +164,6 @@
                                 CSVToSpectrumConverter conv = new CSVToSpectrumConverter();
                                 Spectrum<?> sp = conv.convertCSVToSpectrum(data, cont);
                                 addToSpectra(sp);
-                                loadDialog.spectraAdded(sp);
                             }
                         }
                     }
@@ -243,36 +171,15 @@
             }
         }
 
-
-        final MsExperimentParser parser = new MsExperimentParser();
-
-        if (msFiles.size() > 0) {
-            for (File file : msFiles) {
-                try (CloseableIterator<Ms2Experiment> iter = parser.getParser(file).parseFromFileIterator(file)) {
-                    while (iter.hasNext()) {
-                        importExperimentContainer(new ExperimentContainer(iter.next()), errorStorage);
-                    }
-                } catch (Exception e) {
-                    errorStorage.add(file.getName() + ": Invalid file format.");
-                    continue;
-                }
-            }
-        }
-
-        if (mgfFiles.size() > 0) {
-            for (File file : mgfFiles) {
-                try (CloseableIterator<Ms2Experiment> iter = parser.getParser(file).parseFromFileIterator(file)) {
-                    while (iter.hasNext()) {
-                        importExperimentContainer(new ExperimentContainer(iter.next()), errorStorage);
-                    }
-                } catch (Exception e) {
-                    String m = file.getName() + ": Invalid file format.";
-                    LoggerFactory.getLogger(this.getClass()).error(m, e);
-                    errorStorage.add(m);
-                    continue;
-                }
-            }
-        }
+        BatchImportDialog batchImportDialog = new BatchImportDialog(loadDialog);
+        batchImportDialog.start(msFiles, mgfFiles);
+        errorStorage.addAll(batchImportDialog.getErrors());
+
+        //todo backround?
+        for (Ms2Experiment exp : batchImportDialog.getResults()) {
+            importExperiment(exp);
+        }
+
 
         if (errorStorage.size() > 1) {
             ErrorListDialog elDiag = new ErrorListDialog(this.owner, errorStorage);
@@ -282,201 +189,6 @@
 
     }
 
-    public void importExperimentContainer(ExperimentContainer ec, List<String> errorStorage) {
-        source = ec.getSource();
-
-        if (ionization.isIonizationUnknown() && ec.getIonization() != null && !ec.getIonization().isIonizationUnknown()) {
-            setIonization(ec.getIonization());
-            loadDialog.ionizationChanged(ec.getIonization());
-        }
-
-        if (!Double.isNaN(ec.getDataFocusedMass()) && ec.getDataFocusedMass() > 0 && parentMass < 0) {
-            setParentMass(ec.getDataFocusedMass());
-            loadDialog.parentMassChanged(ec.getDataFocusedMass());
-        }
-
-        if (name == null || name.isEmpty())
-            experimentNameChanged(ec.getName());
-
-
-        double ecFM = ec.getDataFocusedMass();
-        if (parentMass <= 0 && ecFM > 0) {
-            setParentMass(ecFM);
-        }
-
-        if (ec.getMs1Spectra().size() > 0) {
-            SimpleSpectrum ms1 = ec.getMs1Spectra().get(0);
-            if (ms1 != null) {
-                addToSpectra(ms1);
-            }
-        }
-
-        for (MutableMs2Spectrum sp : ec.getMs2Spectra()) {
-=======
-import java.util.stream.Collectors;
-
-public class LoadController implements LoadDialogListener {
-    private final ConfigStorage config;
-    private final JFrame owner;
-    private DefaultLoadDialog loadDialog;
-
-    private ExperimentContainer expToModify;
-    private URL source;
-
-    private final BasicEventList<SpectrumContainer> spectra;
-
-
-    public LoadController(JFrame owner, ExperimentContainer exp, ConfigStorage config) {
-        this.owner = owner;
-        this.config = config;
-
-        expToModify = exp;
-
-        if (expToModify != null) {
-            spectra = new BasicEventList<>(expToModify.getMs1Spectra().size() + expToModify.getMs2Spectra().size());
-            loadDialog = new DefaultLoadDialog(owner, GlazedListsSwing.eventListModel(spectra));
-
-
-            loadDialog.ionizationChanged(exp.getIonization() != null ? exp.getIonization() : PrecursorIonType.unknown(1));
-
-            if (!Double.isNaN(exp.getIonMass()) && exp.getIonMass() > 0) {
-                loadDialog.parentMassChanged(exp.getIonMass());
-            }
-
-            loadDialog.experimentNameChanged(exp.getName());
-
-            for (Spectrum<? extends Peak> spectrum : expToModify.getMs1Spectra()) {
-                addToSpectra(spectrum);
-            }
-
-            for (Spectrum<? extends Peak> spectrum : expToModify.getMs2Spectra()) {
-                addToSpectra(spectrum);
-            }
-        } else {
-            spectra = new BasicEventList<>();
-            loadDialog = new DefaultLoadDialog(owner, GlazedListsSwing.eventListModel(spectra));
-            loadDialog.parentMassChanged(-1);
-            loadDialog.ionizationChanged(PrecursorIonType.unknown(1));
-            loadDialog.experimentNameChanged("");
-            source = null;
-        }
-
-        loadDialog.addLoadDialogListener(this);
-    }
-
-    public LoadController(JFrame owner, ConfigStorage config) {
-        this(owner, null, config);
-    }
-
-    public void showDialog() {
-        loadDialog.showDialog();
-    }
-
-    private void addToSpectra(Spectrum<?>... sps) {
-        spectra.addAll(Arrays.stream(sps).map(SpectrumContainer::new).collect(Collectors.toList()));
-    }
-
-    @Override
-    public void addSpectra() {
-        JFileChooser chooser = new JFileChooser(config.getDefaultLoadDialogPath());
-        chooser.setFileSelectionMode(JFileChooser.FILES_ONLY);
-        chooser.setMultiSelectionEnabled(true);
-        chooser.addChoosableFileFilter(new SupportedDataFormatsFilter());
-        chooser.setAcceptAllFileFilterUsed(false);
-        int returnVal = chooser.showOpenDialog((JDialog) loadDialog);
-        if (returnVal == JFileChooser.APPROVE_OPTION) {
-            File[] files = chooser.getSelectedFiles();
-            //setzt Pfad
-            config.setDefaultLoadDialogPath(files[0].getParentFile());
-
-            //untersuche die Dateitypen und schaue ob CSV vorhanden, wenn vorhanden behandelte alle CSVs auf
-            //gleiche Weise
-            importSpectra(Arrays.asList(files));
-        }
-    }
-
-    private void importSpectra(List<File> files) {
-        FileImportDialog idi = new FileImportDialog(owner, files);
-        importSpectra(idi.getCSVFiles(), idi.getMSFiles(), idi.getMGFFiles());
-    }
-
-
-    private void importSpectra(List<File> csvFiles, List<File> msFiles, List<File> mgfFiles) {
-        List<String> errorStorage = new ArrayList<>();
-
-        //csv import
-        if (csvFiles.size() > 0) {
-            CSVDialogReturnContainer cont = null;
-            CSVFormatReader csvReader = new CSVFormatReader();
-
-            HashMap<Integer, List<List<TDoubleArrayList>>> columnNumberToData = new HashMap<>();
-
-            for (File file : csvFiles) {
-                try {
-                    List<TDoubleArrayList> data = csvReader.readCSV(file);
-                    Integer key = data.get(0).size();
-                    if (columnNumberToData.containsKey(key)) {
-                        columnNumberToData.get(key).add(data);
-                    } else {
-                        List<List<TDoubleArrayList>> list = new ArrayList<>();
-                        list.add(data);
-                        columnNumberToData.put(key, list);
-                    }
-                } catch (Exception e) {
-                    errorStorage.add(file.getName() + ": Invalid file format.");
-                }
-            }
-
-            if (columnNumberToData.size() > 0) {
-                for (Integer key : columnNumberToData.keySet()) {
-                    List<List<TDoubleArrayList>> list = columnNumberToData.get(key);
-                    if (list.size() == 1) {
-                        CSVDialog diag = new CSVDialog((JDialog) loadDialog, list.get(0), false);
-                        if (diag.getReturnValue() == ReturnValue.Success) {
-                            cont = diag.getResults();
-                            CSVToSpectrumConverter conv = new CSVToSpectrumConverter();
-                            Spectrum<?> sp = conv.convertCSVToSpectrum(list.get(0), cont);
-                            addToSpectra(sp);
-                        } else {
-                            return; //breche ab
-                        }
-                    } else {
-                        CSVDialog diag = new CSVDialog((JDialog) loadDialog, list.get(0), true);
-                        if (diag.getReturnValue() == ReturnValue.Success) {
-                            cont = diag.getResults();
-                            cont.setMaxEnergy(-1);
-                            cont.setMinEnergy(-1);
-                            cont.setMsLevel(2);
-
-                            for (List<TDoubleArrayList> data : list) {
-                                CSVToSpectrumConverter conv = new CSVToSpectrumConverter();
-                                Spectrum<?> sp = conv.convertCSVToSpectrum(data, cont);
-                                addToSpectra(sp);
-                            }
-                        }
-                    }
-                }
-            }
-        }
-
-        BatchImportDialog batchImportDialog = new BatchImportDialog(loadDialog);
-        batchImportDialog.start(msFiles, mgfFiles);
-        errorStorage.addAll(batchImportDialog.getErrors());
-
-        //todo backround?
-        for (Ms2Experiment exp : batchImportDialog.getResults()) {
-            importExperiment(exp);
-        }
-
-
-        if (errorStorage.size() > 1) {
-            ErrorListDialog elDiag = new ErrorListDialog(this.owner, errorStorage);
-        } else if (errorStorage.size() == 1) {
-            ExceptionDialog eDiag = new ExceptionDialog(this.owner, errorStorage.get(0));
-        }
-
-    }
-
     //this imports an merges the experiments
     private void importExperiment(Ms2Experiment experiment) {
         source = experiment.getSource();
@@ -496,27 +208,11 @@
         }
 
         for (Ms2Spectrum<Peak> sp : experiment.getMs2Spectra()) {
->>>>>>> 3994084b
             addToSpectra(sp);
         }
     }
 
     public ExperimentContainer getExperiment() {
-<<<<<<< HEAD
-        return inputExp;
-    }
-
-
-    @Override
-    public void removeSpectrum(Spectrum<?> sp) {
-        removeFromSpectra(sp);
-
-        if (spectra.isEmpty()) {
-            setParentMass(-1);
-            setIonization(PrecursorIonType.unknown(1));
-            experimentNameChanged("");
-            this.loadDialog.experimentNameChanged("");
-=======
         return expToModify;
     }
 
@@ -530,46 +226,10 @@
             loadDialog.parentMassChanged(-1);
             loadDialog.ionizationChanged(PrecursorIonType.unknown(1));
             loadDialog.experimentNameChanged("");
->>>>>>> 3994084b
-        }
-    }
-
-    @Override
-<<<<<<< HEAD
-    public void abortProcess() {
-        //nothing to do here
-    }
-
-    @Override
-    public void completeProcess() {
-        if (!spectra.isEmpty()) {
-            if (inputExp == null) {
-                inputExp = new ExperimentContainer(new MutableMs2Experiment());
-            } else {
-                inputExp.getMs2Experiment().getMs1Spectra().clear();
-                inputExp.getMs2Experiment().getMs2Spectra().clear();
-            }
-
-            //add spectra
-            for (Map.Entry<Spectrum<?>, MutableMs2Spectrum> e : spectra.entrySet()) {
-                if (e.getValue() != null) {
-                    if (e.getKey().getMsLevel() == 1)
-                        inputExp.getMs2Experiment().getMs1Spectra().add(new SimpleSpectrum(e.getValue()));
-                    else
-                        inputExp.getMs2Experiment().getMs2Spectra().add(e.getValue());
-                } else {
-                    if (e.getKey().getMsLevel() == 1)
-                        inputExp.getMs2Experiment().getMs1Spectra().add((SimpleSpectrum) e.getKey());
-                    else
-                        inputExp.getMs2Experiment().getMs2Spectra().add((MutableMs2Spectrum) e.getKey());
-                }
-            }
-
-            inputExp.setIonization(ionization);
-            inputExp.setSelectedFocusedMass(parentMass);
-            inputExp.setName(name);
-            inputExp.getMs2Experiment().setSource(source);
-=======
+        }
+    }
+
+    @Override
     public void completeProcess() {
         if (!spectra.isEmpty()) {
             if (expToModify == null) {
@@ -596,17 +256,12 @@
             expToModify.setIonMass(loadDialog.getParentMass());
             expToModify.setName(loadDialog.getExperimentName());
             expToModify.getMs2Experiment().setSource(source);
->>>>>>> 3994084b
-        }
-    }
-
-    @Override
-<<<<<<< HEAD
-    public void changeCollisionEnergy(Spectrum<?> sp) {
-=======
+        }
+    }
+
+    @Override
     public void changeCollisionEnergy(SpectrumContainer container) {
         Spectrum sp = container.getSpectrum();
->>>>>>> 3994084b
         double oldMin, oldMax;
         if (sp.getCollisionEnergy() == null) {
             oldMin = 0;
@@ -621,64 +276,13 @@
             double newMin = ced.getMinCollisionEnergy();
             double newMax = ced.getMaxCollisionEnergy();
             if (oldMin != newMin || oldMax != newMax) {
-<<<<<<< HEAD
-                getModifiableSpectrum(sp).setCollisionEnergy(new CollisionEnergy(newMin, newMax));
-                loadDialog.newCollisionEnergy(sp);
-=======
                 container.getModifiableSpectrum().setCollisionEnergy(new CollisionEnergy(newMin, newMax));
                 loadDialog.newCollisionEnergy(container);
->>>>>>> 3994084b
-            }
-        }
-    }
-
-    @Override
-<<<<<<< HEAD
-    public void changeMSLevel(final Spectrum<?> sp, int msLevel) {
-        if (sp.getMsLevel() == msLevel) {
-            return;
-        }
-
-        MutableMs2Spectrum mod = getModifiableSpectrum(sp);
-        mod.setMsLevel(msLevel);
-
-        if (msLevel == 1) {
-            if (ms1 == null) {
-                ms1 = sp;
-            } else {
-                MutableMs2Spectrum oldMS1 = getModifiableSpectrum(ms1);
-                oldMS1.setMsLevel(2);
-                loadDialog.msLevelChanged(oldMS1);
-            }
-        }
-        loadDialog.msLevelChanged(sp);
-    }
-
-    @Override
-    public void experimentNameChanged(String name) {
-        if (name != null) {
-            this.name = name;
-            loadDialog.experimentNameChanged(this.name);
-        }
-    }
-
-    @Override
-    public void setParentMass(double mz) {
-        this.parentMass = mz;
-    }
-
-    @Override
-    public void setIonization(PrecursorIonType ionType) {
-        this.ionization = ionType;
-    }
-
-
-    @Override
-    public void addSpectra(List<File> files) {
-        File[] fileArr = new File[files.size()];
-        importSpectra(files.toArray(fileArr));
-
-=======
+            }
+        }
+    }
+
+    @Override
     public void changeMSLevel(final SpectrumContainer container, int msLevel) {
         //indentity chekc already done before listener call
         MutableMs2Spectrum mod = container.getModifiableSpectrum();
@@ -689,7 +293,6 @@
     @Override
     public void addSpectra(List<File> files) {
         importSpectra(files);
->>>>>>> 3994084b
     }
 
     public void addSpectra(List<File> csvFiles, List<File> msFiles, List<File> mgfFiles) {
