--- conflicted
+++ resolved
@@ -3,10 +3,6 @@
 import de.unijena.bioinf.ChemistryBase.chem.PeriodicTable;
 import de.unijena.bioinf.ChemistryBase.chem.PrecursorIonType;
 import de.unijena.bioinf.ChemistryBase.ms.CollisionEnergy;
-<<<<<<< HEAD
-import de.unijena.bioinf.ChemistryBase.ms.Spectrum;
-=======
->>>>>>> 3994084b
 import de.unijena.bioinf.sirius.gui.configs.Buttons;
 import de.unijena.bioinf.sirius.gui.configs.Icons;
 import de.unijena.bioinf.sirius.gui.ext.DragAndDrop;
@@ -21,63 +17,41 @@
 import java.awt.event.*;
 import java.io.File;
 import java.text.DecimalFormat;
-<<<<<<< HEAD
-import java.util.*;
-=======
 import java.util.ArrayList;
 import java.util.Collections;
->>>>>>> 3994084b
 import java.util.List;
+import java.util.Vector;
 import java.util.regex.Pattern;
 
 public class DefaultLoadDialog extends JDialog implements LoadDialog, ActionListener, ListSelectionListener, WindowListener,
         DropTargetListener, MouseListener {
 
     private JButton add, remove, ok, abort;
-<<<<<<< HEAD
+
     private JList<SpectrumContainer> msList;
-=======
-
-    private JList<SpectrumContainer> msList;
-
-
->>>>>>> 3994084b
+
+
     private MSViewerPanel msviewer;
     private JButton editCE;
     private JTextField cEField;
     private JTextField parentMzField;
     private JComboBox<String> msLevelBox;
-<<<<<<< HEAD
-    private Vector<String> ionizations;
+
     private JComboBox<String> ionizationCB;
 
-    private DefaultListModel<SpectrumContainer> listModel;
-=======
-
-    private JComboBox<String> ionizationCB;
-
->>>>>>> 3994084b
 
     private List<LoadDialogListener> listeners;
 
     private DecimalFormat cEFormat;
 
     private JTextField nameTF;
-<<<<<<< HEAD
-    private JButton nameB;
-=======
->>>>>>> 3994084b
 
     JPopupMenu spPopMenu;
     JMenuItem addMI, removeMI;
 
     private static Pattern NUMPATTERN = Pattern.compile("^[0-9]*\\.?[0-9]+(?:[eE][-+]?[0-9]+)?$");
 
-<<<<<<< HEAD
-    public DefaultLoadDialog(JFrame owner) {
-=======
     public DefaultLoadDialog(JFrame owner, ListModel<SpectrumContainer> listModel) {
->>>>>>> 3994084b
         super(owner, "load", true);
 
         this.cEFormat = new DecimalFormat("#0.0");
@@ -92,18 +66,9 @@
         this.add(mainPanel, BorderLayout.CENTER);
 
         JPanel leftPanel = new JPanel(new BorderLayout());
-<<<<<<< HEAD
-//		leftPanel.setBorder(BorderFactory.createEtchedBorder());
         mainPanel.add(leftPanel, BorderLayout.WEST);
 
-        listModel = new DefaultListModel<>();
-
-        msList = new JList<SpectrumContainer>(listModel);
-=======
-        mainPanel.add(leftPanel, BorderLayout.WEST);
-
         msList = new JList<>(listModel);
->>>>>>> 3994084b
         msList.setSelectionMode(ListSelectionModel.MULTIPLE_INTERVAL_SELECTION);
         JScrollPane msPanel = new JScrollPane(JScrollPane.VERTICAL_SCROLLBAR_ALWAYS, JScrollPane.HORIZONTAL_SCROLLBAR_AS_NEEDED);
         msPanel.setViewportView(msList);
@@ -126,38 +91,33 @@
 
         JPanel rightPanel = new JPanel(new BorderLayout());
 
-<<<<<<< HEAD
-
         msviewer = new MSViewerPanel();
         msviewer.setData(new DummySpectrumContainer());
-//		msviewer.setData(listmodel.get(0));
         rightPanel.add(msviewer, BorderLayout.CENTER);
 
-//		JSpinner minspinner = new JSpinner(new SpinnerNumberModel(0.0, 0.0, 100.0, 0.1));
-//		JSpinner maxspinner = new JSpinner(new SpinnerNumberModel(0.0, 0.0, 100.0, 0.1));
-
         JPanel propsPanel = new JPanel(new FlowLayout(FlowLayout.LEFT, 5, 5));
 
         JPanel msLevelPanel = new JPanel(new FlowLayout(FlowLayout.LEFT, 5, 5));
-        msLevelPanel.setBorder(BorderFactory.createTitledBorder(BorderFactory.createEtchedBorder(), "ms level"));
+        msLevelPanel.setBorder(BorderFactory.createTitledBorder(BorderFactory.createEtchedBorder(), "MS level"));
         propsPanel.add(msLevelPanel);
 
         JPanel namePanel = new JPanel(new FlowLayout(FlowLayout.LEFT, 5, 5));
-        namePanel.setBorder(BorderFactory.createTitledBorder(BorderFactory.createEtchedBorder(), "compound name"));
+        namePanel.setBorder(BorderFactory.createTitledBorder(BorderFactory.createEtchedBorder(), "Compound name"));
         nameTF = new JTextField(12);
-        nameTF.setEditable(false);
-//		nameTF.setText("unknown");
+        nameTF.setEditable(true);
         namePanel.add(nameTF);
-        nameB = new JButton("Change");
-        nameB.addActionListener(this);
-        namePanel.add(nameB);
         propsPanel.add(namePanel);
 
         JPanel cEPanel = new JPanel(new FlowLayout(FlowLayout.LEFT, 5, 5));
-        cEPanel.setBorder(BorderFactory.createTitledBorder(BorderFactory.createEtchedBorder(), "ion/adduct type"));
-        ionizations = new Vector<>();
-        updateIonizationCandidates();
+        cEPanel.setBorder(BorderFactory.createTitledBorder(BorderFactory.createEtchedBorder(), "Ion"));
+
+
+        Vector<String> ionizations = new Vector<>(PeriodicTable.getInstance().getIonizationsAndUnknowns());
+        Collections.sort(ionizations);
         ionizationCB = new JComboBox<>(ionizations);
+        ionizationCB.setSelectedItem(PeriodicTable.getInstance().unknownPositivePrecursorIonType().getIonization().getName());
+
+
         cEPanel.add(ionizationCB);
         propsPanel.add(cEPanel);
 
@@ -176,53 +136,6 @@
         cEPanel.setBorder(BorderFactory.createTitledBorder(BorderFactory.createEtchedBorder(), "collision energy (optional)"));
 
         cEPanel = new JPanel(new FlowLayout(FlowLayout.LEFT, 5, 5));
-=======
-        msviewer = new MSViewerPanel();
-        msviewer.setData(new DummySpectrumContainer());
-        rightPanel.add(msviewer, BorderLayout.CENTER);
-
-        JPanel propsPanel = new JPanel(new FlowLayout(FlowLayout.LEFT, 5, 5));
-
-        JPanel msLevelPanel = new JPanel(new FlowLayout(FlowLayout.LEFT, 5, 5));
-        msLevelPanel.setBorder(BorderFactory.createTitledBorder(BorderFactory.createEtchedBorder(), "MS level"));
-        propsPanel.add(msLevelPanel);
-
-        JPanel namePanel = new JPanel(new FlowLayout(FlowLayout.LEFT, 5, 5));
-        namePanel.setBorder(BorderFactory.createTitledBorder(BorderFactory.createEtchedBorder(), "Compound name"));
-        nameTF = new JTextField(12);
-        nameTF.setEditable(true);
-        namePanel.add(nameTF);
-        propsPanel.add(namePanel);
-
-        JPanel cEPanel = new JPanel(new FlowLayout(FlowLayout.LEFT, 5, 5));
-        cEPanel.setBorder(BorderFactory.createTitledBorder(BorderFactory.createEtchedBorder(), "Ion"));
-
-
-        Vector<String> ionizations = new Vector<>(PeriodicTable.getInstance().getIonizationsAndUnknowns());
-        Collections.sort(ionizations);
-        ionizationCB = new JComboBox<>(ionizations);
-        ionizationCB.setSelectedItem(PeriodicTable.getInstance().unknownPositivePrecursorIonType().getIonization().getName());
-
-
-        cEPanel.add(ionizationCB);
-        propsPanel.add(cEPanel);
-
-        cEPanel = new JPanel(new FlowLayout(FlowLayout.LEFT, 5, 5));
-        cEField = new JTextField(10);
-        cEField.setEditable(false);
-        cEField.setEnabled(false);
-        cEPanel.add(cEField);
-        cEPanel.add(new JLabel("eV"));
-
-        editCE = new JButton("Edit");
-        editCE.setEnabled(false);
-        editCE.addActionListener(this);
-        cEPanel.add(editCE);
-
-        cEPanel.setBorder(BorderFactory.createTitledBorder(BorderFactory.createEtchedBorder(), "collision energy (optional)"));
-
-        cEPanel = new JPanel(new FlowLayout(FlowLayout.LEFT, 5, 5));
->>>>>>> 3994084b
         cEPanel.setBorder(BorderFactory.createTitledBorder(BorderFactory.createEtchedBorder(), "parent mass"));
 
         parentMzField = new JTextField(12);
@@ -241,14 +154,6 @@
 
         propsPanel.add(cEPanel);
 
-<<<<<<< HEAD
-//		changeMSLevel = new JButton("change");
-//		changeMSLevel.addActionListener(this);
-//		changeMSLevel.setEnabled(false);
-//		msLevelPanel.add(changeMSLevel);
-
-=======
->>>>>>> 3994084b
         String[] msLevelVals = {"MS 1", "MS 2"};
 
         msLevelBox = new JComboBox<>(msLevelVals);
@@ -258,19 +163,9 @@
 
 
         rightPanel.add(propsPanel, BorderLayout.SOUTH);
-<<<<<<< HEAD
-
-//		TODO: Namenfeld einfuegen + eV bei MS1 abschalten + Elemente richtig initialisieren wenn leer und dann Spektren hinzugefuegt
-
         mainPanel.add(rightPanel, BorderLayout.CENTER);
 
         JPanel controlPanel = new JPanel(new FlowLayout(FlowLayout.RIGHT, 5, 5));
-//		controlPanel.setBorder(BorderFactory.createEtchedBorder());
-=======
-        mainPanel.add(rightPanel, BorderLayout.CENTER);
-
-        JPanel controlPanel = new JPanel(new FlowLayout(FlowLayout.RIGHT, 5, 5));
->>>>>>> 3994084b
         this.add(controlPanel, BorderLayout.SOUTH);
 
         ok = new JButton("OK");
@@ -303,23 +198,8 @@
         }
 
 
-<<<<<<< HEAD
-        DropTarget dropTarget = new DropTarget(this, this);
-
-        constructSpectraListPopupMenu();
-
-//		this.setSize(new Dimension(800,600));
-//		this.setVisible(true);
-    }
-
-    protected void updateIonizationCandidates() {
-        ionizations.clear();
-        for (Ionization ion : Ionization.values())
-            ionizations.add(ion.toString());
-=======
         DropTarget dropTarget = new DropTarget(msList, this);
         constructSpectraListPopupMenu();
->>>>>>> 3994084b
     }
 
 
@@ -338,24 +218,15 @@
     }
 
     private void updateCETextField() {
-<<<<<<< HEAD
-        int index = msList.getSelectedIndex();
-        if (index == -1 || listModel.size() <= index) {
-=======
         final SpectrumContainer spcont = msList.getSelectedValue();
         if (spcont == null) {
->>>>>>> 3994084b
             this.cEField.setText("");
             this.cEField.setEnabled(false);
             this.editCE.setEnabled(false);
             return;
         }
-<<<<<<< HEAD
-        SpectrumContainer spcont = listModel.get(index);
-=======
-
-
->>>>>>> 3994084b
+
+
         if (spcont.getSpectrum().getMsLevel() == 1) {
             cEField.setText("");
             cEField.setEnabled(false);
@@ -378,30 +249,14 @@
     }
 
     @Override
-<<<<<<< HEAD
-    public void newCollisionEnergy(Spectrum<?> sp) {
-        msList.repaint();
-        updateCETextField();
-
-=======
     public void newCollisionEnergy(SpectrumContainer container) {
         msList.repaint();
         updateCETextField();
->>>>>>> 3994084b
     }
 
     @Override
     public void ionizationChanged(PrecursorIonType ionization) {
         if (ionization != null) {
-<<<<<<< HEAD
-            final Ionization enumbla = SiriusDataConverter.siriusIonizationToEnum(ionization);
-            if (enumbla.isUnknown() && !ionization.isIonizationUnknown()) {
-                updateIonizationCandidates();
-                ionizations.add(ionization.toString());
-                ionizationCB.setSelectedItem(ionization.toString());
-            } else {
-                ionizationCB.setSelectedItem(enumbla.toString());
-=======
             String name = ionization.getIonization().getName();
             if (name != null)
                 ionizationCB.setSelectedItem(name);
@@ -477,7 +332,6 @@
         } else if (e.getSource() == this.add || e.getSource() == this.addMI) {
             for (LoadDialogListener ldl : listeners) {
                 ldl.addSpectra();
->>>>>>> 3994084b
             }
         } else if (e.getSource() == this.ok) {
             load();
@@ -489,117 +343,6 @@
     ////// ListSelectionListener ////////
 
     @Override
-<<<<<<< HEAD
-    public void spectraAdded(Spectrum<?> sp) {
-        listModel.addElement(new SpectrumContainer(sp));
-        msList.setSelectedIndex(0);
-    }
-
-    @Override
-    public void spectraRemoved(Spectrum<?> sp) {
-        for (int i = 0; i < listModel.size(); i++) {
-            SpectrumContainer spCont = listModel.getElementAt(i);
-            if (spCont.getSpectrum().equals(sp)) {
-                listModel.remove(i);
-                break;
-            }
-        }
-    }
-
-    @Override
-    public void addLoadDialogListener(LoadDialogListener ldl) {
-        listeners.add(ldl);
-    }
-
-    @Override
-    public void msLevelChanged(Spectrum<?> sp) {
-        msList.repaint();
-        updateCETextField();
-        SpectrumContainer spcont = listModel.get(msList.getSelectedIndex());
-        if (spcont.getSpectrum().equals(sp)) {
-            msLevelBox.setSelectedIndex(spcont.getSpectrum().getMsLevel() - 1);
-        }
-    }
-
-    @Override
-    public void showDialog() {
-        this.setSize(new Dimension(950, 640));
-        setLocationRelativeTo(getParent());
-        this.setVisible(true);
-    }
-
-    private void load() {
-        this.setVisible(false);
-        for (LoadDialogListener ldl : listeners) {
-            ldl.setIonization((SiriusDataConverter.enumOrNameToIontype((String) ionizationCB.getSelectedItem())));
-            if (NUMPATTERN.matcher(parentMzField.getText()).matches()) {
-                ldl.setParentMass(Double.parseDouble(parentMzField.getText()));
-            }
-            ldl.completeProcess();
-        }
-    }
-
-    private void abort() {
-        this.setVisible(false);
-        for (LoadDialogListener ldl : listeners) {
-            ldl.abortProcess();
-        }
-    }
-
-    /////// ActionListener /////////
-
-    @Override
-    public void actionPerformed(ActionEvent e) {
-        if (e.getSource() == this.msLevelBox) {
-            SpectrumContainer spCont = listModel.get(msList.getSelectedIndex());
-            int msLevel = msLevelBox.getSelectedIndex() + 1;
-            if (spCont.getSpectrum().getMsLevel() != msLevel) {
-                for (LoadDialogListener ldl : listeners) {
-                    ldl.changeMSLevel(spCont.getSpectrum(), msLevelBox.getSelectedIndex() + 1);
-                }
-            }
-        } else if (e.getSource() == this.remove || e.getSource() == this.removeMI) {
-            int[] indices = msList.getSelectedIndices();
-            List<SpectrumContainer> conts = new ArrayList<SpectrumContainer>();
-            for (int index : indices) {
-                conts.add(listModel.get(index));
-            }
-            for (SpectrumContainer spcont : conts) {
-                for (LoadDialogListener ldl : listeners) {
-                    ldl.removeSpectrum(spcont.getSpectrum());
-                }
-            }
-        } else if (e.getSource() == this.editCE) {
-            for (LoadDialogListener ldl : listeners) {
-                ldl.changeCollisionEnergy(listModel.get(msList.getSelectedIndex()).getSpectrum());
-            }
-        } else if (e.getSource() == this.add || e.getSource() == this.addMI) {
-            for (LoadDialogListener ldl : listeners) {
-                ldl.addSpectra();
-            }
-        } else if (e.getSource() == this.ok) {
-            load();
-        } else if (e.getSource() == this.abort) {
-            abort();
-        } else if (e.getSource() == this.nameB) {
-            ExperimentNameDialog diag = new ExperimentNameDialog(this, nameTF.getText());
-            if (diag.getReturnValue() == ReturnValue.Success) {
-                String newName = diag.getNewName();
-                if (newName != null && !newName.isEmpty()) {
-                    for (LoadDialogListener ldl : listeners) {
-                        ldl.experimentNameChanged(newName);
-                    }
-                }
-            }
-        }
-
-    }
-
-    ////// ListSelectionListener ////////
-
-    @Override
-=======
->>>>>>> 3994084b
     public void valueChanged(ListSelectionEvent e) {
 
         int[] indices = msList.getSelectedIndices();
@@ -618,11 +361,7 @@
                 this.remove.setEnabled(true);
                 this.removeMI.setEnabled(true);
             }
-<<<<<<< HEAD
-            SpectrumContainer spcont = listModel.get(msList.getSelectedIndex());
-=======
             SpectrumContainer spcont = msList.getSelectedValue();
->>>>>>> 3994084b
             msviewer.setData(spcont);
             msviewer.repaint();
             msLevelBox.setEnabled(true);
@@ -682,14 +421,11 @@
     public void experimentNameChanged(String name) {
         nameTF.setText(name);
     }
-<<<<<<< HEAD
-=======
 
     @Override
     public String getExperimentName() {
         return nameTF.getText();
     }
->>>>>>> 3994084b
 
     @Override
     public void parentMassChanged(double newMz) {
@@ -733,44 +469,9 @@
 
     @Override
     public void drop(DropTargetDropEvent dtde) {
-<<<<<<< HEAD
-        dtde.acceptDrop(DnDConstants.ACTION_COPY_OR_MOVE);
-        Transferable tr = dtde.getTransferable();
-        DataFlavor[] flavors = tr.getTransferDataFlavors();
-        List<File> newFiles = new ArrayList<File>();
-        try {
-            for (int i = 0; i < flavors.length; i++) {
-                if (flavors[i].isFlavorJavaFileListType()) {
-                    List files = (List) tr.getTransferData(flavors[i]);
-                    for (Object o : files) {
-                        File file = (File) o;
-                        newFiles.add(file);
-                    }
-                }
-                dtde.dropComplete(true);
-            }
-        } catch (Exception e) {
-            LoggerFactory.getLogger(this.getClass()).error(e.getMessage(), e);
-            dtde.rejectDrop();
-        }
-
-        DataFormatIdentifier identifier = new DataFormatIdentifier();
-        List<File> acceptedFiles = new ArrayList<>(newFiles.size());
-        for (File file : newFiles) {
-            if (identifier.identifyFormat(file) != DataFormat.NotSupported) {
-                acceptedFiles.add(file);
-            }
-        }
-
-        if (acceptedFiles.size() > 0) {
-            for (LoadDialogListener li : listeners) {
-                li.addSpectra(acceptedFiles);
-            }
-=======
         final List<File> newFiles = DragAndDrop.getFileListFromDrop(dtde);
         for (LoadDialogListener li : listeners) {
             li.addSpectra(newFiles);
->>>>>>> 3994084b
         }
     }
 
@@ -805,28 +506,4 @@
         // TODO Auto-generated method stub
 
     }
-<<<<<<< HEAD
-
-    @Override
-    public Iterator<Spectrum<?>> getSpectra() {
-        return new SpectrumIterator();
-
-    }
-
-    private class SpectrumIterator implements Iterator<Spectrum<?>> {
-        Enumeration<SpectrumContainer> containers = listModel.elements();
-
-        @Override
-        public boolean hasNext() {
-            return containers.hasMoreElements();
-        }
-
-        @Override
-        public Spectrum<?> next() {
-            return containers.nextElement().getSpectrum();
-        }
-    }
-
-=======
->>>>>>> 3994084b
 }