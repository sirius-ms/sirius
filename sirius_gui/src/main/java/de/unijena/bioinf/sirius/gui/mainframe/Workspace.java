--- conflicted
+++ resolved
@@ -160,17 +160,10 @@
                     final PeriodicTable i = PeriodicTable.getInstance();
                     i.addCommonIonType(name);
                     if (ionization.getCharge() > 0)
-<<<<<<< HEAD
-                        ApplicationCore.SIRIUS_PROPERTIES_FILE.setProperty("de.unijena.bioinf.sirius.chem.adducts.positive",
-                                String.join(",", i.getPositiveAdducts().stream().map(PrecursorIonType::toString).collect(Collectors.toList())));
-                    else if (ionization.getCharge() < 0)
-                        ApplicationCore.SIRIUS_PROPERTIES_FILE.setProperty("de.unijena.bioinf.sirius.chem.adducts.negative",
-=======
                         SiriusProperties.SIRIUS_PROPERTIES_FILE().setProperty("de.unijena.bioinf.sirius.chem.adducts.positive",
                                 String.join(",", i.getPositiveAdducts().stream().map(PrecursorIonType::toString).collect(Collectors.toList())));
                     else if (ionization.getCharge() < 0)
                         SiriusProperties.SIRIUS_PROPERTIES_FILE().setProperty("de.unijena.bioinf.sirius.chem.adducts.negative",
->>>>>>> d78ed655
                                 String.join(",", i.getNegativeAdducts().stream().map(PrecursorIonType::toString).collect(Collectors.toList())));
                     return true;
                 }
