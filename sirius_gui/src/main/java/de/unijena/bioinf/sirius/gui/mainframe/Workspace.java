--- conflicted
+++ resolved
@@ -6,17 +6,7 @@
  */
 
 import ca.odell.glazedlists.BasicEventList;
-<<<<<<< HEAD
-import de.unijena.bioinf.ChemistryBase.ms.ft.TreeScoring;
-import de.unijena.bioinf.fingerid.FingerIdData;
-import de.unijena.bioinf.fingerid.FingerIdDataCSVExporter;
-import de.unijena.bioinf.fingerid.storage.ConfigStorage;
-import de.unijena.bioinf.sirius.IdentificationResult;
-import de.unijena.bioinf.sirius.gui.dialogs.*;
-import de.unijena.bioinf.sirius.gui.filefilter.SupportedExportCSVFormatsFilter;
-=======
 import de.unijena.bioinf.ChemistryBase.ms.Ms2Experiment;
->>>>>>> 3994084b
 import de.unijena.bioinf.sirius.gui.structure.ComputingStatus;
 import de.unijena.bioinf.sirius.gui.structure.ExperimentContainer;
 
@@ -43,77 +33,10 @@
         return toExperimentContainer(Arrays.asList(exp));
     }
 
-<<<<<<< HEAD
-    public static void exportResults() {
-        JFileChooser jfc = new JFileChooser();
-        jfc.setCurrentDirectory(ConfigStorage.CONFIG_STORAGE.getCsvExportPath());
-        jfc.setFileSelectionMode(JFileChooser.FILES_ONLY);
-        jfc.setAcceptAllFileFilterUsed(false);
-        jfc.addChoosableFileFilter(new SupportedExportCSVFormatsFilter());
-
-        final ExporterAccessory accessory = new ExporterAccessory(jfc);
-        jfc.setAccessory(accessory);
-
-        File selectedFile = null;
-
-        while (selectedFile == null) {
-            int returnval = jfc.showSaveDialog(MF);
-            if (returnval == JFileChooser.APPROVE_OPTION) {
-                File selFile = jfc.getSelectedFile();
-                if (selFile == null) continue;
-                ConfigStorage.CONFIG_STORAGE.setCsvExportPath((selFile.exists() && selFile.isDirectory()) ? selFile : selFile.getParentFile());
-
-                if (accessory.isSingleFile()) {
-                    String name = selFile.getName();
-                    if (!name.endsWith(".csv") && !name.endsWith(".tsv")) {
-                        selFile = new File(selFile.getAbsolutePath() + ".csv");
-                    }
-
-                    if (selFile.exists()) {
-                        FilePresentDialog fpd = new FilePresentDialog(MF, selFile.getName());
-                        ReturnValue rv = fpd.getReturnValue();
-                        if (rv == ReturnValue.Success) {
-                            selectedFile = selFile;
-                        }
-                    } else {
-                        selectedFile = selFile;
-                    }
-
-                } else {
-                    if (!selFile.exists()) {
-                        selFile.mkdirs();
-                    }
-                }
-                selectedFile = selFile;
-                break;
-            } else {
-                break;
-            }
-        }
-
-        if (selectedFile == null) return;
-        if (accessory.isSingleFile()) {
-            try (final BufferedWriter fw = new BufferedWriter(new FileWriter(selectedFile))) {
-                for (ExperimentContainer ec : COMPOUNT_LIST) {
-                    if (ec.isComputed() && ec.getResults().size() > 0) {
-                        IdentificationResult.writeIdentifications(fw, ec.getMs2Experiment(), ec.getRawResults());
-                    }
-                }
-            } catch (IOException e) {
-                new ErrorReportDialog(MF, e.toString());
-            }
-        } else {
-            try {
-                writeMultiFiles(selectedFile, accessory.isExportingSirius(), accessory.isExportingFingerId());
-            } catch (IOException e) {
-                new ErrorReportDialog(MF, e.toString());
-            }
-=======
     public static List<ExperimentContainer> toExperimentContainer(List<Ms2Experiment> exp) {
         ArrayList<ExperimentContainer> ecs = new ArrayList<>(exp.size());
         for (Ms2Experiment ms2Experiment : exp) {
             ecs.add(new ExperimentContainer(ms2Experiment));
->>>>>>> 3994084b
         }
         return ecs;
     }
