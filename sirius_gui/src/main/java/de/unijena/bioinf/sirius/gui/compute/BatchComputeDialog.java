/*
 *  This file is part of the SIRIUS library for analyzing MS and MS/MS data
 *
 *  Copyright (C) 2013-2015 Kai Dührkop
 *
 *  This library is free software; you can redistribute it and/or
 *  modify it under the terms of the GNU Lesser General Public
 *  License as published by the Free Software Foundation; either
 *  version 2.1 of the License, or (at your option) any later version.
 *
 *  This library is distributed in the hope that it will be useful,
 *  but WITHOUT ANY WARRANTY; without even the implied warranty of
 *  MERCHANTABILITY or FITNESS FOR A PARTICULAR PURPOSE.  See the GNU
 *  Lesser General Public License for more details.
 *
 *  You should have received a copy of the GNU General Public License along with SIRIUS.  If not, see <http://www.gnu.org/licenses/>.
 */

package de.unijena.bioinf.sirius.gui.compute;

import de.unijena.bioinf.ChemistryBase.chem.Element;
import de.unijena.bioinf.ChemistryBase.chem.FormulaConstraints;
import de.unijena.bioinf.ChemistryBase.chem.PrecursorIonType;
import de.unijena.bioinf.ChemistryBase.ms.Deviation;
import de.unijena.bioinf.ChemistryBase.ms.MutableMs2Experiment;
import de.unijena.bioinf.ChemistryBase.ms.Normalization;
import de.unijena.bioinf.ChemistryBase.ms.Peak;
import de.unijena.bioinf.ChemistryBase.ms.utils.SimpleMutableSpectrum;
import de.unijena.bioinf.ChemistryBase.ms.utils.SimpleSpectrum;
import de.unijena.bioinf.ChemistryBase.ms.utils.Spectrums;
import de.unijena.bioinf.FragmentationTreeConstruction.computation.tree.TreeBuilder;
import de.unijena.bioinf.FragmentationTreeConstruction.computation.tree.maximumColorfulSubtree.TreeBuilderFactory;
import de.unijena.bioinf.IsotopePatternAnalysis.prediction.ElementPredictor;
import de.unijena.bioinf.myxo.structure.CompactSpectrum;
import de.unijena.bioinf.myxo.structure.DefaultCompactPeak;
import de.unijena.bioinf.sirius.Sirius;
import de.unijena.bioinf.sirius.core.ApplicationCore;
import de.unijena.bioinf.sirius.gui.actions.CheckConnectionAction;
import de.unijena.bioinf.sirius.gui.actions.SiriusActions;
import de.unijena.bioinf.sirius.gui.configs.Icons;
import de.unijena.bioinf.sirius.gui.db.SearchableDatabase;
import de.unijena.bioinf.sirius.gui.dialogs.ErrorReportDialog;
import de.unijena.bioinf.sirius.gui.dialogs.ExceptionDialog;
import de.unijena.bioinf.sirius.gui.dialogs.QuestionDialog;
import de.unijena.bioinf.sirius.gui.fingerid.FingerIDComputationPanel;
import de.unijena.bioinf.sirius.gui.io.SiriusDataConverter;
import de.unijena.bioinf.sirius.gui.mainframe.MainFrame;
import de.unijena.bioinf.sirius.gui.structure.ComputingStatus;
import de.unijena.bioinf.sirius.gui.structure.ExperimentContainer;
import de.unijena.bioinf.sirius.gui.structure.ReturnValue;
import de.unijena.bioinf.sirius.gui.utils.ToolbarToggleButton;
import org.jdesktop.swingx.autocomplete.AutoCompleteDecorator;
import org.jdesktop.swingx.autocomplete.ObjectToStringConverter;
import org.slf4j.LoggerFactory;

import javax.swing.*;
import java.awt.*;
import java.awt.event.ActionEvent;
import java.awt.event.ActionListener;
import java.awt.event.ItemEvent;
import java.awt.event.ItemListener;
import java.util.*;
import java.util.List;

public class BatchComputeDialog extends JDialog implements ActionListener {

    private JButton compute;
    private JButton abort;

    private JCheckBox recompute;

    private ElementsPanel elementPanel;
    private JButton elementAutoDetect = null;
    private JComboBox<Peak> box = null;

    private SearchProfilePanel searchProfilePanel;
    private ToolbarToggleButton runCSIFingerId;
    private FingerIDComputationPanel csiOptions;
    private MainFrame owner;
    List<ExperimentContainer> compoundsToProcess;

    private Sirius sirius;
    private boolean success;

    public BatchComputeDialog(MainFrame owner, List<ExperimentContainer> compoundsToProcess) {
        super(owner, "compute", true);
        this.owner = owner;
        this.compoundsToProcess = compoundsToProcess;
        this.success = false;

        setDefaultCloseOperation(DISPOSE_ON_CLOSE);

        this.setLayout(new BorderLayout());

        Box mainPanel = Box.createVerticalBox();
        this.add(mainPanel, BorderLayout.CENTER);
        //mainpanel done


        this.sirius = new Sirius();
        ElementPredictor elementPredictor = sirius.getElementPrediction();
        List<Element> detectableElements = new ArrayList<>();
        for (Element element : elementPredictor.getChemicalAlphabet().getElements()) {
            if (elementPredictor.isPredictable(element)) detectableElements.add(element);
        }


        if (compoundsToProcess.size() > 1) {
            ///////////////////Multi Element//////////////////////
            elementPanel = new ElementsPanel(this, 4, detectableElements);
            mainPanel.add(elementPanel);
            boolean enableFallback = hasCompoundWithUnknownIonization();
            searchProfilePanel = new SearchProfilePanel(this, enableFallback);
            /////////////////////////////////////////////
        } else {
            initSingleExperiment(mainPanel, detectableElements);
            searchProfilePanel = new SearchProfilePanel(this, compoundsToProcess.get(0).getIonization());
        }


        mainPanel.add(searchProfilePanel);
        searchProfilePanel.formulaCombobox.addItemListener(new ItemListener() {
            @Override
            public void itemStateChanged(ItemEvent e) {
                SearchableDatabase source = searchProfilePanel.getFormulaSource();
                enableElementSelection(source == null);
                if (!csiOptions.isEnabled()) csiOptions.setDb(source);
            }
        });


        JPanel stack = new JPanel();
        stack.setLayout(new BorderLayout());
        stack.setBorder(BorderFactory.createTitledBorder(BorderFactory.createEtchedBorder(), "CSI:FingerId search"));


        JPanel otherPanel = new JPanel();
        otherPanel.setLayout(new FlowLayout(FlowLayout.LEFT));
        csiOptions = new FingerIDComputationPanel(owner.getCsiFingerId().getAvailableDatabases());
        if (!csiOptions.isEnabled()) csiOptions.setDb(searchProfilePanel.getFormulaSource());
        csiOptions.setMaximumSize(csiOptions.getPreferredSize());

        if (MainFrame.MF.getCsiFingerId().isEnabled() && ((CheckConnectionAction)SiriusActions.CHECK_CONNECTION.getInstance()).isActive.get()) {
            runCSIFingerId = new ToolbarToggleButton(Icons.FINGER_32, "Enable/Disable CSI:FingerID search");
            runCSIFingerId.setEnabled(true);
        } else {
            runCSIFingerId = new ToolbarToggleButton(Icons.FINGER_32, "Can't connect to CSI:FingerID server!");
            runCSIFingerId.setEnabled(false);
        }

        runCSIFingerId.addActionListener(new ActionListener() {
            @Override
            public void actionPerformed(ActionEvent e) {
                csiOptions.setEnabled(runCSIFingerId.isSelected());
            }
        });


        otherPanel.add(runCSIFingerId);
//        otherPanel.add(Box.createHorizontalGlue());
        otherPanel.add(csiOptions);
//        otherPanel.add(Box.createHorizontalGlue());
        runCSIFingerId.setSelected(false);
        csiOptions.setEnabled(false);




        stack.add(otherPanel, BorderLayout.CENTER);
        mainPanel.add(stack);


        JPanel southPanel = new JPanel();
        southPanel.setLayout(new BoxLayout(southPanel, BoxLayout.LINE_AXIS));

        JPanel lsouthPanel = new JPanel(new FlowLayout(FlowLayout.LEFT, 5, 5));
        recompute = new JCheckBox("Recompute already computed compounds?", false);
        recompute.setToolTipText("If checked, all selected compounds will be computed. Already computed ones we be recomputed.");
        lsouthPanel.add(recompute);

        //checkConnectionToUrl by default when just one experiment is selected
        if (compoundsToProcess.size() == 1) recompute.setSelected(true);

        JPanel rsouthPanel = new JPanel(new FlowLayout(FlowLayout.RIGHT, 5, 5));
        compute = new JButton("Compute");
        compute.addActionListener(this);
        abort = new JButton("Abort");
        abort.addActionListener(this);
        rsouthPanel.add(compute);
        rsouthPanel.add(abort);

        southPanel.add(lsouthPanel);
        southPanel.add(rsouthPanel);

        this.add(southPanel, BorderLayout.SOUTH);

        {
            InputMap inputMap = getRootPane().getInputMap(JComponent.WHEN_IN_FOCUSED_WINDOW);
            KeyStroke enterKey = KeyStroke.getKeyStroke("ENTER");
            KeyStroke escKey = KeyStroke.getKeyStroke("ESCAPE");
            String enterAction = "compute";
            String escAction = "abort";
            inputMap.put(enterKey, enterAction);
            inputMap.put(escKey, escAction);
            getRootPane().getActionMap().put(enterAction, new AbstractAction() {
                @Override
                public void actionPerformed(ActionEvent e) {
                    startComputing();
                }
            });
            getRootPane().getActionMap().put(escAction, new AbstractAction() {
                @Override
                public void actionPerformed(ActionEvent e) {
                    abortComputing();
                }
            });
        }


        this.pack();
        this.setResizable(false);
        setLocationRelativeTo(getParent());
        this.setVisible(true);

    }

    public void enableElementSelection(boolean enabled) {
        elementPanel.enableElementSelection(enabled);
        if (elementAutoDetect != null)
            elementAutoDetect.setEnabled(enabled);
    }


    private boolean hasCompoundWithUnknownIonization() {
        Iterator<ExperimentContainer> compounds = this.compoundsToProcess.iterator();
        while (compounds.hasNext()) {
            final ExperimentContainer ec = compounds.next();
            if (ec.getIonization() == null || ec.getIonization().isIonizationUnknown()) {
                return true;
            }
        }
        return false;
    }


    @Override
    public void actionPerformed(ActionEvent e) {
        if (e.getSource() == abort) {
            this.dispose();
        } else if (e.getSource() == this.compute) {
            startComputing();
        } else if (e.getSource() == elementAutoDetect) {
            String notWorkingMessage = "Element detection requires MS1 spectrum with isotope pattern.";
            ExperimentContainer ec = compoundsToProcess.get(0);
            if (!ec.getMs1Spectra().isEmpty() || ec.getCorrelatedSpectrum()!=null) {
                MutableMs2Experiment exp = SiriusDataConverter.experimentContainerToSiriusExperiment(ec, SiriusDataConverter.enumOrNameToIontype(searchProfilePanel.getIonization()), getSelectedIonMass());
                ElementPredictor predictor = sirius.getElementPrediction();
                final FormulaConstraints c = sirius.predictElementsFromMs1(exp);
                if (c != null) {
                    for (Element element : c.getChemicalAlphabet()) {
                        if (!predictor.isPredictable(element)) {
                            c.setLowerbound(element, 0);
                            c.setUpperbound(element, 0);
                        }
                    }
                    elementPanel.setSelectedElements(c);
                } else {
                    new ExceptionDialog(this, notWorkingMessage);
                }
            } else {
                new ExceptionDialog(this, notWorkingMessage);
            }
        }
    }

    private Double getSelectedIonMass() {
        Object selected = box.getSelectedItem();
        double pm = 0;
        if (selected instanceof Peak) {
            Peak cp = (Peak) selected;
            pm = cp.getMass();
        } else if (selected != null && !selected.toString().isEmpty()) {
            pm = Double.parseDouble(selected.toString());
        } else return null;
        return pm;
    }

    private void abortComputing() {
        this.dispose();
    }

    private void startComputing() {
        if (recompute.isSelected()) {
            final String dontAskProperty = "de.unijena.bioinf.sirius.dontAsk.recompute";
            Properties properties = ApplicationCore.getUserCopyOfUserProperties();

            ReturnValue value;
            if (Boolean.parseBoolean(properties.getProperty(dontAskProperty, "false")) || this.compoundsToProcess.size() == 1) {
                value = ReturnValue.Success;
            } else {
                QuestionDialog questionDialog = new QuestionDialog(this, "<html><body>Do you really want to recompute already computed experiments? <br> All existing results will be lost!</body></html>", dontAskProperty);
                value = questionDialog.getReturnValue();
            }

            //reset status of uncomputed values
            if (value == ReturnValue.Success) {
                final Iterator<ExperimentContainer> compounds = this.compoundsToProcess.iterator();
                while (compounds.hasNext()) {
                    final ExperimentContainer ec = compounds.next();
                    ec.setComputeState(ComputingStatus.UNCOMPUTED);
                }
            }
        }


        String instrument = searchProfilePanel.getInstrument().profile;

        SearchableDatabase searchableDatabase = searchProfilePanel.getFormulaSource();

        FormulaConstraints constraints = elementPanel.getElementConstraints();
        List<Element> elementsToAutoDetect = Collections.EMPTY_LIST;
        if (elementPanel.individualAutoDetect)
            elementsToAutoDetect = elementPanel.getElementsToAutoDetect();


        final double ppm = searchProfilePanel.getPpm();

        final int candidates = searchProfilePanel.getNumberOfCandidates();

        // CHECK ILP SOLVER
        TreeBuilder builder = new Sirius().getMs2Analyzer().getTreeBuilder();
        if (builder == null) {
            String noILPSolver = "Could not load a valid TreeBuilder (ILP solvers) " + Arrays.toString(TreeBuilderFactory.getBuilderPriorities()) + ". Please read the installation instructions.";
            LoggerFactory.getLogger(this.getClass()).error(noILPSolver);
            new ErrorReportDialog(this, noILPSolver);
            dispose();
            return;
        }
        LoggerFactory.getLogger(this.getClass()).info("Compute trees using " + builder.getDescription());

        // treatment of unknown ionization
        final boolean treatAsHydrogen;
        treatAsHydrogen = (searchProfilePanel.getIonization().equals("treat as protonation"));

        //entspricht setup() Methode
        final BackgroundComputation bgc = owner.getBackgroundComputation();
        final Iterator<ExperimentContainer> compounds = this.compoundsToProcess.iterator();
        final ArrayList<BackgroundComputation.Task> tasks = new ArrayList<>();
        final ArrayList<ExperimentContainer> compoundList = new ArrayList<>();
        while (compounds.hasNext()) {
            final ExperimentContainer ec = compounds.next();
            if (ec.isUncomputed()) {

                if (this.compoundsToProcess.size() == 1) {
                    //if one experiment is selected, force ionization
                    ec.setIonization(SiriusDataConverter.enumOrNameToIontype(searchProfilePanel.getIonization()));
                }
                if (treatAsHydrogen && ec.getIonization().isIonizationUnknown()) {
                    if (ec.getIonization() == null || ec.getIonization().getCharge() > 0) {
                        ec.setIonization(PrecursorIonType.getPrecursorIonType("[M+H]+"));
                    } else {
                        ec.setIonization(PrecursorIonType.getPrecursorIonType("[M-H]-"));
                    }
                }

                FormulaConstraints individualConstraints = new FormulaConstraints(constraints);
                if (!elementsToAutoDetect.isEmpty() && !ec.getMs1Spectra().isEmpty()) {
                    MutableMs2Experiment exp = SiriusDataConverter.experimentContainerToSiriusExperiment(ec, SiriusDataConverter.enumOrNameToIontype(searchProfilePanel.getIonization()), ec.getFocusedMass());
                    FormulaConstraints autoConstraints = sirius.predictElementsFromMs1(exp);
                    if (autoConstraints != null) {
                        ElementPredictor predictor = sirius.getElementPrediction();
                        for (Element element : elementsToAutoDetect) {
                            if (predictor.isPredictable(element)) {
                                individualConstraints.setUpperbound(element, autoConstraints.getUpperbound(element));
                            }
                        }
                    }
                }

                final BackgroundComputation.Task task = new BackgroundComputation.Task(instrument, ec, individualConstraints, ppm, candidates, searchableDatabase, searchProfilePanel.hasIsotopesEnabled(), runCSIFingerId.isSelected(), csiOptions.getDb(), searchProfilePanel.restrictToOrganics());
                tasks.add(task);
                compoundList.add(ec);
            }
        }
        bgc.addAll(tasks);

        //todo proof
        /*for (ExperimentContainer ec : compoundListView) {
            owner.refreshCompound(ec);
        }
        owner.computationStarted();*/
        dispose();
    }

    public boolean isSuccessful() {
        return this.success;
    }

    public void initSingleExperiment(Box mainPanel, List<Element> detectableElements) {
        final ExperimentContainer ec = compoundsToProcess.get(0);
        JPanel focMassPanel = new JPanel(new FlowLayout(FlowLayout.LEFT, 5, 5));
        Vector<Peak> masses = new Vector<>();
        double maxInt = -1;
        Object maxObj = null;
        List<CompactSpectrum> ms1Spectra = ec.getMs1Spectra();
        // falls MS1 verfügbar biete MS1 Peaks an, ansonsten nehme MS2 und normalisiere global
        boolean useMS1;
        Peak bestDataIon = null;
        final Deviation dev = new Deviation(10);
        final double focusedMass = ec.getDataFocusedMass();
        CompactPeak focMass = focusedMass<=0 ? null : new DefaultCompactPeak(focusedMass, 0d,0d,0d);
        if (focusedMass>0) {
            masses.add(focMass);
            bestDataIon = focMass;
        }
        if (!ms1Spectra.isEmpty()) {
            useMS1 = true;
            CompactSpectrum sp = ms1Spectra.get(0);
            for (int i = 0; i < sp.getSize(); i++) {
                if (sp.getPeakAt(i).getIntensity() > maxInt) {
                    maxInt = sp.getPeakAt(i).getIntensity();
                    maxObj = sp.getPeakAt(i);
                }
<<<<<<< HEAD
                if (focusedMass > 0 && dev.inErrorWindow(sp.getPeakAt(i).getMass(), focusedMass)) {
                    if (bestDataIon == null || sp.getPeakAt(i).getIntensity() > bestDataIon.getIntensity())
                        bestDataIon = sp.getPeakAt(i);
=======
                if (focusedMass > 0 && dev.inErrorWindow(sp.getPeak(i).getMass(), focusedMass)) {
                    if (bestDataIon == null || sp.getPeak(i).getAbsoluteIntensity() > bestDataIon.getAbsoluteIntensity())
                        bestDataIon = sp.getPeak(i);
                    masses.remove(focMass);
                    focMass = null;
>>>>>>> 81ad1bcf
                }
                masses.add(sp.getPeakAt(i));
            }
        } else {
            useMS1 = false;
            // take the highest peak with at least 5% intensity that is not preceeded by
            // possible isotope peaks

            // I hate marvins data structures -_-
            final SimpleMutableSpectrum mergedSpec = new SimpleMutableSpectrum(Spectrums.mergeSpectra(new Deviation(20), true, true, SiriusDataConverter.myxoMs2ToSiriusMs2(ec.getMs2Spectra(), 0d)));
            Spectrums.normalize(mergedSpec, Normalization.Max(1d));
            Spectrums.applyBaseline(mergedSpec, 0.05);
            final SimpleSpectrum spec = new SimpleSpectrum(mergedSpec);
            // search parent peak
            int largestPeak = spec.size()-1;
            for (; largestPeak > 0; --largestPeak) {
                final int isotopePeak = Spectrums.mostIntensivePeakWithin(spec, spec.getMzAt(largestPeak)-1d, new Deviation(10, 0.2));
                if (isotopePeak<0 || spec.getIntensityAt(isotopePeak) < spec.getIntensityAt(largestPeak)) break;
            }
            double expectedParentMass = 0d;
            if (largestPeak>0) {
                expectedParentMass = spec.getMzAt(largestPeak);
            }


            for (CompactSpectrum sp : ec.getMs2Spectra()) {
                for (int i = 0; i < sp.getSize(); i++) {
                    if (sp.getPeakAt(i).getIntensity() > maxInt) {
                        maxInt = sp.getPeakAt(i).getIntensity();
                        maxObj = sp.getPeakAt(i);
                    }
                    masses.add(sp.getPeakAt(i));
                    if ((focusedMass > 0 && dev.inErrorWindow(sp.getPeakAt(i).getMass(), focusedMass)) || (expectedParentMass > 0 && dev.inErrorWindow(sp.getPeakAt(i).getMass(), expectedParentMass))) {
                        if (bestDataIon == null || sp.getPeakAt(i).getIntensity() > bestDataIon.getIntensity())
                            bestDataIon = sp.getPeakAt(i);
                    }
                }
            }
        }
        if (bestDataIon != null) masses.add(bestDataIon);
        box = new JComboBox<>(masses);

        box.setEditable(true);
        MyListCellRenderer renderer = new MyListCellRenderer(masses);
        box.setRenderer(renderer);
        box.addActionListener(new ActionListener() {
            @Override
            public void actionPerformed(ActionEvent e) {
                final Double value = getSelectedIonMass();
                if (value != null) ec.setSelectedFocusedMass(value);
            }
        });

        AutoCompleteDecorator.decorate(box, new ObjectToStringConverter() {
            @Override
            public String getPreferredStringForItem(Object item) {
                if (item instanceof Peak) {
                    Peak peak = (Peak) item;
                    return String.valueOf(peak.getMass());
                } else {
                    return (String) item;
                }

            }
        });
        focMassPanel.add(box);
        focMassPanel.setBorder(BorderFactory.createTitledBorder(BorderFactory.createEtchedBorder(), "Parent mass"));



		/*
         * Was abgefragt werden muss:
		 *
		 * foc. mass
		 * Ionisierung
		 * seltene Elemente abseits von CHNOPS Br, B, Cl, Se, F, I
		 *
		 */

        JButton autoDetectFM = new JButton("Most intensive peak");
        autoDetectFM.addActionListener(this);
        if (masses.isEmpty()) autoDetectFM.setEnabled(false);
        JButton expFM = new JButton("File value");
        expFM.addActionListener(this);
        if (focMass!=null) {
            box.setSelectedItem(focMass);
        } else if (bestDataIon == null) {
            expFM.setEnabled(false);
            if (masses.isEmpty()) {
                box.setSelectedItem("");
            } else {
                box.setSelectedItem(maxObj);
            }
        } else if (bestDataIon != null) {
            box.setSelectedItem(bestDataIon);
        } else {
            box.setSelectedItem(String.valueOf(focusedMass));
        }

        focMassPanel.add(autoDetectFM);
        focMassPanel.add(expFM);
        mainPanel.add(focMassPanel, BorderLayout.NORTH);


        /////////////Solo Element//////////////////////
        elementPanel = new ElementsPanel(this, 4);
        mainPanel.add(elementPanel);

        StringBuilder builder = new StringBuilder();
        builder.append("Auto detectable element are: ");
        for (int i = 0; i < detectableElements.size(); i++) {
            if (i != 0) builder.append(", ");
            builder.append(detectableElements.get(i).getSymbol());
        }
        elementAutoDetect = new JButton("Auto detect");
        elementAutoDetect.setToolTipText(builder.toString());
        elementAutoDetect.addActionListener(this);
        elementAutoDetect.setEnabled(true);
        elementPanel.lowerPanel.add(elementAutoDetect);
        /////////////////////////////////////////////
    }

}<|MERGE_RESOLUTION|>--- conflicted
+++ resolved
@@ -421,17 +421,14 @@
                     maxInt = sp.getPeakAt(i).getIntensity();
                     maxObj = sp.getPeakAt(i);
                 }
-<<<<<<< HEAD
                 if (focusedMass > 0 && dev.inErrorWindow(sp.getPeakAt(i).getMass(), focusedMass)) {
                     if (bestDataIon == null || sp.getPeakAt(i).getIntensity() > bestDataIon.getIntensity())
                         bestDataIon = sp.getPeakAt(i);
-=======
                 if (focusedMass > 0 && dev.inErrorWindow(sp.getPeak(i).getMass(), focusedMass)) {
                     if (bestDataIon == null || sp.getPeak(i).getAbsoluteIntensity() > bestDataIon.getAbsoluteIntensity())
                         bestDataIon = sp.getPeak(i);
                     masses.remove(focMass);
                     focMass = null;
->>>>>>> 81ad1bcf
                 }
                 masses.add(sp.getPeakAt(i));
             }
