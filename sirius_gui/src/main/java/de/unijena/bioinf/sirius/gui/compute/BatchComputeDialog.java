--- conflicted
+++ resolved
@@ -216,11 +216,7 @@
         } else if (e.getSource() == elementAutoDetect) {
             String notWorkingMessage = "Element detection requires MS1 spectrum with isotope pattern.";
             ExperimentContainer ec = compoundsToProcess.get(0);
-<<<<<<< HEAD
-            if (!ec.getMs1Spectra().isEmpty() || ec.getCorrelatedSpectrum() != null) {
-=======
             if (!ec.getMs1Spectra().isEmpty() || ec.getMergedMs1Spectrum() != null) {
->>>>>>> 3994084b
                 MutableMs2Experiment exp = applySettingsAndGet(ec, getSelectedIonMass());
 
                 ElementPredictor predictor = sirius.getElementPrediction();
@@ -333,11 +329,7 @@
 
                 FormulaConstraints individualConstraints = new FormulaConstraints(constraints);
                 if (!elementsToAutoDetect.isEmpty() && !ec.getMs1Spectra().isEmpty()) {
-<<<<<<< HEAD
-                    MutableMs2Experiment exp = applySettingsAndGet(ec, ec.getFocusedMass());
-=======
                     MutableMs2Experiment exp = applySettingsAndGet(ec, ec.getIonMass());
->>>>>>> 3994084b
                     FormulaConstraints autoConstraints = sirius.predictElementsFromMs1(exp);
                     if (autoConstraints != null) {
                         ElementPredictor predictor = sirius.getElementPrediction();
@@ -367,13 +359,8 @@
         double maxInt = -1;
         Object maxObj = null;
         ArrayList<SimpleSpectrum> ms1Spectra = new ArrayList<>(ec.getMs1Spectra());
-<<<<<<< HEAD
-        if (ec.getCorrelatedSpectrum() != null)
-            ms1Spectra.add(ec.getCorrelatedSpectrum());
-=======
         if (ec.getMergedMs1Spectrum() != null)
             ms1Spectra.add(ec.getMergedMs1Spectrum());
->>>>>>> 3994084b
         final SimpleMutableSpectrum massBuffer = new SimpleMutableSpectrum();
 
         // falls MS1 verfügbar biete MS1 Peaks an, ansonsten nehme MS2 und normalisiere global
@@ -386,11 +373,7 @@
                 if (focusedMass > 0) {
                     final int i = Spectrums.mostIntensivePeakWithin(cms1, focusedMass, dev);
                     if (i >= 0) {
-<<<<<<< HEAD
-                        massBuffer.addPeak(cms1.getMzAt(i), cms1.getIntensityAt(i)/ cms1MaxInt);
-=======
                         massBuffer.addPeak(cms1.getMzAt(i), cms1.getIntensityAt(i) / cms1MaxInt);
->>>>>>> 3994084b
                         bestDataIon = cms1.getPeakAt(i);
                     }
                 }
@@ -398,11 +381,7 @@
                 for (int i = 0; i < cms1.size(); ++i) {
                     int j = Spectrums.mostIntensivePeakWithin(cms1, cms1.getMzAt(i) - 1.0033, dev);
                     if (j < 0 || cms1.getIntensityAt(j) < 0.02) {
-<<<<<<< HEAD
-                        massBuffer.addPeak(cms1.getMzAt(i), cms1.getIntensityAt(i)/ cms1MaxInt);
-=======
                         massBuffer.addPeak(cms1.getMzAt(i), cms1.getIntensityAt(i) / cms1MaxInt);
->>>>>>> 3994084b
                     }
                 }
             }
@@ -434,11 +413,7 @@
                     if (sp.getPeakAt(i).getIntensity() > maxInt) {
                         maxInt = sp.getPeakAt(i).getIntensity();
                     }
-<<<<<<< HEAD
-                    massBuffer.addPeak(sp.getMzAt(i), sp.getIntensityAt(i)/spMaxInt);
-=======
                     massBuffer.addPeak(sp.getMzAt(i), sp.getIntensityAt(i) / spMaxInt);
->>>>>>> 3994084b
                     if ((focusedMass > 0 && dev.inErrorWindow(sp.getPeakAt(i).getMass(), focusedMass)) || (expectedParentMass > 0 && dev.inErrorWindow(sp.getPeakAt(i).getMass(), expectedParentMass))) {
                         if (bestDataIon == null || sp.getPeakAt(i).getIntensity() > bestDataIon.getIntensity())
                             bestDataIon = sp.getPeakAt(i);
