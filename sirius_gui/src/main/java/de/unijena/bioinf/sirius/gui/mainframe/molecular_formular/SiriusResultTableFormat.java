package de.unijena.bioinf.sirius.gui.mainframe.molecular_formular;
/**
 * Created by Markus Fleischauer (markus.fleischauer@gmail.com)
 * as part of the sirius_frontend
 * 25.01.17.
 */

import de.unijena.bioinf.myxo.gui.tree.structure.TreeNode;
import de.unijena.bioinf.sirius.gui.structure.SiriusResultElement;
import de.unijena.bioinf.sirius.gui.table.SiriusTableFormat;
import de.unijena.bioinf.sirius.gui.table.list_stats.ListStats;

/**
 * Display issues in a tabular form.
 *
 * @author Markus Fleischauer (markus.fleischauer@gmail.com)
 */
public class SiriusResultTableFormat extends SiriusTableFormat<SiriusResultElement> {
    private static final int COL_COUNT = 8;

    protected SiriusResultTableFormat(ListStats stats) {
        super(stats);
    }


    @Override
    public int highlightColumnIndex() {
        return COL_COUNT;
    }

    @Override
    protected boolean isBest(SiriusResultElement element) {
        return stats.getMax() <= element.getScore();
    }

    @Override
    public int getColumnCount() {
        return COL_COUNT;
    }

    public String getColumnName(int column) {
        switch (column) {
            case 0:
                return "Rank";
            case 1:
                return "Molecular Formula";
            case 2:
                return "Score";
            case 3:
                return "Isotope Score";
            case 4:
                return "Tree Score";
            case 5:
                return "Explained Peaks";
            case 6:
                return "Total Explained Intensity";
            case 7:
                return "Median Absolute Mass Deviation in ppm";
            case 8:
                return "Best";
            default:
                throw new IllegalStateException();
        }
    }

    public Object getColumnValue(SiriusResultElement result, int column) {
        switch (column) {
            case 0:
                return result.getRank();
            case 1:
                return result.getFormulaAndIonText();
            case 2:
                return result.getScore();
            case 3:
                return result.getResult().getIsotopeScore();
            case 4:
                return result.getResult().getTreeScore();
            case 5:
<<<<<<< HEAD
                final double expPeaks = result.getNumOfExplainedPeaks();
                if (Double.isNaN(expPeaks))
                    return "value not found";
                else
                    return expPeaks;
            case 6:
                final double intensity = result.getExplainedIntensityRatio();
                if (Double.isNaN(intensity))
                    return "value not found";
                else
                    return intensity;
=======
                return result.getResult().getRawTree().getFragments().size();
            case 6:
                TreeScoring treeScoring = result.getResult().getRawTree().getAnnotationOrNull(TreeScoring.class);
                if(treeScoring != null)
                    return treeScoring.getExplainedIntensity();
                else
                    return "Value not found";
>>>>>>> 7908eb0c
            case 7:
                TreeNode visibleTreeRoot = result.getTreeVisualization();
                if (visibleTreeRoot != null && visibleTreeRoot.getMedianMassDeviation() != null)
                    return visibleTreeRoot.getMedianMassDeviation();
                else
                    return "Value not found";
            case 8:
                return isBest(result);
            default:
                throw new IllegalStateException();
        }
    }
}
<|MERGE_RESOLUTION|>--- conflicted
+++ resolved
@@ -76,27 +76,17 @@
             case 4:
                 return result.getResult().getTreeScore();
             case 5:
-<<<<<<< HEAD
                 final double expPeaks = result.getNumOfExplainedPeaks();
                 if (Double.isNaN(expPeaks))
-                    return "value not found";
+                    return "Value not found";
                 else
                     return expPeaks;
             case 6:
                 final double intensity = result.getExplainedIntensityRatio();
                 if (Double.isNaN(intensity))
-                    return "value not found";
+                    return "Value not found";
                 else
                     return intensity;
-=======
-                return result.getResult().getRawTree().getFragments().size();
-            case 6:
-                TreeScoring treeScoring = result.getResult().getRawTree().getAnnotationOrNull(TreeScoring.class);
-                if(treeScoring != null)
-                    return treeScoring.getExplainedIntensity();
-                else
-                    return "Value not found";
->>>>>>> 7908eb0c
             case 7:
                 TreeNode visibleTreeRoot = result.getTreeVisualization();
                 if (visibleTreeRoot != null && visibleTreeRoot.getMedianMassDeviation() != null)
