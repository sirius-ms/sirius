package de.unijena.bioinf.ms.gui.tree_viewer;

import javafx.application.Platform;
import javafx.embed.swing.JFXPanel;

import javax.swing.*;
import java.io.BufferedReader;
import java.io.IOException;
import java.io.InputStream;
import java.io.InputStreamReader;
import java.util.HashMap;


public class TreeVisualizationPanelTest{
    public static void main(String[] args) throws InterruptedException {
        JFrame frame = new JFrame("TreeViewer Test");
        WebViewTreeViewer browser = new WebViewTreeViewer();

        browser.addJS("d3.min.js");
        browser.addJS("d3-colorbar.js");
        browser.addJS("tree_viewer/treeViewer.js");
<<<<<<< HEAD
        browser.addJS("tree_viewer/treeViewerSettings.js");
//        browser.addJS("tree_viewer/treeViewerConnector.js");


//        browser.addJS("d3.min.js");
//        browser.addJS("d3-colorbar.js");
//        browser.addJS("treeViewer.js");
//        browser.addJS("treeViewerSettings.js");
        frame.add(browser);
        browser.load();
=======
        // browser.addJS("tree_viewer/treeViewerSettings.js");
        browser.addJS("tree_viewer/treeViewerConnector.js");
        frame.add((JFXPanel) browser);
        HashMap<String, Object> bridges = new HashMap<String, Object>() {{
                put("config", new TreeConfig());
                put("connector", new TreeViewerConnector());
            }};
        browser.load(bridges);
>>>>>>> 1d8092b7
        frame.setDefaultCloseOperation(JFrame.EXIT_ON_CLOSE);
        frame.pack();
        frame.setSize(1200, 1400);
        frame.setVisible(true);
        Thread.sleep(2000);
        try{
            InputStream data_json_stream = WebViewTreeViewer.class.
                getResourceAsStream("/example_tree.json");
            StringBuilder data_json_builder = new StringBuilder();
            BufferedReader br = new BufferedReader(new InputStreamReader(data_json_stream));
            String line;
            while((line = br.readLine()) != null){
                data_json_builder.append(line + "\n");
            }
            br.close();
            String data_json = data_json_builder.toString();
            Platform.runLater(() -> {
                    browser.loadTree(data_json);
                });
        } catch (IOException e){
            e.printStackTrace();
        }
    }
}<|MERGE_RESOLUTION|>--- conflicted
+++ resolved
@@ -15,22 +15,9 @@
     public static void main(String[] args) throws InterruptedException {
         JFrame frame = new JFrame("TreeViewer Test");
         WebViewTreeViewer browser = new WebViewTreeViewer();
-
         browser.addJS("d3.min.js");
         browser.addJS("d3-colorbar.js");
         browser.addJS("tree_viewer/treeViewer.js");
-<<<<<<< HEAD
-        browser.addJS("tree_viewer/treeViewerSettings.js");
-//        browser.addJS("tree_viewer/treeViewerConnector.js");
-
-
-//        browser.addJS("d3.min.js");
-//        browser.addJS("d3-colorbar.js");
-//        browser.addJS("treeViewer.js");
-//        browser.addJS("treeViewerSettings.js");
-        frame.add(browser);
-        browser.load();
-=======
         // browser.addJS("tree_viewer/treeViewerSettings.js");
         browser.addJS("tree_viewer/treeViewerConnector.js");
         frame.add((JFXPanel) browser);
@@ -39,7 +26,6 @@
                 put("connector", new TreeViewerConnector());
             }};
         browser.load(bridges);
->>>>>>> 1d8092b7
         frame.setDefaultCloseOperation(JFrame.EXIT_ON_CLOSE);
         frame.pack();
         frame.setSize(1200, 1400);
