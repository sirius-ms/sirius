--- conflicted
+++ resolved
@@ -4,10 +4,7 @@
 
 import java.util.ArrayList;
 import java.util.Random;
-<<<<<<< HEAD
-=======
 import java.util.Set;
->>>>>>> d399e03b
 
 class GibbsSampler {
 
