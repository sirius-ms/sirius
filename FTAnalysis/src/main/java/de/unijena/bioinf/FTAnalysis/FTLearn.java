--- conflicted
+++ resolved
@@ -54,11 +54,6 @@
 
     public final static String VERSION_STRING = "ModelparameterEstimation " + VERSION + "\n" + CITE + "\nusage:\n" + USAGE;
 
-<<<<<<< HEAD
-    private static final boolean DEBUG = false;
-
-=======
->>>>>>> 4af2834c
     public static void main(String[] args) {
         final LearnOptions options;
         try {
