# RunsApi

All URIs are relative to *http://localhost:8888*

| Method | HTTP request | Description |
|------------- | ------------- | -------------|
<<<<<<< HEAD
| [**addGroup**](RunsApi.md#addGroup) | **PUT** /api/projects/{projectId}/runs/groups/{groupName} | **EXPERIMENTAL** Group tags in the project |
| [**addTags**](RunsApi.md#addTags) | **PUT** /api/projects/{projectId}/runs/tags/{runId} | **EXPERIMENTAL** Add tags to a run in the project |
| [**computeFoldChangeForBlankSubtraction**](RunsApi.md#computeFoldChangeForBlankSubtraction) | **PUT** /api/projects/{projectId}/runs/blanksubtract/compute | **EXPERIMENTAL** Compute the fold changes that are required for the fold change filter |
| [**deleteGroup**](RunsApi.md#deleteGroup) | **DELETE** /api/projects/{projectId}/runs/groups/{groupName} | **EXPERIMENTAL** Delete tag groups with the given name from the specified project-space |
| [**deleteTags**](RunsApi.md#deleteTags) | **DELETE** /api/projects/{projectId}/runs/tags/{runId}/{categoryName} | **EXPERIMENTAL** Delete tag with the given category from the run with the specified ID in the specified project-space |
| [**getGroupByName**](RunsApi.md#getGroupByName) | **GET** /api/projects/{projectId}/runs/groups/{groupName} | **EXPERIMENTAL** Get tag group by name in the given project-space |
| [**getGroups**](RunsApi.md#getGroups) | **GET** /api/projects/{projectId}/runs/groups | **EXPERIMENTAL** Get all tag category groups in the given project-space |
| [**getGroupsByType**](RunsApi.md#getGroupsByType) | **GET** /api/projects/{projectId}/runs/groups/type/{groupType} | **EXPERIMENTAL** Get tag groups by type in the given project-space |
| [**getRun**](RunsApi.md#getRun) | **GET** /api/projects/{projectId}/runs/{runId} | **EXPERIMENTAL** Get run with the given identifier from the specified project-space. |
| [**getRunsPaged**](RunsApi.md#getRunsPaged) | **GET** /api/projects/{projectId}/runs/page | **EXPERIMENTAL** Get all available runs in the given project-space. |
| [**objectsByGroup**](RunsApi.md#objectsByGroup) | **GET** /api/projects/{projectId}/runs/grouped | **EXPERIMENTAL** Get runs by tag group |
| [**objectsByTag**](RunsApi.md#objectsByTag) | **GET** /api/projects/{projectId}/runs/tagged | **EXPERIMENTAL** Get runs by tag |
=======
| [**addTagsToRunExperimental**](RunsApi.md#addTagsToRunExperimental) | **PUT** /api/projects/{projectId}/runs/tags/{runId} | [EXPERIMENTAL] Add tags to a run in the project |
| [**getRunExperimental**](RunsApi.md#getRunExperimental) | **GET** /api/projects/{projectId}/runs/{runId} | [EXPERIMENTAL] Get run with the given identifier from the specified project-space |
| [**getRunPageExperimental**](RunsApi.md#getRunPageExperimental) | **GET** /api/projects/{projectId}/runs/page | [EXPERIMENTAL] Get all available runs in the given project-space |
| [**getRunsByGroupExperimental**](RunsApi.md#getRunsByGroupExperimental) | **GET** /api/projects/{projectId}/runs/grouped | [EXPERIMENTAL] Get runs by tag group |
| [**getRunsByTagExperimental**](RunsApi.md#getRunsByTagExperimental) | **GET** /api/projects/{projectId}/runs/tagged | [EXPERIMENTAL] Get runs by tag |
| [**getTagsForRunExperimental**](RunsApi.md#getTagsForRunExperimental) | **GET** /api/projects/{projectId}/runs/tags/{objectId} | [EXPERIMENTAL] Get all tags associated with this Run |
| [**removeTagFromRunExperimental**](RunsApi.md#removeTagFromRunExperimental) | **DELETE** /api/projects/{projectId}/runs/tags/{runId}/{tagName} | [EXPERIMENTAL] Delete tag with the given name from the run with the specified ID in the specified project-space |
>>>>>>> 828242d7



## addTagsToRunExperimental

> List&lt;Tag&gt; addTagsToRunExperimental(projectId, runId, tag)

[EXPERIMENTAL] Add tags to a run in the project

[EXPERIMENTAL] Add tags to a run in the project. Tags with the same name will be overwritten.  &lt;p&gt;  [EXPERIMENTAL] This endpoint is experimental and not part of the stable API specification. This endpoint can change at any time, even in minor updates.

### Example

```java
// Import classes:
import io.sirius.ms.sdk.client.ApiClient;
import io.sirius.ms.sdk.client.ApiException;
import io.sirius.ms.sdk.client.Configuration;
import io.sirius.ms.sdk.client.models.*;
import io.sirius.ms.sdk.api.RunsApi;

public class Example {
    public static void main(String[] args) {
        ApiClient defaultClient = Configuration.getDefaultApiClient();
        defaultClient.setBasePath("http://localhost:8888");

        RunsApi apiInstance = new RunsApi(defaultClient);
        String projectId = "projectId_example"; // String | project-space to add to.
        String runId = "runId_example"; // String | run to add tags to.
        List<Tag> tag = Arrays.asList(); // List<Tag> | tags to add.
        try {
            List<Tag> result = apiInstance.addTagsToRunExperimental(projectId, runId, tag);
            System.out.println(result);
        } catch (ApiException e) {
            System.err.println("Exception when calling RunsApi#addTagsToRunExperimental");
            System.err.println("Status code: " + e.getCode());
            System.err.println("Reason: " + e.getResponseBody());
            System.err.println("Response headers: " + e.getResponseHeaders());
            e.printStackTrace();
        }
    }
}
```

### Parameters


| Name | Type | Description  | Notes |
|------------- | ------------- | ------------- | -------------|
| **projectId** | **String**| project-space to add to. | |
| **runId** | **String**| run to add tags to. | |
| **tag** | [**List&lt;Tag&gt;**](Tag.md)| tags to add. | |

### Return type

[**List&lt;Tag&gt;**](Tag.md)

### Authorization

No authorization required

### HTTP request headers

- **Content-Type**: application/json
- **Accept**: application/json


### HTTP response details
| Status code | Description | Response headers |
|-------------|-------------|------------------|
| **200** | the tags that have been added |  -  |


<<<<<<< HEAD
## computeFoldChangeForBlankSubtraction

> Job computeFoldChangeForBlankSubtraction(projectId, sampleTypeFoldChangeRequest, optFields)

**EXPERIMENTAL** Compute the fold changes that are required for the fold change filter

**EXPERIMENTAL** Compute the fold changes that are required for the fold change filter.   &lt;p&gt;This endpoint is experimental and not part of the stable API specification. This endpoint can change at any time, even in minor updates.&lt;/p&gt;

### Example

```java
// Import classes:
import io.sirius.ms.sdk.client.ApiClient;
import io.sirius.ms.sdk.client.ApiException;
import io.sirius.ms.sdk.client.Configuration;
import io.sirius.ms.sdk.client.models.*;
import io.sirius.ms.sdk.api.RunsApi;

public class Example {
    public static void main(String[] args) {
        ApiClient defaultClient = Configuration.getDefaultApiClient();
        defaultClient.setBasePath("http://localhost:8888");

        RunsApi apiInstance = new RunsApi(defaultClient);
        String projectId = "projectId_example"; // String | project-space to compute the fold change in.
        SampleTypeFoldChangeRequest sampleTypeFoldChangeRequest = new SampleTypeFoldChangeRequest(); // SampleTypeFoldChangeRequest | request with lists of run IDs that are sample, blank, and control runs
        List<JobOptField> optFields = Arrays.asList(); // List<JobOptField> | job opt fields.
        try {
            Job result = apiInstance.computeFoldChangeForBlankSubtraction(projectId, sampleTypeFoldChangeRequest, optFields);
            System.out.println(result);
        } catch (ApiException e) {
            System.err.println("Exception when calling RunsApi#computeFoldChangeForBlankSubtraction");
            System.err.println("Status code: " + e.getCode());
            System.err.println("Reason: " + e.getResponseBody());
            System.err.println("Response headers: " + e.getResponseHeaders());
            e.printStackTrace();
        }
    }
}
```

### Parameters


| Name | Type | Description  | Notes |
|------------- | ------------- | ------------- | -------------|
| **projectId** | **String**| project-space to compute the fold change in. | |
| **sampleTypeFoldChangeRequest** | [**SampleTypeFoldChangeRequest**](SampleTypeFoldChangeRequest.md)| request with lists of run IDs that are sample, blank, and control runs | |
| **optFields** | [**List&lt;JobOptField&gt;**](JobOptField.md)| job opt fields. | [optional] |

### Return type

[**Job**](Job.md)

### Authorization

No authorization required

### HTTP request headers

- **Content-Type**: application/json
- **Accept**: application/json


### HTTP response details
| Status code | Description | Response headers |
|-------------|-------------|------------------|
| **200** | OK |  -  |


## deleteGroup

> deleteGroup(projectId, groupName)

**EXPERIMENTAL** Delete tag groups with the given name from the specified project-space

**EXPERIMENTAL** Delete tag groups with the given name from the specified project-space.   &lt;p&gt;This endpoint is experimental and not part of the stable API specification. This endpoint can change at any time, even in minor updates.&lt;/p&gt;

### Example

```java
// Import classes:
import io.sirius.ms.sdk.client.ApiClient;
import io.sirius.ms.sdk.client.ApiException;
import io.sirius.ms.sdk.client.Configuration;
import io.sirius.ms.sdk.client.models.*;
import io.sirius.ms.sdk.api.RunsApi;

public class Example {
    public static void main(String[] args) {
        ApiClient defaultClient = Configuration.getDefaultApiClient();
        defaultClient.setBasePath("http://localhost:8888");

        RunsApi apiInstance = new RunsApi(defaultClient);
        String projectId = "projectId_example"; // String | project-space to delete from.
        String groupName = "groupName_example"; // String | name of group to delete.
        try {
            apiInstance.deleteGroup(projectId, groupName);
        } catch (ApiException e) {
            System.err.println("Exception when calling RunsApi#deleteGroup");
            System.err.println("Status code: " + e.getCode());
            System.err.println("Reason: " + e.getResponseBody());
            System.err.println("Response headers: " + e.getResponseHeaders());
            e.printStackTrace();
        }
    }
}
```

### Parameters


| Name | Type | Description  | Notes |
|------------- | ------------- | ------------- | -------------|
| **projectId** | **String**| project-space to delete from. | |
| **groupName** | **String**| name of group to delete. | |

### Return type

null (empty response body)

### Authorization

No authorization required

### HTTP request headers

- **Content-Type**: Not defined
- **Accept**: Not defined


### HTTP response details
| Status code | Description | Response headers |
|-------------|-------------|------------------|
| **200** | OK |  -  |


## deleteTags

> deleteTags(projectId, runId, categoryName)

**EXPERIMENTAL** Delete tag with the given category from the run with the specified ID in the specified project-space

**EXPERIMENTAL** Delete tag with the given category from the run with the specified ID in the specified project-space.   &lt;p&gt;This endpoint is experimental and not part of the stable API specification. This endpoint can change at any time, even in minor updates.&lt;/p&gt;

### Example

```java
// Import classes:
import io.sirius.ms.sdk.client.ApiClient;
import io.sirius.ms.sdk.client.ApiException;
import io.sirius.ms.sdk.client.Configuration;
import io.sirius.ms.sdk.client.models.*;
import io.sirius.ms.sdk.api.RunsApi;

public class Example {
    public static void main(String[] args) {
        ApiClient defaultClient = Configuration.getDefaultApiClient();
        defaultClient.setBasePath("http://localhost:8888");

        RunsApi apiInstance = new RunsApi(defaultClient);
        String projectId = "projectId_example"; // String | project-space to delete from.
        String runId = "runId_example"; // String | run to delete tag from.
        String categoryName = "categoryName_example"; // String | category name of the tag to delete.
        try {
            apiInstance.deleteTags(projectId, runId, categoryName);
        } catch (ApiException e) {
            System.err.println("Exception when calling RunsApi#deleteTags");
            System.err.println("Status code: " + e.getCode());
            System.err.println("Reason: " + e.getResponseBody());
            System.err.println("Response headers: " + e.getResponseHeaders());
            e.printStackTrace();
        }
    }
}
```

### Parameters


| Name | Type | Description  | Notes |
|------------- | ------------- | ------------- | -------------|
| **projectId** | **String**| project-space to delete from. | |
| **runId** | **String**| run to delete tag from. | |
| **categoryName** | **String**| category name of the tag to delete. | |

### Return type

null (empty response body)

### Authorization

No authorization required

### HTTP request headers

- **Content-Type**: Not defined
- **Accept**: Not defined


### HTTP response details
| Status code | Description | Response headers |
|-------------|-------------|------------------|
| **200** | OK |  -  |


## getGroupByName

> TagGroup getGroupByName(projectId, groupName)

**EXPERIMENTAL** Get tag group by name in the given project-space

**EXPERIMENTAL** Get tag group by name in the given project-space.   &lt;p&gt;This endpoint is experimental and not part of the stable API specification. This endpoint can change at any time, even in minor updates.&lt;/p&gt;

### Example

```java
// Import classes:
import io.sirius.ms.sdk.client.ApiClient;
import io.sirius.ms.sdk.client.ApiException;
import io.sirius.ms.sdk.client.Configuration;
import io.sirius.ms.sdk.client.models.*;
import io.sirius.ms.sdk.api.RunsApi;

public class Example {
    public static void main(String[] args) {
        ApiClient defaultClient = Configuration.getDefaultApiClient();
        defaultClient.setBasePath("http://localhost:8888");

        RunsApi apiInstance = new RunsApi(defaultClient);
        String projectId = "projectId_example"; // String | project-space to read from.
        String groupName = "groupName_example"; // String | name of the group
        try {
            TagGroup result = apiInstance.getGroupByName(projectId, groupName);
            System.out.println(result);
        } catch (ApiException e) {
            System.err.println("Exception when calling RunsApi#getGroupByName");
            System.err.println("Status code: " + e.getCode());
            System.err.println("Reason: " + e.getResponseBody());
            System.err.println("Response headers: " + e.getResponseHeaders());
            e.printStackTrace();
        }
    }
}
```

### Parameters


| Name | Type | Description  | Notes |
|------------- | ------------- | ------------- | -------------|
| **projectId** | **String**| project-space to read from. | |
| **groupName** | **String**| name of the group | |

### Return type

[**TagGroup**](TagGroup.md)

### Authorization

No authorization required

### HTTP request headers

- **Content-Type**: Not defined
- **Accept**: application/json


### HTTP response details
| Status code | Description | Response headers |
|-------------|-------------|------------------|
| **200** | Tag group. |  -  |


## getGroups
=======
## getRunExperimental
>>>>>>> 828242d7

> Run getRunExperimental(projectId, runId, optFields)

[EXPERIMENTAL] Get run with the given identifier from the specified project-space

[EXPERIMENTAL] Get run with the given identifier from the specified project-space.  &lt;p&gt;  [EXPERIMENTAL] This endpoint is experimental and not part of the stable API specification. This endpoint can change at any time, even in minor updates.

### Example

```java
// Import classes:
import io.sirius.ms.sdk.client.ApiClient;
import io.sirius.ms.sdk.client.ApiException;
import io.sirius.ms.sdk.client.Configuration;
import io.sirius.ms.sdk.client.models.*;
import io.sirius.ms.sdk.api.RunsApi;

public class Example {
    public static void main(String[] args) {
        ApiClient defaultClient = Configuration.getDefaultApiClient();
        defaultClient.setBasePath("http://localhost:8888");

        RunsApi apiInstance = new RunsApi(defaultClient);
        String projectId = "projectId_example"; // String | project-space to read from.
        String runId = "runId_example"; // String | identifier of run to access.
        List<RunOptField> optFields = Arrays.asList(); // List<RunOptField> | set of optional fields to be included. Use 'none' only to override defaults.
        try {
            Run result = apiInstance.getRunExperimental(projectId, runId, optFields);
            System.out.println(result);
        } catch (ApiException e) {
            System.err.println("Exception when calling RunsApi#getRunExperimental");
            System.err.println("Status code: " + e.getCode());
            System.err.println("Reason: " + e.getResponseBody());
            System.err.println("Response headers: " + e.getResponseHeaders());
            e.printStackTrace();
        }
    }
}
```

### Parameters


| Name | Type | Description  | Notes |
|------------- | ------------- | ------------- | -------------|
| **projectId** | **String**| project-space to read from. | |
| **runId** | **String**| identifier of run to access. | |
| **optFields** | [**List&lt;RunOptField&gt;**](RunOptField.md)| set of optional fields to be included. Use &#39;none&#39; only to override defaults. | [optional] |

### Return type

[**Run**](Run.md)

### Authorization

No authorization required

### HTTP request headers

- **Content-Type**: Not defined
- **Accept**: application/json


### HTTP response details
| Status code | Description | Response headers |
|-------------|-------------|------------------|
| **200** | Run with tags (if specified). |  -  |


## getRunPageExperimental

> PagedModelRun getRunPageExperimental(projectId, page, size, sort, optFields)

[EXPERIMENTAL] Get all available runs in the given project-space

[EXPERIMENTAL] Get all available runs in the given project-space.  &lt;p&gt;  [EXPERIMENTAL] This endpoint is experimental and not part of the stable API specification. This endpoint can change at any time, even in minor updates.

### Example

```java
// Import classes:
import io.sirius.ms.sdk.client.ApiClient;
import io.sirius.ms.sdk.client.ApiException;
import io.sirius.ms.sdk.client.Configuration;
import io.sirius.ms.sdk.client.models.*;
import io.sirius.ms.sdk.api.RunsApi;

public class Example {
    public static void main(String[] args) {
        ApiClient defaultClient = Configuration.getDefaultApiClient();
        defaultClient.setBasePath("http://localhost:8888");

        RunsApi apiInstance = new RunsApi(defaultClient);
        String projectId = "projectId_example"; // String | project-space to read from.
        Integer page = 0; // Integer | Zero-based page index (0..N)
        Integer size = 20; // Integer | The size of the page to be returned
        List<String> sort = Arrays.asList(); // List<String> | Sorting criteria in the format: property,(asc|desc). Default sort order is ascending. Multiple sort criteria are supported.
        List<RunOptField> optFields = Arrays.asList(); // List<RunOptField> | set of optional fields to be included. Use 'none' only to override defaults.
        try {
            PagedModelRun result = apiInstance.getRunPageExperimental(projectId, page, size, sort, optFields);
            System.out.println(result);
        } catch (ApiException e) {
            System.err.println("Exception when calling RunsApi#getRunPageExperimental");
            System.err.println("Status code: " + e.getCode());
            System.err.println("Reason: " + e.getResponseBody());
            System.err.println("Response headers: " + e.getResponseHeaders());
            e.printStackTrace();
        }
    }
}
```

### Parameters


| Name | Type | Description  | Notes |
|------------- | ------------- | ------------- | -------------|
| **projectId** | **String**| project-space to read from. | |
| **page** | **Integer**| Zero-based page index (0..N) | [optional] [default to 0] |
| **size** | **Integer**| The size of the page to be returned | [optional] [default to 20] |
| **sort** | [**List&lt;String&gt;**](String.md)| Sorting criteria in the format: property,(asc|desc). Default sort order is ascending. Multiple sort criteria are supported. | [optional] |
| **optFields** | [**List&lt;RunOptField&gt;**](RunOptField.md)| set of optional fields to be included. Use &#39;none&#39; only to override defaults. | [optional] |

### Return type

[**PagedModelRun**](PagedModelRun.md)

### Authorization

No authorization required

### HTTP request headers

- **Content-Type**: Not defined
- **Accept**: application/json


### HTTP response details
| Status code | Description | Response headers |
|-------------|-------------|------------------|
| **200** | Runs with tags (if specified). |  -  |


## getRunsByGroupExperimental

> PagedModelRun getRunsByGroupExperimental(projectId, groupName, page, size, sort, optFields)

[EXPERIMENTAL] Get runs by tag group

[EXPERIMENTAL] Get runs by tag group.  &lt;p&gt;  [EXPERIMENTAL] This endpoint is experimental and not part of the stable API specification. This endpoint can change at any time, even in minor updates.

### Example

```java
// Import classes:
import io.sirius.ms.sdk.client.ApiClient;
import io.sirius.ms.sdk.client.ApiException;
import io.sirius.ms.sdk.client.Configuration;
import io.sirius.ms.sdk.client.models.*;
import io.sirius.ms.sdk.api.RunsApi;

public class Example {
    public static void main(String[] args) {
        ApiClient defaultClient = Configuration.getDefaultApiClient();
        defaultClient.setBasePath("http://localhost:8888");

        RunsApi apiInstance = new RunsApi(defaultClient);
        String projectId = "projectId_example"; // String | project-space to delete from.
        String groupName = "groupName_example"; // String | tag group name.
        Integer page = 0; // Integer | Zero-based page index (0..N)
        Integer size = 20; // Integer | The size of the page to be returned
        List<String> sort = Arrays.asList(); // List<String> | Sorting criteria in the format: property,(asc|desc). Default sort order is ascending. Multiple sort criteria are supported.
        List<RunOptField> optFields = Arrays.asList(); // List<RunOptField> | set of optional fields to be included. Use 'none' only to override defaults.
        try {
            PagedModelRun result = apiInstance.getRunsByGroupExperimental(projectId, groupName, page, size, sort, optFields);
            System.out.println(result);
        } catch (ApiException e) {
            System.err.println("Exception when calling RunsApi#getRunsByGroupExperimental");
            System.err.println("Status code: " + e.getCode());
            System.err.println("Reason: " + e.getResponseBody());
            System.err.println("Response headers: " + e.getResponseHeaders());
            e.printStackTrace();
        }
    }
}
```

### Parameters


| Name | Type | Description  | Notes |
|------------- | ------------- | ------------- | -------------|
| **projectId** | **String**| project-space to delete from. | |
| **groupName** | **String**| tag group name. | |
| **page** | **Integer**| Zero-based page index (0..N) | [optional] [default to 0] |
| **size** | **Integer**| The size of the page to be returned | [optional] [default to 20] |
| **sort** | [**List&lt;String&gt;**](String.md)| Sorting criteria in the format: property,(asc|desc). Default sort order is ascending. Multiple sort criteria are supported. | [optional] |
| **optFields** | [**List&lt;RunOptField&gt;**](RunOptField.md)| set of optional fields to be included. Use &#39;none&#39; only to override defaults. | [optional] |

### Return type

[**PagedModelRun**](PagedModelRun.md)

### Authorization

No authorization required

### HTTP request headers

- **Content-Type**: Not defined
- **Accept**: application/json


### HTTP response details
| Status code | Description | Response headers |
|-------------|-------------|------------------|
| **200** | tagged runs |  -  |


## getRunsByTagExperimental

> PagedModelRun getRunsByTagExperimental(projectId, filter, page, size, sort, optFields)

[EXPERIMENTAL] Get runs by tag

[EXPERIMENTAL] Get runs by tag.   &lt;h2&gt;Supported filter syntax&lt;/h2&gt;   &lt;p&gt;The filter string must contain one or more clauses. A clause is prefíxed  by a field name.  &lt;/p&gt;   Currently the only searchable fields are names of tags (&lt;code&gt;tagName&lt;/code&gt;) followed by a clause that is valued for the value type of the tag (See TagDefinition).  Tag name based field need to be prefixed with the namespace &lt;code&gt;tags.&lt;/code&gt;.  Possible value types of tags are &lt;strong&gt;bool&lt;/strong&gt;, &lt;strong&gt;integer&lt;/strong&gt;, &lt;strong&gt;real&lt;/strong&gt;, &lt;strong&gt;text&lt;/strong&gt;, &lt;strong&gt;date&lt;/strong&gt;, or &lt;strong&gt;time&lt;/strong&gt; - tag value   &lt;p&gt;The format of the &lt;strong&gt;date&lt;/strong&gt; type is &lt;code&gt;yyyy-MM-dd&lt;/code&gt; and of the &lt;strong&gt;time&lt;/strong&gt; type is &lt;code&gt;HH\\:mm\\:ss&lt;/code&gt;.&lt;/p&gt;   &lt;p&gt;A clause may be:&lt;/p&gt;  &lt;ul&gt;      &lt;li&gt;a &lt;strong&gt;term&lt;/strong&gt;: field name followed by a colon and the search term, e.g. &lt;code&gt;tags.MyTagA:sample&lt;/code&gt;&lt;/li&gt;      &lt;li&gt;a &lt;strong&gt;phrase&lt;/strong&gt;: field name followed by a colon and the search phrase in doublequotes, e.g. &lt;code&gt;tags.MyTagA:&amp;quot;Some Text&amp;quot;&lt;/code&gt;&lt;/li&gt;      &lt;li&gt;a &lt;strong&gt;regular expression&lt;/strong&gt;: field name followed by a colon and the regex in slashes, e.g. &lt;code&gt;tags.MyTagA:/[mb]oat/&lt;/code&gt;&lt;/li&gt;      &lt;li&gt;a &lt;strong&gt;comparison&lt;/strong&gt;: field name followed by a comparison operator and a value, e.g. &lt;code&gt;tags.MyTagB&amp;lt;3&lt;/code&gt;&lt;/li&gt;      &lt;li&gt;a &lt;strong&gt;range&lt;/strong&gt;: field name followed by a colon and an open (indiced by &lt;code&gt;[ &lt;/code&gt; and &lt;code&gt;] &lt;/code&gt;) or (semi-)closed range (indiced by &lt;code&gt;{&lt;/code&gt; and &lt;code&gt;}&lt;/code&gt;), e.g. &lt;code&gt;tags.MyTagB:[* TO 3] &lt;/code&gt;&lt;/li&gt;  &lt;/ul&gt;   &lt;p&gt;Clauses may be &lt;strong&gt;grouped&lt;/strong&gt; with brackets &lt;code&gt;( &lt;/code&gt; and &lt;code&gt;) &lt;/code&gt; and / or &lt;strong&gt;joined&lt;/strong&gt; with &lt;code&gt;AND&lt;/code&gt; or &lt;code&gt;OR &lt;/code&gt; (or &lt;code&gt;&amp;amp;&amp;amp; &lt;/code&gt; and &lt;code&gt;|| &lt;/code&gt;)&lt;/p&gt;   &lt;h3&gt;Example&lt;/h3&gt;   &lt;p&gt;The syntax allows to build complex filter queries such as:&lt;/p&gt;   &lt;p&gt;&lt;code&gt;tags.city:&amp;quot;new york&amp;quot; AND tags.ATextTag:/[mb]oat/ AND tags.count:[1 TO *] OR tags.realNumberTag&amp;lt;&#x3D;3.2 OR tags.MyDateTag:2024-01-01 OR tags.MyDateTag:[2023-10-01 TO 2023-12-24] OR tags.MyDateTag&amp;lt;2022-01-01 OR tags.time:12\\:00\\:00 OR tags.time:[12\\:00\\:00 TO 14\\:00\\:00] OR tags.time&amp;lt;10\\:00\\:00 &lt;/code&gt;&lt;/p&gt;   [EXPERIMENTAL] This endpoint is experimental and not part of the stable API specification. This endpoint can change at any time, even in minor updates.

### Example

```java
// Import classes:
import io.sirius.ms.sdk.client.ApiClient;
import io.sirius.ms.sdk.client.ApiException;
import io.sirius.ms.sdk.client.Configuration;
import io.sirius.ms.sdk.client.models.*;
import io.sirius.ms.sdk.api.RunsApi;

public class Example {
    public static void main(String[] args) {
        ApiClient defaultClient = Configuration.getDefaultApiClient();
        defaultClient.setBasePath("http://localhost:8888");

        RunsApi apiInstance = new RunsApi(defaultClient);
        String projectId = "projectId_example"; // String | project space to get runs from.
        String filter = ""; // String | tag filter.
        Integer page = 0; // Integer | Zero-based page index (0..N)
        Integer size = 20; // Integer | The size of the page to be returned
        List<String> sort = Arrays.asList(); // List<String> | Sorting criteria in the format: property,(asc|desc). Default sort order is ascending. Multiple sort criteria are supported.
        List<RunOptField> optFields = Arrays.asList(); // List<RunOptField> | set of optional fields to be included. Use 'none' only to override defaults.
        try {
            PagedModelRun result = apiInstance.getRunsByTagExperimental(projectId, filter, page, size, sort, optFields);
            System.out.println(result);
        } catch (ApiException e) {
            System.err.println("Exception when calling RunsApi#getRunsByTagExperimental");
            System.err.println("Status code: " + e.getCode());
            System.err.println("Reason: " + e.getResponseBody());
            System.err.println("Response headers: " + e.getResponseHeaders());
            e.printStackTrace();
        }
    }
}
```

### Parameters


| Name | Type | Description  | Notes |
|------------- | ------------- | ------------- | -------------|
| **projectId** | **String**| project space to get runs from. | |
| **filter** | **String**| tag filter. | [optional] [default to ] |
| **page** | **Integer**| Zero-based page index (0..N) | [optional] [default to 0] |
| **size** | **Integer**| The size of the page to be returned | [optional] [default to 20] |
| **sort** | [**List&lt;String&gt;**](String.md)| Sorting criteria in the format: property,(asc|desc). Default sort order is ascending. Multiple sort criteria are supported. | [optional] |
| **optFields** | [**List&lt;RunOptField&gt;**](RunOptField.md)| set of optional fields to be included. Use &#39;none&#39; only to override defaults. | [optional] |

### Return type

[**PagedModelRun**](PagedModelRun.md)

### Authorization

No authorization required

### HTTP request headers

- **Content-Type**: Not defined
- **Accept**: application/json


### HTTP response details
| Status code | Description | Response headers |
|-------------|-------------|------------------|
| **200** | tagged runs |  -  |


## getTagsForRunExperimental

> List&lt;Tag&gt; getTagsForRunExperimental(projectId, objectId)

[EXPERIMENTAL] Get all tags associated with this Run

[EXPERIMENTAL] Get all tags associated with this Run

### Example

```java
// Import classes:
import io.sirius.ms.sdk.client.ApiClient;
import io.sirius.ms.sdk.client.ApiException;
import io.sirius.ms.sdk.client.Configuration;
import io.sirius.ms.sdk.client.models.*;
import io.sirius.ms.sdk.api.RunsApi;

public class Example {
    public static void main(String[] args) {
        ApiClient defaultClient = Configuration.getDefaultApiClient();
        defaultClient.setBasePath("http://localhost:8888");

        RunsApi apiInstance = new RunsApi(defaultClient);
        String projectId = "projectId_example"; // String | project-space to get from.
        String objectId = "objectId_example"; // String | RunId to get tags for.
        try {
            List<Tag> result = apiInstance.getTagsForRunExperimental(projectId, objectId);
            System.out.println(result);
        } catch (ApiException e) {
            System.err.println("Exception when calling RunsApi#getTagsForRunExperimental");
            System.err.println("Status code: " + e.getCode());
            System.err.println("Reason: " + e.getResponseBody());
            System.err.println("Response headers: " + e.getResponseHeaders());
            e.printStackTrace();
        }
    }
}
```

### Parameters


| Name | Type | Description  | Notes |
|------------- | ------------- | ------------- | -------------|
| **projectId** | **String**| project-space to get from. | |
| **objectId** | **String**| RunId to get tags for. | |

### Return type

[**List&lt;Tag&gt;**](Tag.md)

### Authorization

No authorization required

### HTTP request headers

- **Content-Type**: Not defined
- **Accept**: application/json


### HTTP response details
| Status code | Description | Response headers |
|-------------|-------------|------------------|
| **200** | the tags of the requested object |  -  |


## removeTagFromRunExperimental

> removeTagFromRunExperimental(projectId, runId, tagName)

[EXPERIMENTAL] Delete tag with the given name from the run with the specified ID in the specified project-space

[EXPERIMENTAL] Delete tag with the given name from the run with the specified ID in the specified project-space.  &lt;p&gt;  [EXPERIMENTAL] This endpoint is experimental and not part of the stable API specification. This endpoint can change at any time, even in minor updates.

### Example

```java
// Import classes:
import io.sirius.ms.sdk.client.ApiClient;
import io.sirius.ms.sdk.client.ApiException;
import io.sirius.ms.sdk.client.Configuration;
import io.sirius.ms.sdk.client.models.*;
import io.sirius.ms.sdk.api.RunsApi;

public class Example {
    public static void main(String[] args) {
        ApiClient defaultClient = Configuration.getDefaultApiClient();
        defaultClient.setBasePath("http://localhost:8888");

        RunsApi apiInstance = new RunsApi(defaultClient);
        String projectId = "projectId_example"; // String | project-space to delete from.
        String runId = "runId_example"; // String | run to delete tag from.
        String tagName = "tagName_example"; // String | name of the tag to delete.
        try {
            apiInstance.removeTagFromRunExperimental(projectId, runId, tagName);
        } catch (ApiException e) {
            System.err.println("Exception when calling RunsApi#removeTagFromRunExperimental");
            System.err.println("Status code: " + e.getCode());
            System.err.println("Reason: " + e.getResponseBody());
            System.err.println("Response headers: " + e.getResponseHeaders());
            e.printStackTrace();
        }
    }
}
```

### Parameters


| Name | Type | Description  | Notes |
|------------- | ------------- | ------------- | -------------|
| **projectId** | **String**| project-space to delete from. | |
| **runId** | **String**| run to delete tag from. | |
| **tagName** | **String**| name of the tag to delete. | |

### Return type

null (empty response body)

### Authorization

No authorization required

### HTTP request headers

- **Content-Type**: Not defined
- **Accept**: Not defined


### HTTP response details
| Status code | Description | Response headers |
|-------------|-------------|------------------|
| **200** | OK |  -  |
<|MERGE_RESOLUTION|>--- conflicted
+++ resolved
@@ -4,20 +4,6 @@
 
 | Method | HTTP request | Description |
 |------------- | ------------- | -------------|
-<<<<<<< HEAD
-| [**addGroup**](RunsApi.md#addGroup) | **PUT** /api/projects/{projectId}/runs/groups/{groupName} | **EXPERIMENTAL** Group tags in the project |
-| [**addTags**](RunsApi.md#addTags) | **PUT** /api/projects/{projectId}/runs/tags/{runId} | **EXPERIMENTAL** Add tags to a run in the project |
-| [**computeFoldChangeForBlankSubtraction**](RunsApi.md#computeFoldChangeForBlankSubtraction) | **PUT** /api/projects/{projectId}/runs/blanksubtract/compute | **EXPERIMENTAL** Compute the fold changes that are required for the fold change filter |
-| [**deleteGroup**](RunsApi.md#deleteGroup) | **DELETE** /api/projects/{projectId}/runs/groups/{groupName} | **EXPERIMENTAL** Delete tag groups with the given name from the specified project-space |
-| [**deleteTags**](RunsApi.md#deleteTags) | **DELETE** /api/projects/{projectId}/runs/tags/{runId}/{categoryName} | **EXPERIMENTAL** Delete tag with the given category from the run with the specified ID in the specified project-space |
-| [**getGroupByName**](RunsApi.md#getGroupByName) | **GET** /api/projects/{projectId}/runs/groups/{groupName} | **EXPERIMENTAL** Get tag group by name in the given project-space |
-| [**getGroups**](RunsApi.md#getGroups) | **GET** /api/projects/{projectId}/runs/groups | **EXPERIMENTAL** Get all tag category groups in the given project-space |
-| [**getGroupsByType**](RunsApi.md#getGroupsByType) | **GET** /api/projects/{projectId}/runs/groups/type/{groupType} | **EXPERIMENTAL** Get tag groups by type in the given project-space |
-| [**getRun**](RunsApi.md#getRun) | **GET** /api/projects/{projectId}/runs/{runId} | **EXPERIMENTAL** Get run with the given identifier from the specified project-space. |
-| [**getRunsPaged**](RunsApi.md#getRunsPaged) | **GET** /api/projects/{projectId}/runs/page | **EXPERIMENTAL** Get all available runs in the given project-space. |
-| [**objectsByGroup**](RunsApi.md#objectsByGroup) | **GET** /api/projects/{projectId}/runs/grouped | **EXPERIMENTAL** Get runs by tag group |
-| [**objectsByTag**](RunsApi.md#objectsByTag) | **GET** /api/projects/{projectId}/runs/tagged | **EXPERIMENTAL** Get runs by tag |
-=======
 | [**addTagsToRunExperimental**](RunsApi.md#addTagsToRunExperimental) | **PUT** /api/projects/{projectId}/runs/tags/{runId} | [EXPERIMENTAL] Add tags to a run in the project |
 | [**getRunExperimental**](RunsApi.md#getRunExperimental) | **GET** /api/projects/{projectId}/runs/{runId} | [EXPERIMENTAL] Get run with the given identifier from the specified project-space |
 | [**getRunPageExperimental**](RunsApi.md#getRunPageExperimental) | **GET** /api/projects/{projectId}/runs/page | [EXPERIMENTAL] Get all available runs in the given project-space |
@@ -25,7 +11,6 @@
 | [**getRunsByTagExperimental**](RunsApi.md#getRunsByTagExperimental) | **GET** /api/projects/{projectId}/runs/tagged | [EXPERIMENTAL] Get runs by tag |
 | [**getTagsForRunExperimental**](RunsApi.md#getTagsForRunExperimental) | **GET** /api/projects/{projectId}/runs/tags/{objectId} | [EXPERIMENTAL] Get all tags associated with this Run |
 | [**removeTagFromRunExperimental**](RunsApi.md#removeTagFromRunExperimental) | **DELETE** /api/projects/{projectId}/runs/tags/{runId}/{tagName} | [EXPERIMENTAL] Delete tag with the given name from the run with the specified ID in the specified project-space |
->>>>>>> 828242d7
 
 
 
@@ -99,285 +84,7 @@
 | **200** | the tags that have been added |  -  |
 
 
-<<<<<<< HEAD
-## computeFoldChangeForBlankSubtraction
-
-> Job computeFoldChangeForBlankSubtraction(projectId, sampleTypeFoldChangeRequest, optFields)
-
-**EXPERIMENTAL** Compute the fold changes that are required for the fold change filter
-
-**EXPERIMENTAL** Compute the fold changes that are required for the fold change filter.   &lt;p&gt;This endpoint is experimental and not part of the stable API specification. This endpoint can change at any time, even in minor updates.&lt;/p&gt;
-
-### Example
-
-```java
-// Import classes:
-import io.sirius.ms.sdk.client.ApiClient;
-import io.sirius.ms.sdk.client.ApiException;
-import io.sirius.ms.sdk.client.Configuration;
-import io.sirius.ms.sdk.client.models.*;
-import io.sirius.ms.sdk.api.RunsApi;
-
-public class Example {
-    public static void main(String[] args) {
-        ApiClient defaultClient = Configuration.getDefaultApiClient();
-        defaultClient.setBasePath("http://localhost:8888");
-
-        RunsApi apiInstance = new RunsApi(defaultClient);
-        String projectId = "projectId_example"; // String | project-space to compute the fold change in.
-        SampleTypeFoldChangeRequest sampleTypeFoldChangeRequest = new SampleTypeFoldChangeRequest(); // SampleTypeFoldChangeRequest | request with lists of run IDs that are sample, blank, and control runs
-        List<JobOptField> optFields = Arrays.asList(); // List<JobOptField> | job opt fields.
-        try {
-            Job result = apiInstance.computeFoldChangeForBlankSubtraction(projectId, sampleTypeFoldChangeRequest, optFields);
-            System.out.println(result);
-        } catch (ApiException e) {
-            System.err.println("Exception when calling RunsApi#computeFoldChangeForBlankSubtraction");
-            System.err.println("Status code: " + e.getCode());
-            System.err.println("Reason: " + e.getResponseBody());
-            System.err.println("Response headers: " + e.getResponseHeaders());
-            e.printStackTrace();
-        }
-    }
-}
-```
-
-### Parameters
-
-
-| Name | Type | Description  | Notes |
-|------------- | ------------- | ------------- | -------------|
-| **projectId** | **String**| project-space to compute the fold change in. | |
-| **sampleTypeFoldChangeRequest** | [**SampleTypeFoldChangeRequest**](SampleTypeFoldChangeRequest.md)| request with lists of run IDs that are sample, blank, and control runs | |
-| **optFields** | [**List&lt;JobOptField&gt;**](JobOptField.md)| job opt fields. | [optional] |
-
-### Return type
-
-[**Job**](Job.md)
-
-### Authorization
-
-No authorization required
-
-### HTTP request headers
-
-- **Content-Type**: application/json
-- **Accept**: application/json
-
-
-### HTTP response details
-| Status code | Description | Response headers |
-|-------------|-------------|------------------|
-| **200** | OK |  -  |
-
-
-## deleteGroup
-
-> deleteGroup(projectId, groupName)
-
-**EXPERIMENTAL** Delete tag groups with the given name from the specified project-space
-
-**EXPERIMENTAL** Delete tag groups with the given name from the specified project-space.   &lt;p&gt;This endpoint is experimental and not part of the stable API specification. This endpoint can change at any time, even in minor updates.&lt;/p&gt;
-
-### Example
-
-```java
-// Import classes:
-import io.sirius.ms.sdk.client.ApiClient;
-import io.sirius.ms.sdk.client.ApiException;
-import io.sirius.ms.sdk.client.Configuration;
-import io.sirius.ms.sdk.client.models.*;
-import io.sirius.ms.sdk.api.RunsApi;
-
-public class Example {
-    public static void main(String[] args) {
-        ApiClient defaultClient = Configuration.getDefaultApiClient();
-        defaultClient.setBasePath("http://localhost:8888");
-
-        RunsApi apiInstance = new RunsApi(defaultClient);
-        String projectId = "projectId_example"; // String | project-space to delete from.
-        String groupName = "groupName_example"; // String | name of group to delete.
-        try {
-            apiInstance.deleteGroup(projectId, groupName);
-        } catch (ApiException e) {
-            System.err.println("Exception when calling RunsApi#deleteGroup");
-            System.err.println("Status code: " + e.getCode());
-            System.err.println("Reason: " + e.getResponseBody());
-            System.err.println("Response headers: " + e.getResponseHeaders());
-            e.printStackTrace();
-        }
-    }
-}
-```
-
-### Parameters
-
-
-| Name | Type | Description  | Notes |
-|------------- | ------------- | ------------- | -------------|
-| **projectId** | **String**| project-space to delete from. | |
-| **groupName** | **String**| name of group to delete. | |
-
-### Return type
-
-null (empty response body)
-
-### Authorization
-
-No authorization required
-
-### HTTP request headers
-
-- **Content-Type**: Not defined
-- **Accept**: Not defined
-
-
-### HTTP response details
-| Status code | Description | Response headers |
-|-------------|-------------|------------------|
-| **200** | OK |  -  |
-
-
-## deleteTags
-
-> deleteTags(projectId, runId, categoryName)
-
-**EXPERIMENTAL** Delete tag with the given category from the run with the specified ID in the specified project-space
-
-**EXPERIMENTAL** Delete tag with the given category from the run with the specified ID in the specified project-space.   &lt;p&gt;This endpoint is experimental and not part of the stable API specification. This endpoint can change at any time, even in minor updates.&lt;/p&gt;
-
-### Example
-
-```java
-// Import classes:
-import io.sirius.ms.sdk.client.ApiClient;
-import io.sirius.ms.sdk.client.ApiException;
-import io.sirius.ms.sdk.client.Configuration;
-import io.sirius.ms.sdk.client.models.*;
-import io.sirius.ms.sdk.api.RunsApi;
-
-public class Example {
-    public static void main(String[] args) {
-        ApiClient defaultClient = Configuration.getDefaultApiClient();
-        defaultClient.setBasePath("http://localhost:8888");
-
-        RunsApi apiInstance = new RunsApi(defaultClient);
-        String projectId = "projectId_example"; // String | project-space to delete from.
-        String runId = "runId_example"; // String | run to delete tag from.
-        String categoryName = "categoryName_example"; // String | category name of the tag to delete.
-        try {
-            apiInstance.deleteTags(projectId, runId, categoryName);
-        } catch (ApiException e) {
-            System.err.println("Exception when calling RunsApi#deleteTags");
-            System.err.println("Status code: " + e.getCode());
-            System.err.println("Reason: " + e.getResponseBody());
-            System.err.println("Response headers: " + e.getResponseHeaders());
-            e.printStackTrace();
-        }
-    }
-}
-```
-
-### Parameters
-
-
-| Name | Type | Description  | Notes |
-|------------- | ------------- | ------------- | -------------|
-| **projectId** | **String**| project-space to delete from. | |
-| **runId** | **String**| run to delete tag from. | |
-| **categoryName** | **String**| category name of the tag to delete. | |
-
-### Return type
-
-null (empty response body)
-
-### Authorization
-
-No authorization required
-
-### HTTP request headers
-
-- **Content-Type**: Not defined
-- **Accept**: Not defined
-
-
-### HTTP response details
-| Status code | Description | Response headers |
-|-------------|-------------|------------------|
-| **200** | OK |  -  |
-
-
-## getGroupByName
-
-> TagGroup getGroupByName(projectId, groupName)
-
-**EXPERIMENTAL** Get tag group by name in the given project-space
-
-**EXPERIMENTAL** Get tag group by name in the given project-space.   &lt;p&gt;This endpoint is experimental and not part of the stable API specification. This endpoint can change at any time, even in minor updates.&lt;/p&gt;
-
-### Example
-
-```java
-// Import classes:
-import io.sirius.ms.sdk.client.ApiClient;
-import io.sirius.ms.sdk.client.ApiException;
-import io.sirius.ms.sdk.client.Configuration;
-import io.sirius.ms.sdk.client.models.*;
-import io.sirius.ms.sdk.api.RunsApi;
-
-public class Example {
-    public static void main(String[] args) {
-        ApiClient defaultClient = Configuration.getDefaultApiClient();
-        defaultClient.setBasePath("http://localhost:8888");
-
-        RunsApi apiInstance = new RunsApi(defaultClient);
-        String projectId = "projectId_example"; // String | project-space to read from.
-        String groupName = "groupName_example"; // String | name of the group
-        try {
-            TagGroup result = apiInstance.getGroupByName(projectId, groupName);
-            System.out.println(result);
-        } catch (ApiException e) {
-            System.err.println("Exception when calling RunsApi#getGroupByName");
-            System.err.println("Status code: " + e.getCode());
-            System.err.println("Reason: " + e.getResponseBody());
-            System.err.println("Response headers: " + e.getResponseHeaders());
-            e.printStackTrace();
-        }
-    }
-}
-```
-
-### Parameters
-
-
-| Name | Type | Description  | Notes |
-|------------- | ------------- | ------------- | -------------|
-| **projectId** | **String**| project-space to read from. | |
-| **groupName** | **String**| name of the group | |
-
-### Return type
-
-[**TagGroup**](TagGroup.md)
-
-### Authorization
-
-No authorization required
-
-### HTTP request headers
-
-- **Content-Type**: Not defined
-- **Accept**: application/json
-
-
-### HTTP response details
-| Status code | Description | Response headers |
-|-------------|-------------|------------------|
-| **200** | Tag group. |  -  |
-
-
-## getGroups
-=======
 ## getRunExperimental
->>>>>>> 828242d7
 
 > Run getRunExperimental(projectId, runId, optFields)
 
