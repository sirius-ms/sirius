--- conflicted
+++ resolved
@@ -69,11 +69,8 @@
 
     protected final FeaturesApi features;
 
-<<<<<<< HEAD
     protected final FeatureStatisticsApi featureStatistics;
 
-=======
->>>>>>> 852c8b48
     protected final JobsApi jobs;
 
     protected final GuiApi gui;
@@ -114,10 +111,7 @@
         compounds = new CompoundsApi(apiClient);
         compoundStatistics = new CompoundStatisticsApi(apiClient);
         features = new FeaturesApi(apiClient);
-<<<<<<< HEAD
         featureStatistics = new FeatureStatisticsApi(apiClient);
-=======
->>>>>>> 852c8b48
         jobs = new JobsApi(apiClient);
         gui = new GuiApi(apiClient);
         account = new LoginAndAccountApi(apiClient);
@@ -265,13 +259,10 @@
         return compounds;
     }
 
-<<<<<<< HEAD
     public CompoundStatisticsApi compoundStatistics() {
         return compoundStatistics;
     }
 
-=======
->>>>>>> 852c8b48
     public FeaturesApi features() {
         return features;
     }
