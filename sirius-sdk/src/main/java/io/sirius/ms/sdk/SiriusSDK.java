package io.sirius.ms.sdk;

import io.sirius.ms.sdk.client.ApiClient;
import lombok.extern.slf4j.Slf4j;
import org.jetbrains.annotations.NotNull;
import org.jetbrains.annotations.Nullable;

import java.io.IOException;
import java.nio.file.Files;
import java.nio.file.Path;
import java.util.concurrent.ExecutorService;
import java.util.concurrent.TimeoutException;

import static io.sirius.ms.sdk.SiriusSDKUtils.SIRIUS_PID_FILE;
import static io.sirius.ms.sdk.SiriusSDKUtils.SIRIUS_PORT_FILE;
import static io.sirius.ms.sdk.client.ApiClient.*;
import static java.lang.Thread.sleep;

@Slf4j
public final class SiriusSDK extends SiriusClient {

    private static final int PORT_IN_USE_EXIT_CODE = 10; // Should match the code in SiriusMiddlewareApplication

    private final ProcessHandle siriusProcessHandle;
    private final boolean shutDownSirius;

<<<<<<< HEAD
    public SiriusSDK(@NotNull String basePath, ProcessHandle siriusProcessHandle, boolean shutDownSirius) {
=======
    public SiriusSDK(@NotNull String basePath, @Nullable Process siriusProcess, boolean shutDownSirius, boolean redirectSiriusOutput, @Nullable ExecutorService asyncExecutor) {
        super(basePath, asyncExecutor);
        this.shutDownSirius = shutDownSirius;
        this.siriusProcess = siriusProcess;

        if (this.siriusProcess != null) {
            if (!this.siriusProcess.isAlive()) {
                throw new IllegalStateException("Given SIRIUS process has already exited!");
            }

            if (redirectSiriusOutput) {
                threadStdOut = new Thread(() -> SiriusSDKUtils.redirectStdOutputToConsole(this.siriusProcess));
                threadStdOut.start();
                threadStdErr = new Thread(() -> SiriusSDKUtils.redirectErrOutputToConsole(this.siriusProcess));
                threadStdErr.start();
            }
        }
    }

    public SiriusSDK(@NotNull String basePath, ProcessHandle siriusProcessHandle, boolean shutDownSirius) throws Exception {
>>>>>>> be50bf93
        this(basePath, siriusProcessHandle, shutDownSirius, null);
    }

    public SiriusSDK(@NotNull String basePath, @Nullable ProcessHandle siriusProcessHandle, boolean shutDownSirius, @Nullable ExecutorService asyncExecutor) {
        super(basePath, asyncExecutor);
        this.shutDownSirius = shutDownSirius;
        this.siriusProcessHandle = siriusProcessHandle;

        if (siriusProcessHandle != null && !siriusProcessHandle.isAlive()) {
            throw new IllegalStateException("Given SIRIUS process has already exited!");
        }
    }


    public void shutdown() {
        if (shutDownSirius) {
            SiriusSDKUtils.restShutdown(apiClient);

            if (siriusProcessHandle != null) {
                siriusProcessHandle.destroy();
            }
        }
    }

    @Override
    public synchronized void close() {
        super.close();
        shutdown();
    }


    public synchronized static SiriusSDK startAndConnectLocally() throws Exception {
        return startAndConnectLocally(true);
    }

    public synchronized static SiriusSDK startAndConnectLocally(boolean redirectSiriusOutput) throws Exception {
        return startAndConnectLocally(ShutdownMode.AUTO, redirectSiriusOutput);
    }

    public synchronized static SiriusSDK startAndConnectLocally(ShutdownMode shutDownMode, boolean redirectSiriusOutput) throws Exception {
        return startAndConnectLocally(shutDownMode, redirectSiriusOutput, null);
    }

    public synchronized static SiriusSDK startAndConnectLocally(ShutdownMode shutDownMode, boolean redirectSiriusOutput, @Nullable Path executable) throws Exception {

        //try to find and connect to running SIRIUS
        ProcessHandle processHandle = null;
        if (Files.exists(SIRIUS_PID_FILE)) {
            try {
                int pid = Integer.parseInt(Files.readAllLines(SIRIUS_PID_FILE).getFirst());
                processHandle = ProcessHandle.of(pid).orElse(null);
                if (processHandle != null && !processHandle.isAlive()) {
                    processHandle = null;
                    log.warn("Found SIRIUS process file but process seems to be dead. Ignoring it.");
                }
            } catch (NumberFormatException e) {
                log.warn("Found SIRIUS process file '{}' but could not read process number: '{}'", SIRIUS_PID_FILE.getFileName(), e.getMessage());
            } catch (IOException e) {
                log.warn("Could not read SIRIUS process file '{}': '{}'", SIRIUS_PID_FILE.getFileName(), e.getMessage());
            }
        }

        if (Files.exists(SIRIUS_PORT_FILE)) {
            try {
                int port = Integer.parseInt(Files.readAllLines(SIRIUS_PORT_FILE).getFirst());
                ApiClient apiClient = new ApiClient(buildWebClientBuilder(createDefaultObjectMapper(createDefaultDateFormat()))
                        .codecs(codecs -> codecs
                                .defaultCodecs()
                                .maxInMemorySize(100 * 1024 * 1024))
                        .build());
                apiClient.setBasePath("http://localhost:" + port + "/");

                if (SiriusSDKUtils.restHealthCheck(apiClient)) {
                    return new SiriusSDK(apiClient.getBasePath(), processHandle, shutDownMode == ShutdownMode.ALWAYS);
                } else {
                    log.warn("Found SIRIUS port file '{}' but cannot connect to corresponding service. Seems to be unresponsive. Ignoring it.", SIRIUS_PID_FILE.getFileName());
                }
            } catch (NumberFormatException e) {
                log.warn("Found SIRIUS port file '{}' but could not read port number: '{}'", SIRIUS_PORT_FILE.getFileName(), e.getMessage());
            } catch (IOException e) {
                log.warn("Could not read SIRIUS port file '{}': '{}'", SIRIUS_PORT_FILE.getFileName(), e.getMessage());
            }
        }

        log.info("Starting SIRIUS process from {}", executable);
        Process process = null;
        int retryAttempts = 3;
        for (int attempt = 1; attempt <= retryAttempts; attempt++) {
            try {
                process = SiriusSDKUtils.startSirius(null, executable, redirectSiriusOutput);
                log.info("Awaiting SIRIUS API to be ready...");
                long start = System.currentTimeMillis();
                while (!Files.exists(SIRIUS_PORT_FILE)) {
                    sleep(1000);

                    if (!process.isAlive()) {
                        int exitCode = process.exitValue();
                        if (exitCode == PORT_IN_USE_EXIT_CODE) {
                            throw new Exception("Sirius could not be started due to port conflict!");
                        }
                        throw new Exception("SIRIUS process already exited with code " + exitCode);
                    }
                    if (System.currentTimeMillis() - start > 20000) {
                        process.destroy();
                        throw new TimeoutException("SIRIUS startup timed out. Starting SIRIUS failed!");
                    }
                }
                int port = Integer.parseInt(Files.readAllLines(SIRIUS_PORT_FILE).getFirst());
                return new SiriusSDK("http://localhost:" + port + "/", process.toHandle(), shutDownMode != ShutdownMode.NEVER);
            } catch (Exception e) {
                if (process != null) {
                    process.destroy();
                }
                log.error("Error when starting SIRIUS (try {}). Cause: {}", attempt, e.getMessage());
                if (attempt == retryAttempts) {
                    throw e;
                }
            }
        }
        throw new Exception("unreachable");
    }

    public enum ShutdownMode {
        AUTO, // Shuts down SIRIUS if it was started by this SiriusClient instance and not otherwise
        ALWAYS, // Always shuts down SIRIUS if this SiriusClient instance is shutdown, no matter it was started elsewhere
        NEVER // Never shuts down SIRIUS if this SiriusClient instance is shutdown, no matter it was started elsewhere
    }
}<|MERGE_RESOLUTION|>--- conflicted
+++ resolved
@@ -24,30 +24,7 @@
     private final ProcessHandle siriusProcessHandle;
     private final boolean shutDownSirius;
 
-<<<<<<< HEAD
     public SiriusSDK(@NotNull String basePath, ProcessHandle siriusProcessHandle, boolean shutDownSirius) {
-=======
-    public SiriusSDK(@NotNull String basePath, @Nullable Process siriusProcess, boolean shutDownSirius, boolean redirectSiriusOutput, @Nullable ExecutorService asyncExecutor) {
-        super(basePath, asyncExecutor);
-        this.shutDownSirius = shutDownSirius;
-        this.siriusProcess = siriusProcess;
-
-        if (this.siriusProcess != null) {
-            if (!this.siriusProcess.isAlive()) {
-                throw new IllegalStateException("Given SIRIUS process has already exited!");
-            }
-
-            if (redirectSiriusOutput) {
-                threadStdOut = new Thread(() -> SiriusSDKUtils.redirectStdOutputToConsole(this.siriusProcess));
-                threadStdOut.start();
-                threadStdErr = new Thread(() -> SiriusSDKUtils.redirectErrOutputToConsole(this.siriusProcess));
-                threadStdErr.start();
-            }
-        }
-    }
-
-    public SiriusSDK(@NotNull String basePath, ProcessHandle siriusProcessHandle, boolean shutDownSirius) throws Exception {
->>>>>>> be50bf93
         this(basePath, siriusProcessHandle, shutDownSirius, null);
     }
 
