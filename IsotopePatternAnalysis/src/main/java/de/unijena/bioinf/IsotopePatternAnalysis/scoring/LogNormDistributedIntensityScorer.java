--- conflicted
+++ resolved
@@ -48,11 +48,7 @@
             final double intensity = measuredSpectrum.getIntensityAt(i);
             final double thIntensity = theoreticalSpectrum.getIntensityAt(i);
             // TODO: TEST!!!!!!!!!!!
-<<<<<<< HEAD
-            final double sd = log(intensity)-log(intensity+intensityDeviation*intensityDependency.getValueAt(intensity));//log(1 + intensityDeviation*intensityDependency.getValueAt(intensity));
-=======
             final double sd = Math.abs(log(intensity)-log(intensity+intensityDeviation*intensityDependency.getValueAt(intensity)));//log(1 + intensityDeviation*intensityDependency.getValueAt(intensity));
->>>>>>> 289af975
             final double newScore = log(Erf.erfc(abs(log(thIntensity / intensity)/(root2*sd))));
             if (Double.isInfinite(newScore)) return newScore;
             score += newScore;
