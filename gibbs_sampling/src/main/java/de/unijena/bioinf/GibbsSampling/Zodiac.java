--- conflicted
+++ resolved
@@ -339,19 +339,8 @@
             List<FragmentsCandidate> candidates = FragmentsCandidate.createAllCandidateInstances(trees, experiment);
 
             Collections.sort(candidates);
-<<<<<<< HEAD
-            if (candidates.size() > 0){
-                if (candidatesMap.containsKey(experiment.getName())){
-                    //todo change mapping
-                    throw new RuntimeException("compound name must be a unique identifier");
-                }
-                candidatesMap.put(experiment.getName(), candidates);
-            }
-            experimentIDSet.add(experiment.getName());
-=======
             if (candidates.size() > 0) candidatesMap.put(getUniqueExperimentId(experiment), candidates);
             experimentIDSet.add(getUniqueExperimentId(experiment));
->>>>>>> 3cd27efc
         }
 
         for (LibraryHit anchor : anchors) {
