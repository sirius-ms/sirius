--- conflicted
+++ resolved
@@ -116,13 +116,8 @@
 
         List<FragmentsCandidate> candidates = new ArrayList<>();
         for (FTree tree : trees) {
-<<<<<<< HEAD
-            FragmentsAndLosses fragmentsAndLosses = getFragments(tree, peakToIdx, experiment);
-            double score = (tree.getAnnotationOrThrow(TreeScoring.class)).getOverallScore();
-=======
             FragmentsAndLosses fragmentsAndLosses = getFragments(tree, peakToIdx, experiment, input.getMergedPeaks());
             double score = FTreeMetricsHelper.getSiriusScore(tree);
->>>>>>> 3cd27efc
             MolecularFormula formula = tree.getRoot().getFormula();
             PrecursorIonType ionType = tree.getAnnotationOrThrow(PrecursorIonType.class);
 
@@ -163,42 +158,10 @@
         return peak;
     }
 
-    private static Peak getPeak(Fragment fragment, FragmentAnnotation<AnnotatedPeak> annotation, Ms2Experiment experiment){
-        AnnotatedPeak annotatedPeak = annotation.get(fragment);
-        Peak peak;
-        if (annotatedPeak!=null){
-            peak = getPeak(annotation.get(fragment));
-        } else {
-            if (fragment.isRoot() && !experiment.getPrecursorIonType().getInSourceFragmentation().isEmpty() && fragment.getChildren().size()==1){
-                //if tree is resolved and ionization has in-source loss (e.g. H2O) use this mz as a proxy for the compounds peak.
-                double mzWithInsource = experiment.getPrecursorIonType().addIonAndAdduct(experiment.getIonMass()-experiment.getPrecursorIonType().getModificationMass());
-                peak = new Peak(mzWithInsource, 0d);
-            } else {
-                throw new RuntimeException("no peak annotation found");
-            }
-        }
-        return peak;
-    }
-
     private static Peak getPeak(AnnotatedPeak annotatedPeak){
         final double mass;
         if (annotatedPeak.getOriginalPeaks().length>0){
             double meanMass = 0d;
-<<<<<<< HEAD
-//            double meanIntensity = 0d;
-            for (Peak p : annotatedPeak.getOriginalPeaks()) {
-                meanMass += p.getMass();
-//                meanIntensity += p.getIntensity();
-            }
-            meanMass /= annotatedPeak.getOriginalPeaks().length;
-//            meanIntensity /= annotatedPeak.getOriginalPeaks().length;
-
-
-            return new Peak(meanMass, annotatedPeak.getRelativeIntensity());
-        } else {
-
-            return new Peak(annotatedPeak.getMass(), annotatedPeak.getRelativeIntensity());
-=======
             for (Peak p : annotatedPeak.getOriginalPeaks()) {
                 meanMass += p.getMass();
             }
@@ -207,7 +170,6 @@
             mass = meanMass;
         } else {
             mass = annotatedPeak.getMass();
->>>>>>> 3cd27efc
         }
 
         double intensity = annotatedPeak.getRelativeIntensity();
@@ -216,11 +178,7 @@
         return new SimplePeak(mass, intensity);
     }
 
-<<<<<<< HEAD
-    private static FragmentsAndLosses getFragments(FTree tree, TObjectIntMap<Peak> peakToIdx, Ms2Experiment experiment) {
-=======
     private static FragmentsAndLosses getFragments(FTree tree, TObjectIntMap<Peak> peakToIdx, Ms2Experiment experiment, List<ProcessedPeak> mergedSpectrum) {
->>>>>>> 3cd27efc
         List<Fragment> fragments = tree.getFragments();
 
         MolecularFormula root = tree.getRoot().getFormula();
@@ -233,11 +191,6 @@
 
         PrecursorIonType ionType = tree.getAnnotationOrThrow(PrecursorIonType.class);
         Ionization ionization = ionType.getIonization();
-
-        double maxIntensity = 0;
-        for (Peak peak : peakToIdx.keySet()) {
-            maxIntensity = Math.max(maxIntensity, peak.getIntensity());
-        }
 
         double maxIntensity = 0;
         for (Peak peak : peakToIdx.keySet()) {
@@ -257,11 +210,7 @@
 //                final Score fs = fscore.get(f);
 //                final Score ls = f.getInDegree()==0?null:lscore.get(f.getIncomingEdge());
 //                final double score = (fs==null?0d:fs.sum())+(ls==null?0d:ls.sum());
-<<<<<<< HEAD
-                lossWithIdx[i++] = new FragmentWithIndex(root.subtract(f.getFormula()).formatByHill(),  (short)idx, peak.getIntensity()/maxIntensity);
-=======
                 lossWithIdx[i++] = new FragmentWithIndex(root.subtract(f.getFormula()), ionization, (short)idx, peak.getIntensity()/maxIntensity);
->>>>>>> 3cd27efc
 
 
             }
@@ -276,24 +225,11 @@
                 throw new RuntimeException("index < 0");
             }
             else if (idx>Short.MAX_VALUE) throw new RuntimeException("index too big");
-<<<<<<< HEAD
-            //todo is root??
-//            final Score fs = fscore.get(f);
-//            final Score ls = f.getInDegree()==0?null:lscore.get(f.getIncomingEdge());
-//            final double score = (fs==null?0d:fs.sum())+(ls==null?0d:ls.sum());
-            if (f.getFormula().equals(root)){
-                fragWithIdx[i++] = new FragmentWithIndex(f.getFormula().formatByHill(), (short)idx, 1d);
-            } else {
-                fragWithIdx[i++] = new FragmentWithIndex(f.getFormula().formatByHill(), (short)idx, peak.getIntensity()/maxIntensity);
-            }
-
-=======
             if (f.getFormula().equals(root)){
                 fragWithIdx[i++] = new FragmentWithIndex(f.getFormula(), ionization, (short)idx, 1d);
             } else {
                 fragWithIdx[i++] = new FragmentWithIndex(f.getFormula(), ionization, (short)idx, peak.getIntensity()/maxIntensity);
             }
->>>>>>> 3cd27efc
         }
 
         Arrays.sort(lossWithIdx);
@@ -333,33 +269,6 @@
         FragmentWithIndex[] lossWithIdx = new FragmentWithIndex[fragments.size() - 1];
         FragmentWithIndex[] fragWithIdx = new FragmentWithIndex[fragments.size()];
         FragmentAnnotation<AnnotatedPeak> annotation = tree.getFragmentAnnotationOrThrow(AnnotatedPeak.class);
-<<<<<<< HEAD
-        FragmentAnnotation<Peak> annoPeak = tree.getFragmentAnnotationOrThrow(Peak.class);
-
-        SimpleMutableSpectrum sortedSpec = new SimpleMutableSpectrum(experiment.getMs2Spectra().get(0));
-
-
-
-        PrecursorIonType ionType = tree.getAnnotationOrThrow(PrecursorIonType.class);
-
-        //todo rather use all trees at once, this is a working hack
-
-        Deviation deviation = new Deviation(10,0.001);
-
-
-        //adding root mass if necessary
-//        double precursorIon = experiment.getIonMass();
-        double theoPrecursorMass = ionType.addIonAndAdduct(root.getMass());
-        boolean hasPrecursor = false;
-        for (Peak peak : sortedSpec) {
-            if (deviation.inErrorWindow(theoPrecursorMass, peak.getMass())){
-                hasPrecursor = true;
-                break;
-            }
-        }
-        if (!hasPrecursor) sortedSpec.addPeak(theoPrecursorMass, -1);
-=======
->>>>>>> 3cd27efc
 
         LossAnnotation<Score> lscore = tree.getOrCreateLossAnnotation(Score.class);
         FragmentAnnotation<Score> fscore = tree.getOrCreateFragmentAnnotation(Score.class);
