
dependencies {
    //project
    compile project(':sirius_cli')

//    compile group: "de.unijena.bioinf.ms", name: "sirius_api", version: "$siriusVersion"


    compile group: 'com.lexicalscope.jewelcli', name: 'jewelcli', version: "$jewelcli_version"
    compile group: 'org.slf4j', name: 'slf4j-jdk14', version: "$slf4j_version"
}

repositories {
    maven {
        url "http://repo.spring.io/plugins-release/" //org.antlr:com.springsource.antlr
    }

}


apply plugin: 'application'
<<<<<<< HEAD
=======
//apply plugin: 'com.github.johnrengelman.shadow'

//sourceCompatibility = 1.8
//targetCompatibility = 1.8
>>>>>>> 056b35dd

mainClassName = "de.unijena.bioinf.ms.utils.UtilsCLI"
project.ext.set("type", ['console'])
jar {
    manifest {
        attributes 'Main-Class': mainClassName
    }
}
<<<<<<< HEAD

startScripts {
    applicationName = "sirius-utils"
    defaultJvmOpts = ['-XX:+UseG1GC','-XX:+UseStringDeduplication']

    doLast {
        unixScript.text = unixScript.text.replace('CLASSPATH=', "CLASSPATH=${runtimeClasspath}:")
        unixScript.text = unixScript.text.replace('DEFAULT_JVM_OPTS=""', 'DEFAULT_JVM_OPTS=""')
    }
}

distributions {
    linux64 {
        contents {
            into('lib') {
                from("build/install/${project.name}/lib")
                from("${project.glpkPath}/l64/")
            }

            into('bin') {
                from("build/install/${project.name}/bin") {
                    exclude("*.bat")
                }

            }
        }

    }

    getTasksByName("linux64DistTar", false).each {it.setEnabled(false)}
    getTasksByName("linux64DistTar", false).each { it.setEnabled(false)}
}
=======
/*shadowJar {
    baseName = 'sirius-utils'
    classifier = null
    version = null
}*/
>>>>>>> 056b35dd

linux64DistZip.dependsOn 'installDist'
linux64DistTar.dependsOn 'installDist'
installLinux64Dist.dependsOn 'installDist'<|MERGE_RESOLUTION|>--- conflicted
+++ resolved
@@ -18,14 +18,8 @@
 }
 
 
+
 apply plugin: 'application'
-<<<<<<< HEAD
-=======
-//apply plugin: 'com.github.johnrengelman.shadow'
-
-//sourceCompatibility = 1.8
-//targetCompatibility = 1.8
->>>>>>> 056b35dd
 
 mainClassName = "de.unijena.bioinf.ms.utils.UtilsCLI"
 project.ext.set("type", ['console'])
@@ -34,7 +28,6 @@
         attributes 'Main-Class': mainClassName
     }
 }
-<<<<<<< HEAD
 
 startScripts {
     applicationName = "sirius-utils"
@@ -67,13 +60,6 @@
     getTasksByName("linux64DistTar", false).each {it.setEnabled(false)}
     getTasksByName("linux64DistTar", false).each { it.setEnabled(false)}
 }
-=======
-/*shadowJar {
-    baseName = 'sirius-utils'
-    classifier = null
-    version = null
-}*/
->>>>>>> 056b35dd
 
 linux64DistZip.dependsOn 'installDist'
 linux64DistTar.dependsOn 'installDist'
